--- conflicted
+++ resolved
@@ -2,8 +2,6 @@
   "name": "@ni/nimble-angular",
   "entries": [
     {
-<<<<<<< HEAD
-=======
       "date": "Tue, 20 Jun 2023 14:17:25 GMT",
       "tag": "@ni/nimble-angular_v16.6.8",
       "version": "16.6.8",
@@ -132,7 +130,6 @@
       }
     },
     {
->>>>>>> 1d5ab5f6
       "date": "Thu, 01 Jun 2023 14:41:19 GMT",
       "tag": "@ni/nimble-angular_v16.6.1",
       "version": "16.6.1",
