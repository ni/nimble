--- conflicted
+++ resolved
@@ -18,12 +18,8 @@
     "@angular/common": "^12.1.0",
     "@angular/core": "^12.1.0",
     "@angular/forms": "^12.1.0",
-<<<<<<< HEAD
     "@angular/router": "^12.1.0",
-    "@ni/nimble-components": "^2.1.2"
-=======
     "@ni/nimble-components": "^2.1.3"
->>>>>>> f6774275
   },
   "dependencies": {
     "tslib": "^2.2.0"
