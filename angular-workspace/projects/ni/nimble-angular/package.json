--- conflicted
+++ resolved
@@ -18,12 +18,8 @@
     "@angular/common": "^12.1.0",
     "@angular/core": "^12.1.0",
     "@angular/forms": "^12.1.0",
-<<<<<<< HEAD
-    "@ni/nimble-components": "^1.0.0-beta.35"
-=======
     "@microsoft/fast-foundation": "^2.2.0",
     "@ni/nimble-components": "^1.0.0-beta.37"
->>>>>>> dbf562ea
   },
   "dependencies": {
     "tslib": "^2.2.0"
