--- conflicted
+++ resolved
@@ -1,10 +1,6 @@
 {
   "name": "@ni/nimble-angular",
-<<<<<<< HEAD
-  "version": "16.6.1",
-=======
   "version": "16.6.8",
->>>>>>> 1d5ab5f6
   "description": "Angular components for the NI Nimble Design System",
   "scripts": {
     "invoke-publish": "cd ../../../ && npm run build:library && cd dist/ni/nimble-angular && npm publish"
@@ -31,11 +27,7 @@
     "@angular/core": "^14.2.0",
     "@angular/forms": "^14.2.0",
     "@angular/router": "^14.2.0",
-<<<<<<< HEAD
-    "@ni/nimble-components": "^19.1.3"
-=======
     "@ni/nimble-components": "^19.4.0"
->>>>>>> 1d5ab5f6
   },
   "dependencies": {
     "tslib": "^2.2.0"
