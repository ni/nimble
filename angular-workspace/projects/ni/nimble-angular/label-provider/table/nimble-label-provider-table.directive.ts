--- conflicted
+++ resolved
@@ -34,15 +34,10 @@
         return this.elementRef.nativeElement.collapseAll;
     }
 
-<<<<<<< HEAD
     // Renaming because property should have camel casing, but attribute should not
     // eslint-disable-next-line @angular-eslint/no-input-rename
     @Input('collapse-all') public set collapseAll(value: string | undefined) {
         this.renderer.setProperty(this.elementRef.nativeElement, 'collapseAll', value);
-=======
-    @Input('groups-collapse-all') public set groupsCollapseAll(value: string | undefined) {
-        this.renderer.setProperty(this.elementRef.nativeElement, 'groupsCollapseAll', value);
->>>>>>> 40d2e856
     }
 
     public get cellActionMenu(): string | undefined {
