--- conflicted
+++ resolved
@@ -51,8 +51,6 @@
             expect(directive.getMentionedHrefs()).toEqual([]);
             expect(nativeElement.getMentionedHrefs()).toEqual([]);
         });
-<<<<<<< HEAD
-=======
 
         it('has valid configuration by default', () => {
             expect(directive.checkValidity()).toBeTrue();
@@ -63,7 +61,6 @@
             expect(directive.validity.invalidMentionConfiguration).toBeFalse();
             expect(nativeElement.validity.duplicateMentionConfiguration).toBeFalse();
         });
->>>>>>> 68aaa0cb
     });
 
     describe('with template string values', () => {
