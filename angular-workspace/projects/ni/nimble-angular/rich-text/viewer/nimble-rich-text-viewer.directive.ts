--- conflicted
+++ resolved
@@ -30,11 +30,8 @@
     public getMentionedHrefs(): string[] {
         return this.elementRef.nativeElement.getMentionedHrefs();
     }
-<<<<<<< HEAD
-=======
 
     public checkValidity(): boolean {
         return this.elementRef.nativeElement.checkValidity();
     }
->>>>>>> 68aaa0cb
 }