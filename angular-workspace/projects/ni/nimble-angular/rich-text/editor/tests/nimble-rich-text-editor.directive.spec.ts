--- conflicted
+++ resolved
@@ -78,8 +78,6 @@
             expect(nativeElement.empty).toBeTrue();
         });
 
-<<<<<<< HEAD
-=======
         it('has valid configuration by default', () => {
             expect(directive.checkValidity()).toBeTrue();
             expect(nativeElement.checkValidity()).toBeTrue();
@@ -90,7 +88,6 @@
             expect(nativeElement.validity.duplicateMentionConfiguration).toBeFalse();
         });
 
->>>>>>> 68aaa0cb
         it('has empty mentioned Hrefs array by default', () => {
             expect(directive.getMentionedHrefs()).toEqual([]);
             expect(nativeElement.getMentionedHrefs()).toEqual([]);
