--- conflicted
+++ resolved
@@ -2,12 +2,7 @@
  * Public API Surface of nimble-angular
  */
 
-<<<<<<< HEAD
 export * from './directives/text-field';
 export * from './components/number-field';
-=======
-export * from './components/text-field';
-export * from './components/number-field';
 export * from './directives/listbox-option';
-export * from './directives/select';
->>>>>>> 8b85c8df
+export * from './directives/select';