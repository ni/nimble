import { Component, ElementRef, ViewChild } from '@angular/core';
import { ComponentFixture, TestBed } from '@angular/core/testing';
import { NimbleTableModule } from '../../../table/nimble-table.module';
import { NimbleTableColumnTextModule } from '../nimble-table-column-text.module';
import { NimbleTableColumnTextDirective, TableColumnText } from '../nimble-table-column-text.directive';
import { TableColumnSortDirection } from '../../base/nimble-table-column-base.directive';

describe('NimbleTableColumnText', () => {
    describe('module', () => {
        beforeEach(() => {
            TestBed.configureTestingModule({
                imports: [NimbleTableModule]
            });
        });

        it('custom element is defined', () => {
            expect(customElements.get('nimble-table')).not.toBeUndefined();
        });
    });

    describe('with template string values', () => {
        @Component({
            template: `
                <nimble-table>
                    <nimble-table-column-text
                        #column
                        column-id="my-column"
                        field-name="field1"
                        placeholder="no value"
                        action-menu-slot="my-slot"
                        action-menu-label="my menu"
                        column-hidden="true"
<<<<<<< HEAD
                        fractional-width="2"
                        min-pixel-width="40"
=======
                        sort-direction="${TableColumnSortDirection.ascending}"
                        sort-index="0"
>>>>>>> af99019c
                    ></nimble-table-column-text>
                </nimble-table>
            `
        })
        class TestHostComponent {
            @ViewChild('column', { read: NimbleTableColumnTextDirective }) public directive: NimbleTableColumnTextDirective;
            @ViewChild('column', { read: ElementRef }) public elementRef: ElementRef<TableColumnText>;
        }

        let fixture: ComponentFixture<TestHostComponent>;
        let directive: NimbleTableColumnTextDirective;
        let nativeElement: TableColumnText;
        beforeEach(() => {
            TestBed.configureTestingModule({
                declarations: [TestHostComponent],
                imports: [NimbleTableColumnTextModule, NimbleTableModule]
            });

            fixture = TestBed.createComponent(TestHostComponent);
            fixture.detectChanges();
            directive = fixture.componentInstance.directive;
            nativeElement = fixture.componentInstance.elementRef.nativeElement;
        });

        it('will use template string values for fieldName', () => {
            expect(directive.fieldName).toBe('field1');
            expect(nativeElement.fieldName).toBe('field1');
        });

        it('will use template string values for placeholder', () => {
            expect(directive.placeholder).toBe('no value');
            expect(nativeElement.placeholder).toBe('no value');
        });

        it('will use template string values for actionMenuSlot', () => {
            expect(directive.actionMenuSlot).toBe('my-slot');
            expect(nativeElement.actionMenuSlot).toBe('my-slot');
        });

        it('will use template string values for actionMenuLabel', () => {
            expect(directive.actionMenuLabel).toBe('my menu');
            expect(nativeElement.actionMenuLabel).toBe('my menu');
        });

        it('will use template string values for columnId', () => {
            expect(directive.columnId).toBe('my-column');
            expect(nativeElement.columnId).toBe('my-column');
        });

        it('will use template string value for columnHidden', () => {
            expect(directive.columnHidden).toBe(true);
            expect(nativeElement.columnHidden).toBe(true);
        });

<<<<<<< HEAD
        it('will use template string values for fractionalWidth', () => {
            expect(directive.fractionalWidth).toBe(2);
            expect(nativeElement.fractionalWidth).toBe(2);
        });

        it('will use template string values for minPixelWidth', () => {
            expect(directive.minPixelWidth).toBe(40);
            expect(nativeElement.minPixelWidth).toBe(40);
=======
        it('will use template string values for sortDirection', () => {
            expect(directive.sortDirection).toBe(TableColumnSortDirection.ascending);
            expect(nativeElement.sortDirection).toBe(TableColumnSortDirection.ascending);
        });

        it('will use template string value for sortIndex', () => {
            expect(directive.sortIndex).toBe(0);
            expect(nativeElement.sortIndex).toBe(0);
>>>>>>> af99019c
        });
    });

    describe('with property bound values', () => {
        @Component({
            template: `
                <nimble-table>
                    <nimble-table-column-text
                        #column
                        [column-id]="columnId"
                        [field-name]="field"
                        [placeholder]="placeholder"
                        [actionMenuSlot]="actionMenuSlot"
                        [actionMenuLabel]="actionMenuLabel"
                        [column-hidden]="columnHidden"
<<<<<<< HEAD
                        [fractional-width]="fractionalWidth"
                        [min-pixel-width]="minPixelWidth"
=======
                        [sort-direction]="sortDirection"
                        [sort-index]="sortIndex"
>>>>>>> af99019c
                    ></nimble-table-column-text>
                </nimble-table>
            `
        })
        class TestHostComponent {
            @ViewChild('column', { read: NimbleTableColumnTextDirective }) public directive: NimbleTableColumnTextDirective;
            @ViewChild('column', { read: ElementRef }) public elementRef: ElementRef<TableColumnText>;
            public field = 'field1';
            public placeholder = 'no value';
            public actionMenuSlot = 'my-slot';
            public actionMenuLabel = 'my menu';
            public fractionalWidth = 2;
            public minPixelWidth = 40;
            public columnId = 'my-column';
            public columnHidden = true;
            public sortDirection: TableColumnSortDirection = TableColumnSortDirection.ascending;
            public sortIndex: number | null = 0;
        }

        let fixture: ComponentFixture<TestHostComponent>;
        let directive: NimbleTableColumnTextDirective;
        let nativeElement: TableColumnText;
        beforeEach(() => {
            TestBed.configureTestingModule({
                declarations: [TestHostComponent],
                imports: [NimbleTableColumnTextModule, NimbleTableModule]
            });

            fixture = TestBed.createComponent(TestHostComponent);
            fixture.detectChanges();
            directive = fixture.componentInstance.directive;
            nativeElement = fixture.componentInstance.elementRef.nativeElement;
        });

        it('can be configured with property binding for fieldName', () => {
            expect(directive.fieldName).toBe('field1');
            expect(nativeElement.fieldName).toBe('field1');

            fixture.componentInstance.field = 'field2';
            fixture.detectChanges();

            expect(directive.fieldName).toBe('field2');
            expect(nativeElement.fieldName).toBe('field2');
        });

        it('can be configured with property binding for placeholder', () => {
            expect(directive.placeholder).toBe('no value');
            expect(nativeElement.placeholder).toBe('no value');

            fixture.componentInstance.placeholder = 'foo';
            fixture.detectChanges();

            expect(directive.placeholder).toBe('foo');
            expect(nativeElement.placeholder).toBe('foo');
        });

        it('can be configured with property binding for actionMenuSlot', () => {
            expect(directive.actionMenuSlot).toBe('my-slot');
            expect(nativeElement.actionMenuSlot).toBe('my-slot');

            fixture.componentInstance.actionMenuSlot = 'new-slot';
            fixture.detectChanges();

            expect(directive.actionMenuSlot).toBe('new-slot');
            expect(nativeElement.actionMenuSlot).toBe('new-slot');
        });

        it('can be configured with property binding for actionMenuLabel', () => {
            expect(directive.actionMenuLabel).toBe('my menu');
            expect(nativeElement.actionMenuLabel).toBe('my menu');

            fixture.componentInstance.actionMenuLabel = 'another menu';
            fixture.detectChanges();

            expect(directive.actionMenuLabel).toBe('another menu');
            expect(nativeElement.actionMenuLabel).toBe('another menu');
        });

        it('can be configured with property binding for columnId', () => {
            expect(directive.columnId).toBe('my-column');
            expect(nativeElement.columnId).toBe('my-column');

            fixture.componentInstance.columnId = 'new-column';
            fixture.detectChanges();

            expect(directive.columnId).toBe('new-column');
            expect(nativeElement.columnId).toBe('new-column');
        });

        it('can be configured with property binding for columnHidden', () => {
            expect(directive.columnHidden).toBe(true);
            expect(nativeElement.columnHidden).toBe(true);

            fixture.componentInstance.columnHidden = false;
            fixture.detectChanges();

            expect(directive.columnHidden).toBe(false);
            expect(nativeElement.columnHidden).toBe(false);
        });

<<<<<<< HEAD
        it('can be configured with property binding for fractionalWidth', () => {
            expect(directive.fractionalWidth).toBe(2);
            expect(nativeElement.fractionalWidth).toBe(2);

            fixture.componentInstance.fractionalWidth = 1;
            fixture.detectChanges();

            expect(directive.fractionalWidth).toBe(1);
            expect(nativeElement.fractionalWidth).toBe(1);
        });

        it('can be configured with property binding for minPixelWidth', () => {
            expect(directive.minPixelWidth).toBe(40);
            expect(nativeElement.minPixelWidth).toBe(40);

            fixture.componentInstance.minPixelWidth = 50;
            fixture.detectChanges();

            expect(directive.minPixelWidth).toBe(50);
            expect(nativeElement.minPixelWidth).toBe(50);
=======
        it('can be configured with property binding for sortDirection', () => {
            expect(directive.sortDirection).toBe(TableColumnSortDirection.ascending);
            expect(nativeElement.sortDirection).toBe(TableColumnSortDirection.ascending);

            fixture.componentInstance.sortDirection = TableColumnSortDirection.descending;
            fixture.detectChanges();

            expect(directive.sortDirection).toBe(TableColumnSortDirection.descending);
            expect(nativeElement.sortDirection).toBe(TableColumnSortDirection.descending);
        });

        it('can be configured with property binding for sortIndex', () => {
            expect(directive.sortIndex).toBe(0);
            expect(nativeElement.sortIndex).toBe(0);

            fixture.componentInstance.sortIndex = 1;
            fixture.detectChanges();

            expect(directive.sortIndex).toBe(1);
            expect(nativeElement.sortIndex).toBe(1);
        });

        it('can be configured with property binding for sortIndex updated to null', () => {
            expect(directive.sortIndex).toBe(0);
            expect(nativeElement.sortIndex).toBe(0);

            fixture.componentInstance.sortIndex = null;
            fixture.detectChanges();

            expect(directive.sortIndex).toBe(null);
            expect(nativeElement.sortIndex).toBe(null);
>>>>>>> af99019c
        });
    });

    describe('with attribute bound values', () => {
        @Component({
            template: `
                <nimble-table>
                    <nimble-table-column-text
                        #column
                        [attr.column-id]="columnId"
                        [attr.field-name]="field"
                        [attr.placeholder]="placeholder"
                        [attr.action-menu-slot]="actionMenuSlot"
                        [attr.action-menu-label]="actionMenuLabel"
                        [attr.column-hidden]="columnHidden"
<<<<<<< HEAD
                        [attr.fractional-width]="fractionalWidth"
                        [attr.min-pixel-width]="minPixelWidth"
=======
                        [attr.sort-direction]="sortDirection"
                        [attr.sort-index]="sortIndex"
>>>>>>> af99019c
                    ></nimble-table-column-text>
                </nimble-table>
            `
        })
        class TestHostComponent {
            @ViewChild('column', { read: NimbleTableColumnTextDirective }) public directive: NimbleTableColumnTextDirective;
            @ViewChild('column', { read: ElementRef }) public elementRef: ElementRef<TableColumnText>;
            public field = 'field1';
            public placeholder = 'no value';
            public actionMenuSlot = 'my-slot';
            public actionMenuLabel = 'my menu';
            public fractionalWidth = 2;
            public minPixelWidth = 40;
            public columnId = 'my-column';
            public columnHidden = true;
            public sortDirection: TableColumnSortDirection = TableColumnSortDirection.ascending;
            public sortIndex: number | null = 0;
        }

        let fixture: ComponentFixture<TestHostComponent>;
        let directive: NimbleTableColumnTextDirective;
        let nativeElement: TableColumnText;
        beforeEach(() => {
            TestBed.configureTestingModule({
                declarations: [TestHostComponent],
                imports: [NimbleTableColumnTextModule, NimbleTableModule]
            });

            fixture = TestBed.createComponent(TestHostComponent);
            fixture.detectChanges();
            directive = fixture.componentInstance.directive;
            nativeElement = fixture.componentInstance.elementRef.nativeElement;
        });

        it('can be configured with attribute binding for fieldName', () => {
            expect(directive.fieldName).toBe('field1');
            expect(nativeElement.fieldName).toBe('field1');

            fixture.componentInstance.field = 'field2';
            fixture.detectChanges();

            expect(directive.fieldName).toBe('field2');
            expect(nativeElement.fieldName).toBe('field2');
        });

        it('can be configured with attribute binding for placeholder', () => {
            expect(directive.placeholder).toBe('no value');
            expect(nativeElement.placeholder).toBe('no value');

            fixture.componentInstance.placeholder = 'foo';
            fixture.detectChanges();

            expect(directive.placeholder).toBe('foo');
            expect(nativeElement.placeholder).toBe('foo');
        });

        it('can be configured with attribute binding for actionMenuSlot', () => {
            expect(directive.actionMenuSlot).toBe('my-slot');
            expect(nativeElement.actionMenuSlot).toBe('my-slot');

            fixture.componentInstance.actionMenuSlot = 'new-slot';
            fixture.detectChanges();

            expect(directive.actionMenuSlot).toBe('new-slot');
            expect(nativeElement.actionMenuSlot).toBe('new-slot');
        });

        it('can be configured with attribute binding for actionMenuLabel', () => {
            expect(directive.actionMenuLabel).toBe('my menu');
            expect(nativeElement.actionMenuLabel).toBe('my menu');

            fixture.componentInstance.actionMenuLabel = 'another menu';
            fixture.detectChanges();

            expect(directive.actionMenuLabel).toBe('another menu');
            expect(nativeElement.actionMenuLabel).toBe('another menu');
        });

        it('can be configured with attribute binding for columnId', () => {
            expect(directive.columnId).toBe('my-column');
            expect(nativeElement.columnId).toBe('my-column');

            fixture.componentInstance.columnId = 'new-column';
            fixture.detectChanges();

            expect(directive.columnId).toBe('new-column');
            expect(nativeElement.columnId).toBe('new-column');
        });

        it('can be configured with attribute binding for columnHidden', () => {
            expect(directive.columnHidden).toBe(true);
            expect(nativeElement.columnHidden).toBe(true);

            fixture.componentInstance.columnHidden = false;
            fixture.detectChanges();

            expect(directive.columnHidden).toBe(false);
            expect(nativeElement.columnHidden).toBe(false);
        });

<<<<<<< HEAD
        it('can be configured with property binding for fractionalWidth', () => {
            expect(directive.fractionalWidth).toBe(2);
            expect(nativeElement.fractionalWidth).toBe(2);

            fixture.componentInstance.fractionalWidth = 1;
            fixture.detectChanges();

            expect(directive.fractionalWidth).toBe(1);
            expect(nativeElement.fractionalWidth).toBe(1);
        });

        it('can be configured with property binding for minPixelWidth', () => {
            expect(directive.minPixelWidth).toBe(40);
            expect(nativeElement.minPixelWidth).toBe(40);

            fixture.componentInstance.minPixelWidth = 50;
            fixture.detectChanges();

            expect(directive.minPixelWidth).toBe(50);
            expect(nativeElement.minPixelWidth).toBe(50);
=======
        it('can be configured with attribute binding for sortDirection', () => {
            expect(directive.sortDirection).toBe(TableColumnSortDirection.ascending);
            expect(nativeElement.sortDirection).toBe(TableColumnSortDirection.ascending);

            fixture.componentInstance.sortDirection = TableColumnSortDirection.descending;
            fixture.detectChanges();

            expect(directive.sortDirection).toBe(TableColumnSortDirection.descending);
            expect(nativeElement.sortDirection).toBe(TableColumnSortDirection.descending);
        });

        it('can be configured with attribute binding for sortIndex', () => {
            expect(directive.sortIndex).toBe(0);
            expect(nativeElement.sortIndex).toBe(0);

            fixture.componentInstance.sortIndex = 1;
            fixture.detectChanges();

            expect(directive.sortIndex).toBe(1);
            expect(nativeElement.sortIndex).toBe(1);
        });

        it('can be configured with attribute binding for sortIndex updated to null', () => {
            expect(directive.sortIndex).toBe(0);
            expect(nativeElement.sortIndex).toBe(0);

            fixture.componentInstance.sortIndex = null;
            fixture.detectChanges();

            expect(directive.sortIndex).toBe(null);
            expect(nativeElement.sortIndex).toBe(null);
>>>>>>> af99019c
        });
    });
});<|MERGE_RESOLUTION|>--- conflicted
+++ resolved
@@ -30,13 +30,10 @@
                         action-menu-slot="my-slot"
                         action-menu-label="my menu"
                         column-hidden="true"
-<<<<<<< HEAD
                         fractional-width="2"
                         min-pixel-width="40"
-=======
                         sort-direction="${TableColumnSortDirection.ascending}"
                         sort-index="0"
->>>>>>> af99019c
                     ></nimble-table-column-text>
                 </nimble-table>
             `
@@ -91,7 +88,16 @@
             expect(nativeElement.columnHidden).toBe(true);
         });
 
-<<<<<<< HEAD
+        it('will use template string values for sortDirection', () => {
+            expect(directive.sortDirection).toBe(TableColumnSortDirection.ascending);
+            expect(nativeElement.sortDirection).toBe(TableColumnSortDirection.ascending);
+        });
+
+        it('will use template string value for sortIndex', () => {
+            expect(directive.sortIndex).toBe(0);
+            expect(nativeElement.sortIndex).toBe(0);
+        });
+
         it('will use template string values for fractionalWidth', () => {
             expect(directive.fractionalWidth).toBe(2);
             expect(nativeElement.fractionalWidth).toBe(2);
@@ -100,16 +106,11 @@
         it('will use template string values for minPixelWidth', () => {
             expect(directive.minPixelWidth).toBe(40);
             expect(nativeElement.minPixelWidth).toBe(40);
-=======
-        it('will use template string values for sortDirection', () => {
-            expect(directive.sortDirection).toBe(TableColumnSortDirection.ascending);
-            expect(nativeElement.sortDirection).toBe(TableColumnSortDirection.ascending);
-        });
-
-        it('will use template string value for sortIndex', () => {
-            expect(directive.sortIndex).toBe(0);
-            expect(nativeElement.sortIndex).toBe(0);
->>>>>>> af99019c
+        });
+
+        it('will use template string values for minPixelWidth', () => {
+            expect(directive.minPixelWidth).toBe(40);
+            expect(nativeElement.minPixelWidth).toBe(40);
         });
     });
 
@@ -125,13 +126,10 @@
                         [actionMenuSlot]="actionMenuSlot"
                         [actionMenuLabel]="actionMenuLabel"
                         [column-hidden]="columnHidden"
-<<<<<<< HEAD
                         [fractional-width]="fractionalWidth"
                         [min-pixel-width]="minPixelWidth"
-=======
                         [sort-direction]="sortDirection"
                         [sort-index]="sortIndex"
->>>>>>> af99019c
                     ></nimble-table-column-text>
                 </nimble-table>
             `
@@ -232,7 +230,39 @@
             expect(nativeElement.columnHidden).toBe(false);
         });
 
-<<<<<<< HEAD
+        it('can be configured with property binding for sortDirection', () => {
+            expect(directive.sortDirection).toBe(TableColumnSortDirection.ascending);
+            expect(nativeElement.sortDirection).toBe(TableColumnSortDirection.ascending);
+
+            fixture.componentInstance.sortDirection = TableColumnSortDirection.descending;
+            fixture.detectChanges();
+
+            expect(directive.sortDirection).toBe(TableColumnSortDirection.descending);
+            expect(nativeElement.sortDirection).toBe(TableColumnSortDirection.descending);
+        });
+
+        it('can be configured with property binding for sortIndex', () => {
+            expect(directive.sortIndex).toBe(0);
+            expect(nativeElement.sortIndex).toBe(0);
+
+            fixture.componentInstance.sortIndex = 1;
+            fixture.detectChanges();
+
+            expect(directive.sortIndex).toBe(1);
+            expect(nativeElement.sortIndex).toBe(1);
+        });
+
+        it('can be configured with property binding for sortIndex updated to null', () => {
+            expect(directive.sortIndex).toBe(0);
+            expect(nativeElement.sortIndex).toBe(0);
+
+            fixture.componentInstance.sortIndex = null;
+            fixture.detectChanges();
+
+            expect(directive.sortIndex).toBe(null);
+            expect(nativeElement.sortIndex).toBe(null);
+        });
+
         it('can be configured with property binding for fractionalWidth', () => {
             expect(directive.fractionalWidth).toBe(2);
             expect(nativeElement.fractionalWidth).toBe(2);
@@ -253,39 +283,6 @@
 
             expect(directive.minPixelWidth).toBe(50);
             expect(nativeElement.minPixelWidth).toBe(50);
-=======
-        it('can be configured with property binding for sortDirection', () => {
-            expect(directive.sortDirection).toBe(TableColumnSortDirection.ascending);
-            expect(nativeElement.sortDirection).toBe(TableColumnSortDirection.ascending);
-
-            fixture.componentInstance.sortDirection = TableColumnSortDirection.descending;
-            fixture.detectChanges();
-
-            expect(directive.sortDirection).toBe(TableColumnSortDirection.descending);
-            expect(nativeElement.sortDirection).toBe(TableColumnSortDirection.descending);
-        });
-
-        it('can be configured with property binding for sortIndex', () => {
-            expect(directive.sortIndex).toBe(0);
-            expect(nativeElement.sortIndex).toBe(0);
-
-            fixture.componentInstance.sortIndex = 1;
-            fixture.detectChanges();
-
-            expect(directive.sortIndex).toBe(1);
-            expect(nativeElement.sortIndex).toBe(1);
-        });
-
-        it('can be configured with property binding for sortIndex updated to null', () => {
-            expect(directive.sortIndex).toBe(0);
-            expect(nativeElement.sortIndex).toBe(0);
-
-            fixture.componentInstance.sortIndex = null;
-            fixture.detectChanges();
-
-            expect(directive.sortIndex).toBe(null);
-            expect(nativeElement.sortIndex).toBe(null);
->>>>>>> af99019c
         });
     });
 
@@ -301,13 +298,10 @@
                         [attr.action-menu-slot]="actionMenuSlot"
                         [attr.action-menu-label]="actionMenuLabel"
                         [attr.column-hidden]="columnHidden"
-<<<<<<< HEAD
                         [attr.fractional-width]="fractionalWidth"
                         [attr.min-pixel-width]="minPixelWidth"
-=======
                         [attr.sort-direction]="sortDirection"
                         [attr.sort-index]="sortIndex"
->>>>>>> af99019c
                     ></nimble-table-column-text>
                 </nimble-table>
             `
@@ -408,7 +402,39 @@
             expect(nativeElement.columnHidden).toBe(false);
         });
 
-<<<<<<< HEAD
+        it('can be configured with attribute binding for sortDirection', () => {
+            expect(directive.sortDirection).toBe(TableColumnSortDirection.ascending);
+            expect(nativeElement.sortDirection).toBe(TableColumnSortDirection.ascending);
+
+            fixture.componentInstance.sortDirection = TableColumnSortDirection.descending;
+            fixture.detectChanges();
+
+            expect(directive.sortDirection).toBe(TableColumnSortDirection.descending);
+            expect(nativeElement.sortDirection).toBe(TableColumnSortDirection.descending);
+        });
+
+        it('can be configured with attribute binding for sortIndex', () => {
+            expect(directive.sortIndex).toBe(0);
+            expect(nativeElement.sortIndex).toBe(0);
+
+            fixture.componentInstance.sortIndex = 1;
+            fixture.detectChanges();
+
+            expect(directive.sortIndex).toBe(1);
+            expect(nativeElement.sortIndex).toBe(1);
+        });
+
+        it('can be configured with attribute binding for sortIndex updated to null', () => {
+            expect(directive.sortIndex).toBe(0);
+            expect(nativeElement.sortIndex).toBe(0);
+
+            fixture.componentInstance.sortIndex = null;
+            fixture.detectChanges();
+
+            expect(directive.sortIndex).toBe(null);
+            expect(nativeElement.sortIndex).toBe(null);
+        });
+
         it('can be configured with property binding for fractionalWidth', () => {
             expect(directive.fractionalWidth).toBe(2);
             expect(nativeElement.fractionalWidth).toBe(2);
@@ -429,39 +455,6 @@
 
             expect(directive.minPixelWidth).toBe(50);
             expect(nativeElement.minPixelWidth).toBe(50);
-=======
-        it('can be configured with attribute binding for sortDirection', () => {
-            expect(directive.sortDirection).toBe(TableColumnSortDirection.ascending);
-            expect(nativeElement.sortDirection).toBe(TableColumnSortDirection.ascending);
-
-            fixture.componentInstance.sortDirection = TableColumnSortDirection.descending;
-            fixture.detectChanges();
-
-            expect(directive.sortDirection).toBe(TableColumnSortDirection.descending);
-            expect(nativeElement.sortDirection).toBe(TableColumnSortDirection.descending);
-        });
-
-        it('can be configured with attribute binding for sortIndex', () => {
-            expect(directive.sortIndex).toBe(0);
-            expect(nativeElement.sortIndex).toBe(0);
-
-            fixture.componentInstance.sortIndex = 1;
-            fixture.detectChanges();
-
-            expect(directive.sortIndex).toBe(1);
-            expect(nativeElement.sortIndex).toBe(1);
-        });
-
-        it('can be configured with attribute binding for sortIndex updated to null', () => {
-            expect(directive.sortIndex).toBe(0);
-            expect(nativeElement.sortIndex).toBe(0);
-
-            fixture.componentInstance.sortIndex = null;
-            fixture.detectChanges();
-
-            expect(directive.sortIndex).toBe(null);
-            expect(nativeElement.sortIndex).toBe(null);
->>>>>>> af99019c
         });
     });
 });