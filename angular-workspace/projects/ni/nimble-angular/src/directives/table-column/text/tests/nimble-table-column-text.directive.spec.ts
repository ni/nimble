import { Component, ElementRef, ViewChild } from '@angular/core';
import { ComponentFixture, TestBed } from '@angular/core/testing';
import { NimbleTableModule } from '../../../table/nimble-table.module';
import { NimbleTableColumnTextModule } from '../nimble-table-column-text.module';
import { NimbleTableColumnTextDirective, TableColumnText } from '../nimble-table-column-text.directive';

describe('NimbleTableColumnText', () => {
    describe('module', () => {
        beforeEach(() => {
            TestBed.configureTestingModule({
                imports: [NimbleTableModule]
            });
        });

        it('custom element is defined', () => {
            expect(customElements.get('nimble-table')).not.toBeUndefined();
        });
    });

    describe('with template string values', () => {
        @Component({
            template: `
                <nimble-table>
                    <nimble-table-column-text
                        #column
                        column-id="my-column"
                        field-name="field1"
                        placeholder="no value"
<<<<<<< HEAD
                        fractional-width="2"
                        min-pixel-width="40"
=======
                        action-menu-slot="my-slot"
                        action-menu-label="my menu"
                        column-hidden="true"
>>>>>>> 344da68f
                    ></nimble-table-column-text>
                </nimble-table>
            `
        })
        class TestHostComponent {
            @ViewChild('column', { read: NimbleTableColumnTextDirective }) public directive: NimbleTableColumnTextDirective;
            @ViewChild('column', { read: ElementRef }) public elementRef: ElementRef<TableColumnText>;
        }

        let fixture: ComponentFixture<TestHostComponent>;
        let directive: NimbleTableColumnTextDirective;
        let nativeElement: TableColumnText;
        beforeEach(() => {
            TestBed.configureTestingModule({
                declarations: [TestHostComponent],
                imports: [NimbleTableColumnTextModule, NimbleTableModule]
            });

            fixture = TestBed.createComponent(TestHostComponent);
            fixture.detectChanges();
            directive = fixture.componentInstance.directive;
            nativeElement = fixture.componentInstance.elementRef.nativeElement;
        });

        it('will use template string values for fieldName', () => {
            expect(directive.fieldName).toBe('field1');
            expect(nativeElement.fieldName).toBe('field1');
        });

        it('will use template string values for placeholder', () => {
            expect(directive.placeholder).toBe('no value');
            expect(nativeElement.placeholder).toBe('no value');
        });

        it('will use template string values for actionMenuSlot', () => {
            expect(directive.actionMenuSlot).toBe('my-slot');
            expect(nativeElement.actionMenuSlot).toBe('my-slot');
        });

        it('will use template string values for actionMenuLabel', () => {
            expect(directive.actionMenuLabel).toBe('my menu');
            expect(nativeElement.actionMenuLabel).toBe('my menu');
        });

        it('will use template string values for columnId', () => {
            expect(directive.columnId).toBe('my-column');
            expect(nativeElement.columnId).toBe('my-column');
        });

<<<<<<< HEAD
        it('will use template string values for fractionalWidth', () => {
            expect(directive.fractionalWidth).toBe(2);
            expect(nativeElement.fractionalWidth).toBe(2);
        });

        it('will use template string values for minPixelWidth', () => {
            expect(directive.minPixelWidth).toBe(40);
            expect(nativeElement.minPixelWidth).toBe(40);
=======
        it('will use template string value for columnHidden', () => {
            expect(directive.columnHidden).toBe(true);
            expect(nativeElement.columnHidden).toBe(true);
>>>>>>> 344da68f
        });
    });

    describe('with property bound values', () => {
        @Component({
            template: `
                <nimble-table>
                    <nimble-table-column-text
                        #column
                        [column-id]="columnId"
                        [field-name]="field"
                        [placeholder]="placeholder"
<<<<<<< HEAD
                        [fractional-width]="fractionalWidth"
                        [min-pixel-width]="minPixelWidth"
=======
                        [actionMenuSlot]="actionMenuSlot"
                        [actionMenuLabel]="actionMenuLabel"
                        [column-hidden]="columnHidden"
>>>>>>> 344da68f
                    ></nimble-table-column-text>
                </nimble-table>
            `
        })
        class TestHostComponent {
            @ViewChild('column', { read: NimbleTableColumnTextDirective }) public directive: NimbleTableColumnTextDirective;
            @ViewChild('column', { read: ElementRef }) public elementRef: ElementRef<TableColumnText>;
            public field = 'field1';
            public placeholder = 'no value';
<<<<<<< HEAD
            public fractionalWidth = 2;
            public minPixelWidth = 40;
=======
            public actionMenuSlot = 'my-slot';
            public actionMenuLabel = 'my menu';
>>>>>>> 344da68f
            public columnId = 'my-column';
            public columnHidden = true;
        }

        let fixture: ComponentFixture<TestHostComponent>;
        let directive: NimbleTableColumnTextDirective;
        let nativeElement: TableColumnText;
        beforeEach(() => {
            TestBed.configureTestingModule({
                declarations: [TestHostComponent],
                imports: [NimbleTableColumnTextModule, NimbleTableModule]
            });

            fixture = TestBed.createComponent(TestHostComponent);
            fixture.detectChanges();
            directive = fixture.componentInstance.directive;
            nativeElement = fixture.componentInstance.elementRef.nativeElement;
        });

        it('can be configured with property binding for fieldName', () => {
            expect(directive.fieldName).toBe('field1');
            expect(nativeElement.fieldName).toBe('field1');

            fixture.componentInstance.field = 'field2';
            fixture.detectChanges();

            expect(directive.fieldName).toBe('field2');
            expect(nativeElement.fieldName).toBe('field2');
        });

        it('can be configured with property binding for placeholder', () => {
            expect(directive.placeholder).toBe('no value');
            expect(nativeElement.placeholder).toBe('no value');

            fixture.componentInstance.placeholder = 'foo';
            fixture.detectChanges();

            expect(directive.placeholder).toBe('foo');
            expect(nativeElement.placeholder).toBe('foo');
        });

        it('can be configured with property binding for actionMenuSlot', () => {
            expect(directive.actionMenuSlot).toBe('my-slot');
            expect(nativeElement.actionMenuSlot).toBe('my-slot');

            fixture.componentInstance.actionMenuSlot = 'new-slot';
            fixture.detectChanges();

            expect(directive.actionMenuSlot).toBe('new-slot');
            expect(nativeElement.actionMenuSlot).toBe('new-slot');
        });

        it('can be configured with property binding for actionMenuLabel', () => {
            expect(directive.actionMenuLabel).toBe('my menu');
            expect(nativeElement.actionMenuLabel).toBe('my menu');

            fixture.componentInstance.actionMenuLabel = 'another menu';
            fixture.detectChanges();

            expect(directive.actionMenuLabel).toBe('another menu');
            expect(nativeElement.actionMenuLabel).toBe('another menu');
        });

        it('can be configured with property binding for columnId', () => {
            expect(directive.columnId).toBe('my-column');
            expect(nativeElement.columnId).toBe('my-column');

            fixture.componentInstance.columnId = 'new-column';
            fixture.detectChanges();

            expect(directive.columnId).toBe('new-column');
            expect(nativeElement.columnId).toBe('new-column');
        });

<<<<<<< HEAD
        it('can be configured with property binding for fractionalWidth', () => {
            expect(directive.fractionalWidth).toBe(2);
            expect(nativeElement.fractionalWidth).toBe(2);

            fixture.componentInstance.fractionalWidth = 1;
            fixture.detectChanges();

            expect(directive.fractionalWidth).toBe(1);
            expect(nativeElement.fractionalWidth).toBe(1);
        });

        it('can be configured with property binding for minPixelWidth', () => {
            expect(directive.minPixelWidth).toBe(40);
            expect(nativeElement.minPixelWidth).toBe(40);

            fixture.componentInstance.minPixelWidth = 50;
            fixture.detectChanges();

            expect(directive.minPixelWidth).toBe(50);
            expect(nativeElement.minPixelWidth).toBe(50);
=======
        it('can be configured with property binding for columnHidden', () => {
            expect(directive.columnHidden).toBe(true);
            expect(nativeElement.columnHidden).toBe(true);

            fixture.componentInstance.columnHidden = false;
            fixture.detectChanges();

            expect(directive.columnHidden).toBe(false);
            expect(nativeElement.columnHidden).toBe(false);
>>>>>>> 344da68f
        });
    });

    describe('with attribute bound values', () => {
        @Component({
            template: `
                <nimble-table>
                    <nimble-table-column-text
                        #column
                        [attr.column-id]="columnId"
                        [attr.field-name]="field"
                        [attr.placeholder]="placeholder"
<<<<<<< HEAD
                        [attr.fractional-width]="fractionalWidth"
                        [attr.min-pixel-width]="minPixelWidth"
=======
                        [attr.action-menu-slot]="actionMenuSlot"
                        [attr.action-menu-label]="actionMenuLabel"
                        [attr.column-hidden]="columnHidden"
>>>>>>> 344da68f
                    ></nimble-table-column-text>
                </nimble-table>
            `
        })
        class TestHostComponent {
            @ViewChild('column', { read: NimbleTableColumnTextDirective }) public directive: NimbleTableColumnTextDirective;
            @ViewChild('column', { read: ElementRef }) public elementRef: ElementRef<TableColumnText>;
            public field = 'field1';
            public placeholder = 'no value';
<<<<<<< HEAD
            public fractionalWidth = 2;
            public minPixelWidth = 40;
=======
            public actionMenuSlot = 'my-slot';
            public actionMenuLabel = 'my menu';
>>>>>>> 344da68f
            public columnId = 'my-column';
            public columnHidden = true;
        }

        let fixture: ComponentFixture<TestHostComponent>;
        let directive: NimbleTableColumnTextDirective;
        let nativeElement: TableColumnText;
        beforeEach(() => {
            TestBed.configureTestingModule({
                declarations: [TestHostComponent],
                imports: [NimbleTableColumnTextModule, NimbleTableModule]
            });

            fixture = TestBed.createComponent(TestHostComponent);
            fixture.detectChanges();
            directive = fixture.componentInstance.directive;
            nativeElement = fixture.componentInstance.elementRef.nativeElement;
        });

        it('can be configured with attribute binding for fieldName', () => {
            expect(directive.fieldName).toBe('field1');
            expect(nativeElement.fieldName).toBe('field1');

            fixture.componentInstance.field = 'field2';
            fixture.detectChanges();

            expect(directive.fieldName).toBe('field2');
            expect(nativeElement.fieldName).toBe('field2');
        });

        it('can be configured with attribute binding for placeholder', () => {
            expect(directive.placeholder).toBe('no value');
            expect(nativeElement.placeholder).toBe('no value');

            fixture.componentInstance.placeholder = 'foo';
            fixture.detectChanges();

            expect(directive.placeholder).toBe('foo');
            expect(nativeElement.placeholder).toBe('foo');
        });

        it('can be configured with attribute binding for actionMenuSlot', () => {
            expect(directive.actionMenuSlot).toBe('my-slot');
            expect(nativeElement.actionMenuSlot).toBe('my-slot');

            fixture.componentInstance.actionMenuSlot = 'new-slot';
            fixture.detectChanges();

            expect(directive.actionMenuSlot).toBe('new-slot');
            expect(nativeElement.actionMenuSlot).toBe('new-slot');
        });

        it('can be configured with attribute binding for actionMenuLabel', () => {
            expect(directive.actionMenuLabel).toBe('my menu');
            expect(nativeElement.actionMenuLabel).toBe('my menu');

            fixture.componentInstance.actionMenuLabel = 'another menu';
            fixture.detectChanges();

            expect(directive.actionMenuLabel).toBe('another menu');
            expect(nativeElement.actionMenuLabel).toBe('another menu');
        });

        it('can be configured with attribute binding for columnId', () => {
            expect(directive.columnId).toBe('my-column');
            expect(nativeElement.columnId).toBe('my-column');

            fixture.componentInstance.columnId = 'new-column';
            fixture.detectChanges();

            expect(directive.columnId).toBe('new-column');
            expect(nativeElement.columnId).toBe('new-column');
        });

<<<<<<< HEAD
        it('can be configured with property binding for fractionalWidth', () => {
            expect(directive.fractionalWidth).toBe(2);
            expect(nativeElement.fractionalWidth).toBe(2);

            fixture.componentInstance.fractionalWidth = 1;
            fixture.detectChanges();

            expect(directive.fractionalWidth).toBe(1);
            expect(nativeElement.fractionalWidth).toBe(1);
        });

        it('can be configured with property binding for minPixelWidth', () => {
            expect(directive.minPixelWidth).toBe(40);
            expect(nativeElement.minPixelWidth).toBe(40);

            fixture.componentInstance.minPixelWidth = 50;
            fixture.detectChanges();

            expect(directive.minPixelWidth).toBe(50);
            expect(nativeElement.minPixelWidth).toBe(50);
=======
        it('can be configured with attribute binding for columnHidden', () => {
            expect(directive.columnHidden).toBe(true);
            expect(nativeElement.columnHidden).toBe(true);

            fixture.componentInstance.columnHidden = false;
            fixture.detectChanges();

            expect(directive.columnHidden).toBe(false);
            expect(nativeElement.columnHidden).toBe(false);
>>>>>>> 344da68f
        });
    });
});<|MERGE_RESOLUTION|>--- conflicted
+++ resolved
@@ -26,14 +26,11 @@
                         column-id="my-column"
                         field-name="field1"
                         placeholder="no value"
-<<<<<<< HEAD
-                        fractional-width="2"
-                        min-pixel-width="40"
-=======
                         action-menu-slot="my-slot"
                         action-menu-label="my menu"
                         column-hidden="true"
->>>>>>> 344da68f
+                        fractional-width="2"
+                        min-pixel-width="40"
                     ></nimble-table-column-text>
                 </nimble-table>
             `
@@ -83,7 +80,12 @@
             expect(nativeElement.columnId).toBe('my-column');
         });
 
-<<<<<<< HEAD
+        it('will use template string value for columnHidden', () => {
+            expect(directive.columnHidden).toBe(true);
+            expect(nativeElement.columnHidden).toBe(true);
+        });
+    });
+
         it('will use template string values for fractionalWidth', () => {
             expect(directive.fractionalWidth).toBe(2);
             expect(nativeElement.fractionalWidth).toBe(2);
@@ -92,11 +94,6 @@
         it('will use template string values for minPixelWidth', () => {
             expect(directive.minPixelWidth).toBe(40);
             expect(nativeElement.minPixelWidth).toBe(40);
-=======
-        it('will use template string value for columnHidden', () => {
-            expect(directive.columnHidden).toBe(true);
-            expect(nativeElement.columnHidden).toBe(true);
->>>>>>> 344da68f
         });
     });
 
@@ -109,14 +106,11 @@
                         [column-id]="columnId"
                         [field-name]="field"
                         [placeholder]="placeholder"
-<<<<<<< HEAD
-                        [fractional-width]="fractionalWidth"
-                        [min-pixel-width]="minPixelWidth"
-=======
                         [actionMenuSlot]="actionMenuSlot"
                         [actionMenuLabel]="actionMenuLabel"
                         [column-hidden]="columnHidden"
->>>>>>> 344da68f
+                        [fractional-width]="fractionalWidth"
+                        [min-pixel-width]="minPixelWidth"
                     ></nimble-table-column-text>
                 </nimble-table>
             `
@@ -126,13 +120,10 @@
             @ViewChild('column', { read: ElementRef }) public elementRef: ElementRef<TableColumnText>;
             public field = 'field1';
             public placeholder = 'no value';
-<<<<<<< HEAD
+            public actionMenuSlot = 'my-slot';
+            public actionMenuLabel = 'my menu';
             public fractionalWidth = 2;
             public minPixelWidth = 40;
-=======
-            public actionMenuSlot = 'my-slot';
-            public actionMenuLabel = 'my menu';
->>>>>>> 344da68f
             public columnId = 'my-column';
             public columnHidden = true;
         }
@@ -207,7 +198,18 @@
             expect(nativeElement.columnId).toBe('new-column');
         });
 
-<<<<<<< HEAD
+        it('can be configured with property binding for columnHidden', () => {
+            expect(directive.columnHidden).toBe(true);
+            expect(nativeElement.columnHidden).toBe(true);
+
+            fixture.componentInstance.columnHidden = false;
+            fixture.detectChanges();
+
+            expect(directive.columnHidden).toBe(false);
+            expect(nativeElement.columnHidden).toBe(false);
+        });
+    });
+
         it('can be configured with property binding for fractionalWidth', () => {
             expect(directive.fractionalWidth).toBe(2);
             expect(nativeElement.fractionalWidth).toBe(2);
@@ -228,17 +230,6 @@
 
             expect(directive.minPixelWidth).toBe(50);
             expect(nativeElement.minPixelWidth).toBe(50);
-=======
-        it('can be configured with property binding for columnHidden', () => {
-            expect(directive.columnHidden).toBe(true);
-            expect(nativeElement.columnHidden).toBe(true);
-
-            fixture.componentInstance.columnHidden = false;
-            fixture.detectChanges();
-
-            expect(directive.columnHidden).toBe(false);
-            expect(nativeElement.columnHidden).toBe(false);
->>>>>>> 344da68f
         });
     });
 
@@ -251,14 +242,11 @@
                         [attr.column-id]="columnId"
                         [attr.field-name]="field"
                         [attr.placeholder]="placeholder"
-<<<<<<< HEAD
-                        [attr.fractional-width]="fractionalWidth"
-                        [attr.min-pixel-width]="minPixelWidth"
-=======
                         [attr.action-menu-slot]="actionMenuSlot"
                         [attr.action-menu-label]="actionMenuLabel"
                         [attr.column-hidden]="columnHidden"
->>>>>>> 344da68f
+                        [attr.fractional-width]="fractionalWidth"
+                        [attr.min-pixel-width]="minPixelWidth"
                     ></nimble-table-column-text>
                 </nimble-table>
             `
@@ -268,13 +256,10 @@
             @ViewChild('column', { read: ElementRef }) public elementRef: ElementRef<TableColumnText>;
             public field = 'field1';
             public placeholder = 'no value';
-<<<<<<< HEAD
+            public actionMenuSlot = 'my-slot';
+            public actionMenuLabel = 'my menu';
             public fractionalWidth = 2;
             public minPixelWidth = 40;
-=======
-            public actionMenuSlot = 'my-slot';
-            public actionMenuLabel = 'my menu';
->>>>>>> 344da68f
             public columnId = 'my-column';
             public columnHidden = true;
         }
@@ -349,7 +334,17 @@
             expect(nativeElement.columnId).toBe('new-column');
         });
 
-<<<<<<< HEAD
+        it('can be configured with attribute binding for columnHidden', () => {
+            expect(directive.columnHidden).toBe(true);
+            expect(nativeElement.columnHidden).toBe(true);
+
+            fixture.componentInstance.columnHidden = false;
+            fixture.detectChanges();
+
+            expect(directive.columnHidden).toBe(false);
+            expect(nativeElement.columnHidden).toBe(false);
+        });
+
         it('can be configured with property binding for fractionalWidth', () => {
             expect(directive.fractionalWidth).toBe(2);
             expect(nativeElement.fractionalWidth).toBe(2);
@@ -370,17 +365,6 @@
 
             expect(directive.minPixelWidth).toBe(50);
             expect(nativeElement.minPixelWidth).toBe(50);
-=======
-        it('can be configured with attribute binding for columnHidden', () => {
-            expect(directive.columnHidden).toBe(true);
-            expect(nativeElement.columnHidden).toBe(true);
-
-            fixture.componentInstance.columnHidden = false;
-            fixture.detectChanges();
-
-            expect(directive.columnHidden).toBe(false);
-            expect(nativeElement.columnHidden).toBe(false);
->>>>>>> 344da68f
         });
     });
 });