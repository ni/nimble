import { Component, ElementRef, ViewChild } from '@angular/core';
import { ComponentFixture, TestBed } from '@angular/core/testing';
import { FormsModule } from '@angular/forms';
import { TextField } from '@ni/nimble-components/dist/esm/text-field';
import { NimbleTextFieldModule } from '../nimble-text-field.module';
import { waitAnimationFrame, waitMicrotask } from '../../../async-test-utilities';

function setTextFieldValue(textField: TextField, value: string): void {
    textField.value = value;
    textField.dispatchEvent(new Event('input'));
    textField.dispatchEvent(new Event('change'));
}

describe('Nimble text field control value accessor', () => {
<<<<<<< HEAD
    @Component({
        template: `
            <nimble-text-field #textField [(ngModel)]="value" [disabled]="fieldDisabled"></nimble-text-field>
         `
    })
    class TestHostComponent {
        @ViewChild('textField', { static: true }) public textField: ElementRef<TextField>;

        public readonly initialValue = 'initial value';
        public value = this.initialValue;
        public fieldDisabled = false;
    }

    let textField: TextField;
    let fixture: ComponentFixture<TestHostComponent>;
    let testHostComponent: TestHostComponent;

    beforeEach(async () => {
        await TestBed.configureTestingModule({
            declarations: [TestHostComponent],
            imports: [NimbleTextFieldModule, FormsModule]
        }).compileComponents();
=======
    describe('using [(ngModel)] binding', () => {
        @Component({
            template: `
                <nimble-text-field #textField [(ngModel)]="value" [disabled]="fieldDisabled"></nimble-text-field>
             `
        })
        class TestHostComponent {
            @ViewChild('textField', { static: true }) public textField: ElementRef<TextField>;

            public readonly initialValue = 'initial value';
            public value = this.initialValue;
            public fieldDisabled = false;
        }

        let textField: TextField;
        let fixture: ComponentFixture<TestHostComponent>;
        let testHostComponent: TestHostComponent;

        beforeEach(() => {
            TestBed.configureTestingModule({
                declarations: [TestHostComponent],
                imports: [NimbleTextFieldModule, FormsModule]
            });
        });

        beforeEach(async () => {
            fixture = TestBed.createComponent(TestHostComponent);
            testHostComponent = fixture.componentInstance;
            textField = testHostComponent.textField.nativeElement;
            fixture.detectChanges();
        });

        it('sets correct initial value', () => {
            expect(testHostComponent.value).toBe(testHostComponent.initialValue);
            expect(textField.value).toBe(testHostComponent.initialValue);
        });

        it('updates value when bound property is changed', async () => {
            const newValue = 'new value';
            testHostComponent.value = newValue;
            fixture.detectChanges();
            await waitMicrotask();

            expect(textField.value).toBe(newValue);
        });

        it('updates bound property when value is changed', async () => {
            const newValue = 'new value';
            setTextFieldValue(textField, newValue);
            fixture.detectChanges();

            expect(testHostComponent.value).toBe(newValue);
        });

        it('sets "disabled" attribute with value of bound property', async () => {
            testHostComponent.fieldDisabled = true;
            fixture.detectChanges();
            await waitAnimationFrame();

            expect(textField.getAttribute('disabled')).toBe('');
            expect(textField.disabled).toBe(true);
        });
>>>>>>> 683a7737
    });

    beforeEach(async () => {
        fixture = TestBed.createComponent(TestHostComponent);
        testHostComponent = fixture.componentInstance;
        textField = testHostComponent.textField.nativeElement;
        fixture.detectChanges();
    });

    it('sets correct initial value', () => {
        expect(testHostComponent.value).toBe(testHostComponent.initialValue);
        expect(textField.value).toBe(testHostComponent.initialValue);
    });

    it('updates value when bound property is changed', async () => {
        const newValue = 'new value';
        testHostComponent.value = newValue;
        fixture.detectChanges();
        await waitMicrotask();

        expect(textField.value).toBe(newValue);
    });

    it('updates bound property when value is changed', async () => {
        const newValue = 'new value';
        setTextFieldValue(textField, newValue);
        fixture.detectChanges();

        expect(testHostComponent.value).toBe(newValue);
    });

    it('sets "disabled" attribute with value of bound property', async () => {
        testHostComponent.fieldDisabled = true;
        fixture.detectChanges();
        await waitAnimationFrame();

        expect(textField.getAttribute('disabled')).toBe('');
        expect(textField.disabled).toBe(true);
    });
});<|MERGE_RESOLUTION|>--- conflicted
+++ resolved
@@ -12,7 +12,6 @@
 }
 
 describe('Nimble text field control value accessor', () => {
-<<<<<<< HEAD
     @Component({
         template: `
             <nimble-text-field #textField [(ngModel)]="value" [disabled]="fieldDisabled"></nimble-text-field>
@@ -30,75 +29,11 @@
     let fixture: ComponentFixture<TestHostComponent>;
     let testHostComponent: TestHostComponent;
 
-    beforeEach(async () => {
-        await TestBed.configureTestingModule({
+    beforeEach(() => {
+        TestBed.configureTestingModule({
             declarations: [TestHostComponent],
             imports: [NimbleTextFieldModule, FormsModule]
-        }).compileComponents();
-=======
-    describe('using [(ngModel)] binding', () => {
-        @Component({
-            template: `
-                <nimble-text-field #textField [(ngModel)]="value" [disabled]="fieldDisabled"></nimble-text-field>
-             `
-        })
-        class TestHostComponent {
-            @ViewChild('textField', { static: true }) public textField: ElementRef<TextField>;
-
-            public readonly initialValue = 'initial value';
-            public value = this.initialValue;
-            public fieldDisabled = false;
-        }
-
-        let textField: TextField;
-        let fixture: ComponentFixture<TestHostComponent>;
-        let testHostComponent: TestHostComponent;
-
-        beforeEach(() => {
-            TestBed.configureTestingModule({
-                declarations: [TestHostComponent],
-                imports: [NimbleTextFieldModule, FormsModule]
-            });
         });
-
-        beforeEach(async () => {
-            fixture = TestBed.createComponent(TestHostComponent);
-            testHostComponent = fixture.componentInstance;
-            textField = testHostComponent.textField.nativeElement;
-            fixture.detectChanges();
-        });
-
-        it('sets correct initial value', () => {
-            expect(testHostComponent.value).toBe(testHostComponent.initialValue);
-            expect(textField.value).toBe(testHostComponent.initialValue);
-        });
-
-        it('updates value when bound property is changed', async () => {
-            const newValue = 'new value';
-            testHostComponent.value = newValue;
-            fixture.detectChanges();
-            await waitMicrotask();
-
-            expect(textField.value).toBe(newValue);
-        });
-
-        it('updates bound property when value is changed', async () => {
-            const newValue = 'new value';
-            setTextFieldValue(textField, newValue);
-            fixture.detectChanges();
-
-            expect(testHostComponent.value).toBe(newValue);
-        });
-
-        it('sets "disabled" attribute with value of bound property', async () => {
-            testHostComponent.fieldDisabled = true;
-            fixture.detectChanges();
-            await waitAnimationFrame();
-
-            expect(textField.getAttribute('disabled')).toBe('');
-            expect(textField.disabled).toBe(true);
-        });
->>>>>>> 683a7737
     });
 
     beforeEach(async () => {
