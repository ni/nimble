--- conflicted
+++ resolved
@@ -1,8 +1,4 @@
-<<<<<<< HEAD
-import { Directive, Input } from '@angular/core';
-=======
 import { Directive } from '@angular/core';
->>>>>>> 9fdb5b5a
 
 @Directive({
     selector: 'nimble-select',
@@ -11,8 +7,4 @@
  * Directive for Nimble select control Angular integration
  */
 export class NimbleSelectDirective {
-<<<<<<< HEAD
-    @Input() public disabled: boolean;
-=======
->>>>>>> 9fdb5b5a
 }