--- conflicted
+++ resolved
@@ -155,11 +155,8 @@
                 duplicateColumnId: false,
                 missingColumnId: false,
                 duplicateSortIndex: false,
-<<<<<<< HEAD
+                duplicateGroupIndex: false,
                 idFieldNameNotConfigured: false
-=======
-                duplicateGroupIndex: false
->>>>>>> b7fbb738
             };
             expect(directive.validity).toEqual(expectedValidity);
             expect(nativeElement.validity).toEqual(expectedValidity);
