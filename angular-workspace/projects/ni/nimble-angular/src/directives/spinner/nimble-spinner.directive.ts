--- conflicted
+++ resolved
@@ -1,11 +1,6 @@
-<<<<<<< HEAD
 import { Directive, ElementRef, Input, Renderer2 } from '@angular/core';
-import type { Spinner } from '@ni/nimble-components/dist/esm/spinner';
+import type { Spinner, spinnerTag } from '@ni/nimble-components/dist/esm/spinner';
 import type { SpinnerAppearance } from '@ni/nimble-components/dist/esm/spinner/types';
-=======
-import { Directive } from '@angular/core';
-import { type Spinner, spinnerTag } from '@ni/nimble-components/dist/esm/spinner';
->>>>>>> b65a46ed
 
 export type { Spinner };
 export { spinnerTag };
