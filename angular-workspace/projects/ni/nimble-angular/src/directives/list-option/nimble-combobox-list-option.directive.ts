import { Directive, ElementRef, Host, Inject, Input, Optional, Renderer2, AfterViewInit, OnDestroy } from '@angular/core';
import type { ListOption } from '@ni/nimble-components/dist/esm/list-option';
import { BooleanValueOrAttribute, toBooleanProperty } from '@ni/nimble-angular/internal-utilities';
import { NimbleComboboxControlValueAccessorDirective } from '../combobox/nimble-combobox-control-value-accessor.directive';

/**
 * Directive to provide Angular integration for the list option when used with a combobox.
 */
@Directive({
    selector: 'nimble-list-option'
})
export class NimbleComboboxListOptionDirective implements AfterViewInit, OnDestroy {
    public get disabled(): boolean {
        return this.elementRef.nativeElement.disabled;
    }

    @Input() public set disabled(value: BooleanValueOrAttribute) {
        this.renderer.setProperty(this.elementRef.nativeElement, 'disabled', toBooleanProperty(value));
    }

    /**
     * @description
     * Tracks the value bound to the option element.
     */
    @Input()
    public set ngValue(value: unknown) {
        if (this.combobox) {
            this._modelValue = value;
            this.changeDetector.detectChanges();
            this.updateComboboxValue();
        }
    }

    private _modelValue: unknown = undefined;
    private _currentTextContent: string;

    public constructor(
        private readonly elementRef: ElementRef<ListOption>,
        private readonly renderer: Renderer2,
        @Inject(NimbleComboboxControlValueAccessorDirective) @Optional() @Host() private readonly combobox?: NimbleComboboxControlValueAccessorDirective
    ) { }

    public ngAfterViewInit(): void {
        if (this.combobox) {
            this._currentTextContent = this.elementRef.nativeElement.text;
            this.combobox.addOption(this._currentTextContent, this._modelValue, this.elementRef.nativeElement);
        }
    }

    public ngOnDestroy(): void {
        if (this.combobox) {
            this.combobox.removeOption(this._currentTextContent, this.elementRef.nativeElement);
        }
    }

<<<<<<< HEAD
    private updateComboboxValue(): void {
        this._currentTextContent = this.elementRef.nativeElement.text;
        this.combobox!.updateOption(this._modelValue, this.elementRef.nativeElement);
=======
    private updateComboboxValue(value: unknown): void {
        this.combobox!.queueOptionUpdate(this.elementRef.nativeElement, value);
>>>>>>> abc7972d
    }
}<|MERGE_RESOLUTION|>--- conflicted
+++ resolved
@@ -26,8 +26,7 @@
     public set ngValue(value: unknown) {
         if (this.combobox) {
             this._modelValue = value;
-            this.changeDetector.detectChanges();
-            this.updateComboboxValue();
+            this.updateComboboxValue(value);
         }
     }
 
@@ -53,13 +52,7 @@
         }
     }
 
-<<<<<<< HEAD
-    private updateComboboxValue(): void {
-        this._currentTextContent = this.elementRef.nativeElement.text;
-        this.combobox!.updateOption(this._modelValue, this.elementRef.nativeElement);
-=======
     private updateComboboxValue(value: unknown): void {
         this.combobox!.queueOptionUpdate(this.elementRef.nativeElement, value);
->>>>>>> abc7972d
     }
 }