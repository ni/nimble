--- conflicted
+++ resolved
@@ -1,5 +1,5 @@
 <nimble-theme-provider [theme]="theme">
-<<<<<<< HEAD
+    <nimble-example-header [theme]="theme"></nimble-example-header>
     <div class="drawer-container" [ngClass]="{'pinned': isDrawerPinned, 'location-right': drawerLocation === drawerLocations.Right}">
         <nimble-drawer #drawerReference [location]="drawerLocation" [modal]="!isDrawerPinned">
             <nimble-tree-view>
@@ -62,52 +62,5 @@
                 <nimble-tab-panel>Tab Content Three</nimble-tab-panel>
             </nimble-tabs>
         </div>
-=======
-    <nimble-example-header [theme]="theme"></nimble-example-header>
-    <div class="container">
-        <nimble-select class="theme-select" [(ngModel)]="theme">
-            <nimble-listbox-option [value]="themes.Light">Light theme</nimble-listbox-option>
-            <nimble-listbox-option [value]="themes.Dark">Dark theme</nimble-listbox-option>
-        </nimble-select>
-        <nimble-tree-view>
-            <nimble-tree-item>
-                Systems Management
-                <nimble-tree-item>Systems</nimble-tree-item>
-                <nimble-tree-item>Assets</nimble-tree-item>
-                <nimble-tree-item [disabled]="true">Package Repository</nimble-tree-item>
-                <nimble-tree-item>Reports</nimble-tree-item>
-                <nimble-tree-item>Assets</nimble-tree-item>
-                <nimble-tree-item>Jobs</nimble-tree-item>
-            </nimble-tree-item>
-            <nimble-tree-item>
-                Test Insights
-                <nimble-tree-item>Dashboard</nimble-tree-item>
-                <nimble-tree-item>Results</nimble-tree-item>
-                <nimble-tree-item>Products</nimble-tree-item>
-                <nimble-tree-item>Reports</nimble-tree-item>
-            </nimble-tree-item>
-            <nimble-tree-item>
-                Measurement Data Analysis
-                <nimble-tree-item>Data Navigation</nimble-tree-item>
-                <nimble-tree-item>Data Analysis</nimble-tree-item>
-                <nimble-tree-item>Analysis Automation</nimble-tree-item>
-            </nimble-tree-item>
-            <nimble-tree-item [expanded]="true">
-                Custom Applications
-                <nimble-tree-item [selected]="true">App 1</nimble-tree-item>
-            </nimble-tree-item>
-        </nimble-tree-view>
-        <nimble-tabs>
-            <nimble-tab>Tab One</nimble-tab>
-            <nimble-tab>Tab Two</nimble-tab>
-            <nimble-tab [disabled]="true">Tab Three</nimble-tab>
-            <nimble-tabs-toolbar>
-                <nimble-button>Toolbar Button</nimble-button>
-            </nimble-tabs-toolbar>
-            <nimble-tab-panel>Tab Content One</nimble-tab-panel>
-            <nimble-tab-panel>Tab Content Two</nimble-tab-panel>
-            <nimble-tab-panel>Tab Content Three</nimble-tab-panel>
-        </nimble-tabs>
->>>>>>> 067ad288
     </div>
 </nimble-theme-provider>