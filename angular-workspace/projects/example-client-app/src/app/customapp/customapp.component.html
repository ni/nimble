--- conflicted
+++ resolved
@@ -177,11 +177,9 @@
         <div class="sub-container">
             <div class="container-label">Table</div>
             <nimble-table [data$]="tableData$">
-<<<<<<< HEAD
-                <nimble-table-column-text field-name="stringValue1" action-menu-slot="action-menu" action-menu-label="Action menu">String 1</nimble-table-column-text>
-=======
-                <nimble-table-column-text field-name="stringValue1"><nimble-icon-check title="String 1"></nimble-icon-check></nimble-table-column-text>
->>>>>>> a88731d3
+                <nimble-table-column-text field-name="stringValue1" action-menu-slot="action-menu" action-menu-label="Action menu">
+                    <nimble-icon-check title="String 1"></nimble-icon-check>
+                </nimble-table-column-text>
                 <nimble-table-column-text field-name="stringValue2">String 2</nimble-table-column-text>
 
                 <nimble-menu slot="action-menu">
