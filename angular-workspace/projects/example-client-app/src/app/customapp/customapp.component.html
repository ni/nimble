<div class="content container">
    <p>Explore the components below to see the Nimble components in action. See the <a
            href="https://ni.github.io/nimble/storybook/?path=/story/getting-started--page">Nimble
            component docs</a> for additional usage details.</p>
    <div class="container">
        <div class="sub-container">
            <div class="container-label">Anchor</div>
            <div><nimble-anchor href="#" appearance="prominent">Site root</nimble-anchor></div>
            Let's try it <nimble-anchor nimbleRouterLink="/customapp" underline-visible>using nimbleRouterLink</nimble-anchor>.
        </div>
        <div class="sub-container">
            <div class="container-label">Banner</div>
            <nimble-banner [(open)]="bannerOpen" severity="information">
                <span slot="title">Title of the banner</span>
                This is the message text of this banner. It tells you something interesting.
            </nimble-banner>
            <nimble-checkbox [(ngModel)]="bannerOpen">Show banner</nimble-checkbox>
        </div>
        <div class="sub-container">
            <div class="container-label">Breadcrumb</div>
            <nimble-breadcrumb>
                <nimble-breadcrumb-item href="#">Page 1</nimble-breadcrumb-item>
                <nimble-breadcrumb-item nimbleRouterLink="/customapp">Page 2</nimble-breadcrumb-item>
                <nimble-breadcrumb-item>Current Page (No Link)</nimble-breadcrumb-item>
            </nimble-breadcrumb>
        </div>
        <div class="sub-container">
            <div class="container-label">Buttons</div>
            <nimble-button appearance="outline">Outline Button</nimble-button>
            <nimble-button appearance="block">Block Button</nimble-button>
            <nimble-button appearance="ghost">Ghost Button</nimble-button>
        </div>
        <div class="sub-container">
            <div class="container-label">Buttons - Toggle</div>
            <nimble-toggle-button appearance="outline">Outline Toggle Button</nimble-toggle-button>
            <nimble-toggle-button appearance="block">Block Toggle Button</nimble-toggle-button>
            <nimble-toggle-button appearance="ghost">Ghost Toggle Button</nimble-toggle-button>
        </div>
        <div class="sub-container">
            <div class="container-label">Buttons - Anchor</div>
            <nimble-anchor-button nimbleRouterLink="/customapp" appearance="outline">Outline Anchor Button</nimble-anchor-button>
            <nimble-anchor-button nimbleRouterLink="/customapp" appearance="block">Block Anchor Button</nimble-anchor-button>
            <nimble-anchor-button nimbleRouterLink="/customapp" appearance="ghost">Ghost Anchor Button</nimble-anchor-button>
        </div>
        <div class="sub-container">
            <div class="container-label">Card Button</div>
            <nimble-card-button>
                <span class="card-button-content">Card Button</span>
            </nimble-card-button>
            <nimble-card-button selected>
                <span class="card-button-content">Selected Card Button</span>
            </nimble-card-button>
        </div>
        <div class="sub-container">
            <div class="container-label">Checkbox</div>
            <nimble-checkbox>Checkbox label</nimble-checkbox>
            <nimble-checkbox>Checkbox label</nimble-checkbox>
            <nimble-checkbox>Checkbox label</nimble-checkbox>
        </div>
        <div class="sub-container">
            <div class="container-label">Radio Buttons</div>
            <nimble-radio-group name="fruit">
                <nimble-radio value="apple" [(ngModel)]="selectedRadio">Apple</nimble-radio>
                <nimble-radio value="banana" [(ngModel)]="selectedRadio">Banana</nimble-radio>
                <nimble-radio value="mango" [(ngModel)]="selectedRadio">Mango</nimble-radio>
            </nimble-radio-group>
            <nimble-text-field [(ngModel)]="selectedRadio">Selected value</nimble-text-field>
        </div>
        <div class="sub-container">
            <div class="container-label">Dialog</div>
            <nimble-dialog #dialog>
                <span slot="title">This is a dialog</span>
                <div>It opened when you pushed the button</div>
                <nimble-button slot="footer" (click)="closeDialog('cancel pressed')">Cancel</nimble-button>
                <nimble-button slot="footer" (click)="closeDialog('OK pressed')">OK</nimble-button>
            </nimble-dialog>
            <nimble-button (click)="openDialog()">Open Dialog</nimble-button>
            <nimble-text-field readonly [ngModel]="dialogCloseReason">Closed Reason</nimble-text-field>
        </div>
        <div class="sub-container">
            <div class="container-label">Drawer</div>
            <nimble-drawer #drawer [location]="drawerLocation">
                <header>This is a drawer</header>
                <section>
                    <p style="height: 1000px;">It opened when you pushed the button</p>
                    <p>This is the bottom!</p>
                </section>
                <footer class="drawer-footer">
                    <nimble-button appearance="ghost" (click)="closeDrawer('cancel pressed')">Cancel</nimble-button>
                    <nimble-button (click)="closeDrawer('OK pressed')">OK</nimble-button>
                </footer>
            </nimble-drawer>
            <nimble-button (click)="openDrawer()">Open Drawer</nimble-button>
            <nimble-text-field readonly [ngModel]="drawerCloseReason">Closed Reason</nimble-text-field>
            <nimble-select class="drawer-location-select" [(ngModel)]="drawerLocation">
                <nimble-list-option [value]="drawerLocations.left">Drawer: Left-side</nimble-list-option>
                <nimble-list-option [value]="drawerLocations.right">Drawer: Right-side</nimble-list-option>
            </nimble-select>
        </div>
        <div class="sub-container">
            <div class="container-label">Menu</div>
            <nimble-menu>
                <header>Header 1</header>
                <nimble-menu-item>
                    Item 1
                    <nimble-icon-add slot="start"></nimble-icon-add>
                </nimble-menu-item>
                <nimble-menu-item>Item 2</nimble-menu-item>
                <hr>
                <header>Header 2</header>
                <nimble-menu-item>Item 4</nimble-menu-item>
            </nimble-menu>
        </div>
        <div class="sub-container">
            <div class="container-label">Menu Button</div>
            <nimble-menu-button>
                Menu Button
                <nimble-menu slot="menu" (change)="onMenuButtonMenuChange($event)">
                    <header>Header 1</header>
                    <nimble-menu-item>
                        Item 1
                        <nimble-icon-add slot="start"></nimble-icon-add>
                    </nimble-menu-item>
                    <nimble-menu-item>Item 2</nimble-menu-item>
                    <hr>
                    <header>Header 2</header>
                    <nimble-menu-item>Item 4</nimble-menu-item>
                </nimble-menu>
            </nimble-menu-button>
        </div>
        <div class="sub-container">
            <div class="container-label">Number Field</div>
            <nimble-number-field appearance="underline" placeholder="Number Field" value="42">Underline Number Field</nimble-number-field>
            <nimble-number-field appearance="outline" placeholder="Number Field" value="42">Outline Number Field</nimble-number-field>
            <nimble-number-field appearance="block" placeholder="Number Field" value="42">Block Number Field</nimble-number-field>
        </div>
        <div class="sub-container">
            <div class="container-label">Select</div>
            <nimble-select appearance="underline">
                <nimble-list-option>Option 1</nimble-list-option>
                <nimble-list-option>Option 2</nimble-list-option>
                <nimble-list-option>Option 3</nimble-list-option>
            </nimble-select>
            <nimble-select appearance="outline">
                <nimble-list-option>Option 1</nimble-list-option>
                <nimble-list-option>Option 2</nimble-list-option>
                <nimble-list-option>Option 3</nimble-list-option>
            </nimble-select>
            <nimble-select appearance="block">
                <nimble-list-option>Option 1</nimble-list-option>
                <nimble-list-option>Option 2</nimble-list-option>
                <nimble-list-option>Option 3</nimble-list-option>
            </nimble-select>
        </div>
        <div class="sub-container">
            <div class="container-label">Combobox</div>
            <nimble-combobox aria-label="Combobox" [(ngModel)]="comboboxSelectedOption" (ngModelChange)="onComboboxChange($event)" appearance="underline" autocomplete="both" placeholder="Select value...">
                <nimble-list-option *ngFor="let item of comboboxItems" [ngValue]="item">{{ item ? item.first : '' }}</nimble-list-option>
            </nimble-combobox>
            <div>
                <span>
                    Last name: {{ comboboxSelectedLastName }}
                </span>
            </div>
            <nimble-combobox aria-label="Combobox" [(ngModel)]="comboboxSelectedOption" (ngModelChange)="onComboboxChange($event)" appearance="outline" autocomplete="both" placeholder="Select value...">
                <nimble-list-option *ngFor="let item of comboboxItems" [ngValue]="item">{{ item ? item.first : '' }}</nimble-list-option>
            </nimble-combobox>
            <nimble-combobox aria-label="Combobox" [(ngModel)]="comboboxSelectedOption" (ngModelChange)="onComboboxChange($event)" appearance="block" autocomplete="both" placeholder="Select value...">
                <nimble-list-option *ngFor="let item of comboboxItems" [ngValue]="item">{{ item ? item.first : '' }}</nimble-list-option>
            </nimble-combobox>
        </div>
        <div class="sub-container">
            <div class="container-label">Spinner</div>
            <nimble-spinner aria-label="Loading example content"></nimble-spinner>
        </div>
        <div class="sub-container">
            <div class="container-label">Switch</div>
            <nimble-switch>Switch</nimble-switch>
            <nimble-switch checked>
                Switch with checked/unchecked messages
                <span slot="unchecked-message">Off</span>
                <span slot="checked-message">On</span>
            </nimble-switch>
        </div>
        <div class="sub-container">
            <div class="container-label">Table</div>
            <nimble-table [data$]="tableData$">
<<<<<<< HEAD
                <nimble-table-column-text field-name="stringValue1" fractional-width="2" min-pixel-width="300"><nimble-icon-check title="String 1"></nimble-icon-check></nimble-table-column-text>
                <nimble-table-column-text field-name="stringValue2" min-pixel-width="400">String 2</nimble-table-column-text>
=======
                <nimble-table-column-text field-name="stringValue1" action-menu-slot="action-menu" action-menu-label="Action menu">
                    <nimble-icon-check title="String 1"></nimble-icon-check>
                </nimble-table-column-text>
                <nimble-table-column-text field-name="stringValue2">String 2</nimble-table-column-text>

                <nimble-menu slot="action-menu">
                    <nimble-menu-item>Item 1</nimble-menu-item>
                    <nimble-menu-item>Item 2</nimble-menu-item>
                    <nimble-menu-item>Item 3</nimble-menu-item>
                </nimble-menu>
>>>>>>> 344da68f
            </nimble-table>
            <nimble-button class="add-table-row-button" (click)="onAddTableRow()">Add row</nimble-button>
        </div>
        <div class="sub-container">
            <div class="container-label">Tabs</div>
            <nimble-tabs [(activeid)]="activeTabId">
                <nimble-tab id="tab-1">Tab 1</nimble-tab>
                <nimble-tab id="tab-2">Tab 2</nimble-tab>
                <nimble-tab id="tab-3" disabled>Tab 3 (Disabled)</nimble-tab>
                <nimble-tabs-toolbar>
                    <nimble-button (click)="onTabToolbarButtonClick()">Toolbar button</nimble-button>
                </nimble-tabs-toolbar>
                <nimble-tab-panel>
                    <div class="container-label">Tab 1 content</div>
                </nimble-tab-panel>
                <nimble-tab-panel>
                    <div class="container-label">Tab 2 content</div>
                </nimble-tab-panel>
                <nimble-tab-panel>
                    <div class="container-label">Tab 3 content</div>
                </nimble-tab-panel>
            </nimble-tabs>
            <label id="activeTabLabel">
                Active tab:
            </label>
            <nimble-select [(ngModel)]="activeTabId" aria-labelledby="activeTabLabel">
                <nimble-list-option value="tab-1">Tab 1</nimble-list-option>
                <nimble-list-option value="tab-2">Tab 2</nimble-list-option>
                <nimble-list-option value="tab-3">Tab 3</nimble-list-option>
            </nimble-select>
        </div>
        <div class="sub-container">
            <div class="container-label">Tabs - Anchor</div>
            <nimble-anchor-tabs [activeid]="activeAnchorTabId">
                <nimble-anchor-tab id="a-tab-1" href="https://nimble.ni.dev">Tab 1</nimble-anchor-tab>
                <nimble-anchor-tab id="a-tab-2" href="https://ni.com">Tab 2</nimble-anchor-tab>
                <nimble-anchor-tab disabled id="a-tab-3" href="https://google.com">Tab 3 (Disabled)</nimble-anchor-tab>
                <nimble-tabs-toolbar>
                    <nimble-button (click)="onTabToolbarButtonClick()">Toolbar button</nimble-button>
                </nimble-tabs-toolbar>
            </nimble-anchor-tabs>
            <label id="activeAnchorTabLabel">
                Active tab:
            </label>
            <nimble-select [(ngModel)]="activeAnchorTabId" aria-labelledby="activeAnchorTabLabel">
                <nimble-list-option value="a-tab-1">Tab 1</nimble-list-option>
                <nimble-list-option value="a-tab-2">Tab 2</nimble-list-option>
                <nimble-list-option value="a-tab-3">Tab 3</nimble-list-option>
            </nimble-select>
        </div>
        <div class="sub-container">
            <div class="container-label">Text Area</div>
            <nimble-text-area placeholder="Text Area" cols="50" rows="5" resize="horizontal" value="Lorem ipsum dolor sit amet, consectetur adipiscing elit, sed do eiusmod tempor incididunt ut labore et dolore magna aliqua. Ut enim ad minim veniam, quis nostrud exercitation ullamco laboris nisi ut aliquip ex ea commodo consequat. Duis aute irure dolor in reprehenderit in voluptate velit esse cillum dolore eu fugiat nulla pariatur. Excepteur sint occaecat cupidatat non proident, sunt in culpa qui officia deserunt mollit anim id est laborum.">Text Area Label</nimble-text-area>
        </div>
        <div class="sub-container">
            <div class="container-label">Text Field</div>
            <nimble-text-field appearance="underline" placeholder="Text Field" value="Here is text!">Underline Text Field</nimble-text-field>
            <nimble-text-field appearance="outline" placeholder="Text Field" value="Here is text!">Outline Text Field</nimble-text-field>
            <nimble-text-field appearance="block" placeholder="Text Field" value="Here is text!">Block Text Field</nimble-text-field>
        </div>
        <div class="sub-container">
            <div class="container-label">Toolbar</div>
            <nimble-toolbar>
                <nimble-button slot="start" appearance="outline">First button</nimble-button>
                <nimble-button slot="start" appearance="outline">Second button</nimble-button>
                <nimble-button>Middle button</nimble-button>
                <nimble-button slot="end" appearance="outline">Last button</nimble-button>
            </nimble-toolbar>
        </div>
        <div class="sub-container">
            <div class="container-label">Tooltip</div>
            <nimble-button id="anchor1">Default</nimble-button>
            <nimble-tooltip anchor="anchor1">Tooltip label</nimble-tooltip>
            <nimble-button id="anchor2">Fail</nimble-button>
            <nimble-tooltip anchor="anchor2" severity="error">Tooltip label</nimble-tooltip>
            <nimble-button id="anchor3">Information</nimble-button>
            <nimble-tooltip anchor="anchor3" severity="information">Tooltip label</nimble-tooltip>
            <nimble-button id="anchor4">Fail Icon </nimble-button>
            <nimble-tooltip anchor="anchor4" severity="error" icon-visible>Tooltip label</nimble-tooltip>
            <nimble-button id="anchor5">Information Icon</nimble-button>
            <nimble-tooltip anchor="anchor5" severity="information" icon-visible>Tooltip label</nimble-tooltip>
        </div>
        <div class="sub-container">
            <div class="container-label">Tree View</div>
            <nimble-tree-view>
                <nimble-tree-item>
                    Parent 1
                    <nimble-tree-item>Child 1</nimble-tree-item>
                    <nimble-tree-item>Child 2</nimble-tree-item>
                    <nimble-tree-item disabled>Child 3</nimble-tree-item>
                </nimble-tree-item>
                <nimble-tree-item expanded>
                    Parent 2
                    <nimble-tree-item selected>Child 2-1</nimble-tree-item>
                    <nimble-tree-item>Child 2-2</nimble-tree-item>
                    <nimble-tree-item>Child 2-3</nimble-tree-item>
                </nimble-tree-item>
            </nimble-tree-view>
        </div>
    </div>
</div><|MERGE_RESOLUTION|>--- conflicted
+++ resolved
@@ -185,21 +185,16 @@
         <div class="sub-container">
             <div class="container-label">Table</div>
             <nimble-table [data$]="tableData$">
-<<<<<<< HEAD
-                <nimble-table-column-text field-name="stringValue1" fractional-width="2" min-pixel-width="300"><nimble-icon-check title="String 1"></nimble-icon-check></nimble-table-column-text>
-                <nimble-table-column-text field-name="stringValue2" min-pixel-width="400">String 2</nimble-table-column-text>
-=======
-                <nimble-table-column-text field-name="stringValue1" action-menu-slot="action-menu" action-menu-label="Action menu">
+                <nimble-table-column-text field-name="stringValue1" action-menu-slot="action-menu" action-menu-label="Action menu" fractional-width="2" min-pixel-width="300">
                     <nimble-icon-check title="String 1"></nimble-icon-check>
                 </nimble-table-column-text>
-                <nimble-table-column-text field-name="stringValue2">String 2</nimble-table-column-text>
+                <nimble-table-column-text field-name="stringValue2" min-pixel-width="400">String 2</nimble-table-column-text>
 
                 <nimble-menu slot="action-menu">
                     <nimble-menu-item>Item 1</nimble-menu-item>
                     <nimble-menu-item>Item 2</nimble-menu-item>
                     <nimble-menu-item>Item 3</nimble-menu-item>
                 </nimble-menu>
->>>>>>> 344da68f
             </nimble-table>
             <nimble-button class="add-table-row-button" (click)="onAddTableRow()">Add row</nimble-button>
         </div>
