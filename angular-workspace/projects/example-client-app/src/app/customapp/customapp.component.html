--- conflicted
+++ resolved
@@ -209,13 +209,11 @@
                 >
                     Link
                 </nimble-table-column-anchor>
-<<<<<<< HEAD
                 <nimble-table-column-date-text
                     field-name="date"
                 >
                     Date
                 </nimble-table-column-date-text>
-=======
                 <nimble-table-column-enum-text
                     field-name="statusCode"
                     key-type="number"
@@ -224,7 +222,6 @@
                     <nimble-mapping-text key="101" text="Status message 2"></nimble-mapping-text>
                     Status
                 </nimble-table-column-enum-text>
->>>>>>> 808e6d7d
                 <nimble-table-column-text field-name="stringValue2" min-pixel-width="400" group-index="0">String 2</nimble-table-column-text>
 
                 <nimble-menu slot="action-menu">
