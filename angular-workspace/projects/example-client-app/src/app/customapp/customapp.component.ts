/* eslint-disable no-alert */
import { Component, Inject, ViewChild } from '@angular/core';
import { ActivatedRoute } from '@angular/router';
import { DrawerLocation, MenuItem, NimbleDialogDirective, NimbleDrawerDirective, OptionNotFound, OPTION_NOT_FOUND, UserDismissed } from '@ni/nimble-angular';
import type { TableRecord } from '@ni/nimble-angular/table';
import { NimbleRichTextEditorDirective } from '@ni/nimble-angular/rich-text-editor';
import { BehaviorSubject, Observable } from 'rxjs';

interface ComboboxItem {
    first: string;
    last: string;
}

interface SimpleTableRecord extends TableRecord {
    id: string;
    stringValue1: string;
    stringValue2: string;
    href?: string;
    linkLabel?: string;
    date: number;
    statusCode: number;
    result: string;
}

@Component({
    selector: 'example-customapp',
    templateUrl: './customapp.component.html',
    styleUrls: ['./customapp.component.scss']
})
export class CustomAppComponent {
    public bannerOpen = false;
    public dialogCloseReason: string;
    public drawerCloseReason: string;
    public drawerLocation: DrawerLocation = DrawerLocation.right;
    public isDrawerPinned = false;
    public drawerLocations = DrawerLocation;
    public comboboxItems: ComboboxItem[] = [
        { first: 'foo', last: 'bar' },
        { first: 'Bubba', last: 'Hotep' },
        { first: 'Mister', last: 'Smithers' }
    ];

    public comboboxSelectedOption?: ComboboxItem;
    public comboboxSelectedLastName = this.comboboxSelectedOption?.last;
    public selectedRadio = 'mango';
    public activeTabId = 'tab-1';
    public activeAnchorTabId = 'a-tab-2';
    public viewerMarkdownString = `Supported rich text formatting options:
1. **Bold**
2. *Italics*
3. Numbered lists
    1. Option 1
    2. Option 2
4. Bulleted lists
    * Option 1
    * Option 2
5. Absolute link: <https://nimble.ni.dev/>
`;

    public editorMarkdownString = `Supported rich text formatting options:
1. **Bold**
2. *Italics*
3. Numbered lists
    1. Option 1
    2. Option 2
4. Bulleted lists
    * Option 1
    * Option 2
`;

    public readonly tableData$: Observable<SimpleTableRecord[]>;
    private readonly tableDataSubject = new BehaviorSubject<SimpleTableRecord[]>([]);

    @ViewChild('dialog', { read: NimbleDialogDirective }) private readonly dialog: NimbleDialogDirective<string>;
    @ViewChild('drawer', { read: NimbleDrawerDirective }) private readonly drawer: NimbleDrawerDirective<string>;
    @ViewChild('editor', { read: NimbleRichTextEditorDirective }) private readonly editor: NimbleRichTextEditorDirective;

    public constructor(@Inject(ActivatedRoute) public readonly route: ActivatedRoute) {
        this.tableData$ = this.tableDataSubject.asObservable();
    }

    public onMenuButtonMenuChange(event: Event): void {
        const menuItemText = (event.target as MenuItem).innerText;
        alert(`${menuItemText} selected`);
    }

    public onComboboxChange(value: ComboboxItem | OptionNotFound): void {
        if (value !== OPTION_NOT_FOUND) {
            this.comboboxSelectedLastName = value.last;
        } else {
            this.comboboxSelectedLastName = 'not found';
        }
    }

    public async openDialog(): Promise<void> {
        const closeReason = await this.dialog.show();
        this.dialogCloseReason = (closeReason === UserDismissed) ? 'escape pressed' : closeReason;
    }

    public closeDialog(reason: string): void {
        this.dialog.close(reason);
    }

    public async openDrawer(): Promise<void> {
        const closeReason = await this.drawer.show();
        this.drawerCloseReason = (closeReason === UserDismissed) ? 'escape pressed' : closeReason;
    }

    public closeDrawer(reason: string): void {
        this.drawer.close(reason);
    }

    public onTabToolbarButtonClick(): void {
        alert('Tab toolbar button clicked');
    }

    public onAddTableRow(): void {
        const tableData = this.tableDataSubject.value;
        tableData.push({
            id: tableData.length.toString(),
            stringValue1: `new string ${tableData.length}`,
            stringValue2: `bar ${tableData.length}`,
            href: '/customapp',
            linkLabel: 'Link',
            date: (tableData.length % 2 === 0) ? new Date(2023, 7, 16, 3, 56, 11).valueOf() : new Date(2022, 2, 7, 20, 28, 41).valueOf(),
            statusCode: (tableData.length % 2 === 0) ? 100 : 101,
            result: (tableData.length % 2 === 0) ? 'success' : 'unknown'
        });
        this.tableDataSubject.next(tableData);
    }

<<<<<<< HEAD
    public loadContent(): void {
=======
    public loadRichTextEditorContent(): void {
>>>>>>> 007365bc
        this.editor.setMarkdown(this.editorMarkdownString);
    }
}<|MERGE_RESOLUTION|>--- conflicted
+++ resolved
@@ -129,11 +129,7 @@
         this.tableDataSubject.next(tableData);
     }
 
-<<<<<<< HEAD
-    public loadContent(): void {
-=======
     public loadRichTextEditorContent(): void {
->>>>>>> 007365bc
         this.editor.setMarkdown(this.editorMarkdownString);
     }
 }