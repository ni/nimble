--- conflicted
+++ resolved
@@ -1,9 +1,10 @@
-<<<<<<< HEAD
+@import '~@ni/nimble-angular/styles/tokens';
+
 .container-label {
-    font-family: var(--group-label-font-family);
-    font-weight: var(--group-label-font-weight);
+    font-family: $ni-nimble-group-label-font-family;
+    font-weight: $ni-nimble-group-label-font-weight;
     font-size: 14px;
-    color: var(--group-label-font-color);
+    color: $ni-nimble-group-label-font-color;
     padding-bottom: 10px;
 }
 
@@ -12,14 +13,8 @@
 }
 
 .container {
+    background-color: $ni-nimble-application-background-color;
     display: inline-flex;
-=======
-@import '~@ni/nimble-angular/styles/tokens';
-
-.container {
-    background-color: $ni-nimble-application-background-color;
-    display: flex;
->>>>>>> 5b1ffefb
     justify-content: left;
     flex-direction: column;
     padding: 0px 2px 0px 10px;
