import { NgModule } from '@angular/core';
import { FormBuilder, FormsModule, ReactiveFormsModule } from '@angular/forms';
import { BrowserModule } from '@angular/platform-browser';
import { RouterModule } from '@angular/router';
import { NimbleTextAreaModule, NimbleTextFieldModule, NimbleNumberFieldModule, NimbleSelectModule, NimbleListOptionModule,
    NimbleButtonModule, NimbleTreeViewModule, NimbleTreeItemModule, NimbleDrawerModule, NimbleThemeProviderModule,
    NimbleTabModule, NimbleTabPanelModule, NimbleTabsModule, NimbleTabsToolbarModule, NimbleMenuModule,
    NimbleMenuItemModule, NimbleCheckboxModule, NimbleToggleButtonModule, NimbleBreadcrumbModule, NimbleBreadcrumbItemModule,
    NimbleIconAddModule, NimbleSwitchModule, NimbleToolbarModule, NimbleMenuButtonModule, NimbleComboboxModule, NimbleTooltipModule,
    NimbleCardButtonModule, NimbleDialogModule, NimbleRadioGroupModule, NimbleRadioModule, NimbleSpinnerModule,
    NimbleAnchorModule, NimbleAnchorButtonModule, NimbleAnchorTabModule, NimbleAnchorTabsModule,
    NimbleIconCheckModule, NimbleBannerModule, NimbleAnchorMenuItemModule, NimbleAnchorTreeItemModule } from '@ni/nimble-angular';
import { NimbleLabelProviderCoreModule } from '@ni/nimble-angular/label-provider/core';
import { NimbleLabelProviderTableModule } from '@ni/nimble-angular/label-provider/table';
import { NimbleMappingTextModule } from '@ni/nimble-angular/mapping/text';
import { NimbleMappingIconModule } from '@ni/nimble-angular/mapping/icon';
import { NimbleMappingSpinnerModule } from '@ni/nimble-angular/mapping/spinner';
import { NimbleTableModule } from '@ni/nimble-angular/table';
import { NimbleTableColumnTextModule } from '@ni/nimble-angular/table-column/text';
import { NimbleTableColumnAnchorModule } from '@ni/nimble-angular/table-column/anchor';
import { NimbleTableColumnDateTextModule } from '@ni/nimble-angular/table-column/date-text';
import { NimbleTableColumnEnumTextModule } from '@ni/nimble-angular/table-column/enum-text';
import { NimbleTableColumnIconModule } from '@ni/nimble-angular/table-column/icon';
import { NimbleRichTextViewerModule } from '@ni/nimble-angular/rich-text-viewer';
import { NimbleRichTextEditorModule } from '@ni/nimble-angular/rich-text-editor';
import { AppComponent } from './app.component';
import { CustomAppComponent } from './customapp/customapp.component';
import { HeaderComponent } from './header/header.component';

@NgModule({
    declarations: [
        AppComponent,
        HeaderComponent,
        CustomAppComponent
    ],
    imports: [
        BrowserModule,
        FormsModule,
        ReactiveFormsModule,
        NimbleThemeProviderModule,
        NimbleLabelProviderCoreModule,
        NimbleLabelProviderTableModule,
        NimbleTextAreaModule,
        NimbleTextFieldModule,
        NimbleNumberFieldModule,
        NimbleSelectModule,
        NimbleListOptionModule,
        NimbleButtonModule,
        NimbleTreeViewModule,
        NimbleTreeItemModule,
        NimbleMenuModule,
        NimbleMenuItemModule,
        NimbleAnchorMenuItemModule,
        NimbleTabsModule,
        NimbleTabModule,
        NimbleTabPanelModule,
        NimbleTabsToolbarModule,
        NimbleDrawerModule,
        NimbleCheckboxModule,
        NimbleToggleButtonModule,
        NimbleBreadcrumbModule,
        NimbleBreadcrumbItemModule,
        NimbleIconAddModule,
        NimbleIconCheckModule,
        NimbleSpinnerModule,
        NimbleSwitchModule,
        NimbleToolbarModule,
        NimbleComboboxModule,
        NimbleMenuButtonModule,
        NimbleTooltipModule,
        NimbleCardButtonModule,
        NimbleDialogModule,
        NimbleRadioGroupModule,
        NimbleRadioModule,
        NimbleAnchorModule,
        NimbleAnchorButtonModule,
        NimbleAnchorTabModule,
        NimbleAnchorTabsModule,
        NimbleAnchorTreeItemModule,
        NimbleTableModule,
        NimbleTableColumnTextModule,
        NimbleTableColumnAnchorModule,
        NimbleTableColumnDateTextModule,
        NimbleTableColumnEnumTextModule,
        NimbleMappingTextModule,
        NimbleBannerModule,
        NimbleRichTextViewerModule,
<<<<<<< HEAD
        NimbleRichTextEditorModule,
=======
        NimbleTableColumnIconModule,
        NimbleMappingIconModule,
        NimbleMappingSpinnerModule,
>>>>>>> fa1c8baf
        RouterModule.forRoot(
            [
                { path: '', redirectTo: '/customapp', pathMatch: 'full' },
                { path: 'customapp', component: CustomAppComponent, title: 'Angular All Components Demo - Nimble Design System - NI' }
            ],
            { useHash: true }
        )
    ],
    providers: [FormBuilder],
    bootstrap: [AppComponent]
})
export class AppModule { }<|MERGE_RESOLUTION|>--- conflicted
+++ resolved
@@ -85,13 +85,7 @@
         NimbleMappingTextModule,
         NimbleBannerModule,
         NimbleRichTextViewerModule,
-<<<<<<< HEAD
         NimbleRichTextEditorModule,
-=======
-        NimbleTableColumnIconModule,
-        NimbleMappingIconModule,
-        NimbleMappingSpinnerModule,
->>>>>>> fa1c8baf
         RouterModule.forRoot(
             [
                 { path: '', redirectTo: '/customapp', pathMatch: 'full' },
