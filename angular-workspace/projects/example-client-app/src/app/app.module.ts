import { NgModule } from '@angular/core';
import { FormBuilder, FormsModule, ReactiveFormsModule } from '@angular/forms';
import { BrowserModule } from '@angular/platform-browser';
import { RouterModule } from '@angular/router';
import { NimbleTextFieldModule, NimbleNumberFieldModule, NimbleSelectModule, NimbleListboxOptionModule,
<<<<<<< HEAD
    NimbleButtonModule, NimbleTreeViewModule, NimbleTreeItemModule, NimbleThemeProviderModule, NimbleMenuModule,
    NimbleMenuItemModule } from '@ni/nimble-angular';

=======
    NimbleButtonModule, NimbleTreeViewModule, NimbleTreeItemModule, NimbleThemeProviderModule,
    NimbleTabModule, NimbleTabPanelModule, NimbleTabsModule, NimbleTabsToolbarModule } from '@ni/nimble-angular';
>>>>>>> ac421eba
import { AppComponent } from './app.component';
import { CustomAppComponent } from './customapp/customapp.component';
import { LoginComponent } from './login/login.component';
import { HeaderComponent } from './header/header.component';

@NgModule({
    declarations: [
        AppComponent,
        LoginComponent,
        HeaderComponent,
        CustomAppComponent
    ],
    imports: [
        BrowserModule,
        FormsModule,
        ReactiveFormsModule,
        NimbleThemeProviderModule,
        NimbleTextFieldModule,
        NimbleNumberFieldModule,
        NimbleSelectModule,
        NimbleListboxOptionModule,
        NimbleButtonModule,
        NimbleTreeViewModule,
        NimbleTreeItemModule,
<<<<<<< HEAD
        NimbleMenuModule,
        NimbleMenuItemModule,
=======
        NimbleTabsModule,
        NimbleTabModule,
        NimbleTabPanelModule,
        NimbleTabsToolbarModule,
>>>>>>> ac421eba
        RouterModule.forRoot([
            { path: '', redirectTo: '/login', pathMatch: 'full' },
            { path: 'login', component: LoginComponent },
            { path: 'customapp', component: CustomAppComponent }
        ],
        { useHash: true })
    ],
    providers: [FormBuilder],
    bootstrap: [AppComponent]
})
export class AppModule { }<|MERGE_RESOLUTION|>--- conflicted
+++ resolved
@@ -3,14 +3,9 @@
 import { BrowserModule } from '@angular/platform-browser';
 import { RouterModule } from '@angular/router';
 import { NimbleTextFieldModule, NimbleNumberFieldModule, NimbleSelectModule, NimbleListboxOptionModule,
-<<<<<<< HEAD
-    NimbleButtonModule, NimbleTreeViewModule, NimbleTreeItemModule, NimbleThemeProviderModule, NimbleMenuModule,
+    NimbleButtonModule, NimbleTreeViewModule, NimbleTreeItemModule, NimbleThemeProviderModule,
+    NimbleTabModule, NimbleTabPanelModule, NimbleTabsModule, NimbleTabsToolbarModule, NimbleMenuModule,
     NimbleMenuItemModule } from '@ni/nimble-angular';
-
-=======
-    NimbleButtonModule, NimbleTreeViewModule, NimbleTreeItemModule, NimbleThemeProviderModule,
-    NimbleTabModule, NimbleTabPanelModule, NimbleTabsModule, NimbleTabsToolbarModule } from '@ni/nimble-angular';
->>>>>>> ac421eba
 import { AppComponent } from './app.component';
 import { CustomAppComponent } from './customapp/customapp.component';
 import { LoginComponent } from './login/login.component';
@@ -35,15 +30,12 @@
         NimbleButtonModule,
         NimbleTreeViewModule,
         NimbleTreeItemModule,
-<<<<<<< HEAD
         NimbleMenuModule,
         NimbleMenuItemModule,
-=======
         NimbleTabsModule,
         NimbleTabModule,
         NimbleTabPanelModule,
         NimbleTabsToolbarModule,
->>>>>>> ac421eba
         RouterModule.forRoot([
             { path: '', redirectTo: '/login', pathMatch: 'full' },
             { path: 'login', component: LoginComponent },
