import { NgModule } from '@angular/core';
import { FormBuilder, FormsModule, ReactiveFormsModule } from '@angular/forms';
import { BrowserModule } from '@angular/platform-browser';
import { RouterModule } from '@angular/router';
import { NimbleTextAreaModule, NimbleTextFieldModule, NimbleNumberFieldModule, NimbleSelectModule, NimbleListOptionModule,
    NimbleButtonModule, NimbleTreeViewModule, NimbleTreeItemModule, NimbleDrawerModule, NimbleThemeProviderModule,
    NimbleTabModule, NimbleTabPanelModule, NimbleTabsModule, NimbleTabsToolbarModule, NimbleMenuModule,
    NimbleMenuItemModule, NimbleCheckboxModule, NimbleToggleButtonModule, NimbleBreadcrumbModule, NimbleBreadcrumbItemModule,
    NimbleIconAddModule, NimbleSwitchModule, NimbleToolbarModule, NimbleMenuButtonModule, NimbleComboboxModule, NimbleTooltipModule,
    NimbleCardButtonModule, NimbleDialogModule, NimbleRadioGroupModule, NimbleRadioModule, NimbleSpinnerModule,
    NimbleAnchorModule, NimbleAnchorButtonModule, NimbleAnchorTabModule, NimbleAnchorTabsModule,
    NimbleIconCheckModule, NimbleBannerModule, NimbleAnchorMenuItemModule, NimbleAnchorTreeItemModule } from '@ni/nimble-angular';
import { NimbleLabelProviderCoreModule } from '@ni/nimble-angular/label-provider/core';
import { NimbleLabelProviderTableModule } from '@ni/nimble-angular/label-provider/table';
import { NimbleMappingTextModule } from '@ni/nimble-angular/mapping/text';
import { NimbleMappingIconModule } from '@ni/nimble-angular/mapping/icon';
import { NimbleMappingSpinnerModule } from '@ni/nimble-angular/mapping/spinner';
import { NimbleTableModule } from '@ni/nimble-angular/table';
import { NimbleTableColumnTextModule } from '@ni/nimble-angular/table-column/text';
import { NimbleTableColumnAnchorModule } from '@ni/nimble-angular/table-column/anchor';
import { NimbleTableColumnDateTextModule } from '@ni/nimble-angular/table-column/date-text';
import { NimbleTableColumnEnumTextModule } from '@ni/nimble-angular/table-column/enum-text';
import { NimbleTableColumnIconModule } from '@ni/nimble-angular/table-column/icon';
import { NimbleRichTextViewerModule } from '@ni/nimble-angular/rich-text-viewer';
import { NimbleRichTextEditorModule } from '@ni/nimble-angular/rich-text-editor';
import { AppComponent } from './app.component';
import { CustomAppComponent } from './customapp/customapp.component';
import { HeaderComponent } from './header/header.component';

@NgModule({
    declarations: [
        AppComponent,
        HeaderComponent,
        CustomAppComponent
    ],
    imports: [
        BrowserModule,
        FormsModule,
        ReactiveFormsModule,
        NimbleThemeProviderModule,
        NimbleLabelProviderCoreModule,
        NimbleLabelProviderTableModule,
        NimbleTextAreaModule,
        NimbleTextFieldModule,
        NimbleNumberFieldModule,
        NimbleSelectModule,
        NimbleListOptionModule,
        NimbleButtonModule,
        NimbleTreeViewModule,
        NimbleTreeItemModule,
        NimbleMenuModule,
        NimbleMenuItemModule,
        NimbleAnchorMenuItemModule,
        NimbleTabsModule,
        NimbleTabModule,
        NimbleTabPanelModule,
        NimbleTabsToolbarModule,
        NimbleDrawerModule,
        NimbleCheckboxModule,
        NimbleToggleButtonModule,
        NimbleBreadcrumbModule,
        NimbleBreadcrumbItemModule,
        NimbleIconAddModule,
        NimbleIconCheckModule,
        NimbleSpinnerModule,
        NimbleSwitchModule,
        NimbleToolbarModule,
        NimbleComboboxModule,
        NimbleMenuButtonModule,
        NimbleTooltipModule,
        NimbleCardButtonModule,
        NimbleDialogModule,
        NimbleRadioGroupModule,
        NimbleRadioModule,
        NimbleAnchorModule,
        NimbleAnchorButtonModule,
        NimbleAnchorTabModule,
        NimbleAnchorTabsModule,
        NimbleAnchorTreeItemModule,
        NimbleTableModule,
        NimbleTableColumnTextModule,
        NimbleTableColumnAnchorModule,
        NimbleTableColumnDateTextModule,
        NimbleTableColumnEnumTextModule,
        NimbleMappingTextModule,
        NimbleBannerModule,
        NimbleRichTextViewerModule,
<<<<<<< HEAD
        NimbleRichTextEditorModule,
=======
        NimbleTableColumnIconModule,
        NimbleMappingIconModule,
        NimbleMappingSpinnerModule,
>>>>>>> 2c4fbaef
        RouterModule.forRoot(
            [
                { path: '', redirectTo: '/customapp', pathMatch: 'full' },
                { path: 'customapp', component: CustomAppComponent, title: 'Angular All Components Demo - Nimble Design System - NI' }
            ],
            { useHash: true }
        )
    ],
    providers: [FormBuilder],
    bootstrap: [AppComponent]
})
export class AppModule { }<|MERGE_RESOLUTION|>--- conflicted
+++ resolved
@@ -85,13 +85,10 @@
         NimbleMappingTextModule,
         NimbleBannerModule,
         NimbleRichTextViewerModule,
-<<<<<<< HEAD
         NimbleRichTextEditorModule,
-=======
         NimbleTableColumnIconModule,
         NimbleMappingIconModule,
         NimbleMappingSpinnerModule,
->>>>>>> 2c4fbaef
         RouterModule.forRoot(
             [
                 { path: '', redirectTo: '/customapp', pathMatch: 'full' },
