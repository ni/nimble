import { NgModule } from '@angular/core';
import { FormBuilder, FormsModule, ReactiveFormsModule } from '@angular/forms';
import { BrowserModule } from '@angular/platform-browser';
import { RouterModule } from '@angular/router';
import { NimbleTextFieldModule, NimbleNumberFieldModule, NimbleSelectModule, NimbleListboxOptionModule,
    NimbleButtonModule, NimbleTreeViewModule, NimbleTreeItemModule, NimbleDrawerModule, NimbleThemeProviderModule,
    NimbleTabModule, NimbleTabPanelModule, NimbleTabsModule, NimbleTabsToolbarModule, NimbleMenuModule,
<<<<<<< HEAD
    NimbleMenuItemModule, NimbleCheckboxModule, NimbleToggleButtonModule, NimbleAddIconModule } from '@ni/nimble-angular';
=======
    NimbleMenuItemModule, NimbleCheckboxModule, NimbleToggleButtonModule, NimbleBreadcrumbModule, NimbleBreadcrumbItemModule } from '@ni/nimble-angular';
>>>>>>> 6872d187
import { AppComponent } from './app.component';
import { CustomAppComponent } from './customapp/customapp.component';
import { LoginComponent } from './login/login.component';
import { HeaderComponent } from './header/header.component';
import { NavDrawerComponent } from './nav-drawer/nav-drawer.component';

@NgModule({
    declarations: [
        AppComponent,
        LoginComponent,
        HeaderComponent,
        NavDrawerComponent,
        CustomAppComponent
    ],
    imports: [
        BrowserModule,
        FormsModule,
        ReactiveFormsModule,
        NimbleThemeProviderModule,
        NimbleTextFieldModule,
        NimbleNumberFieldModule,
        NimbleSelectModule,
        NimbleListboxOptionModule,
        NimbleButtonModule,
        NimbleTreeViewModule,
        NimbleTreeItemModule,
        NimbleMenuModule,
        NimbleMenuItemModule,
        NimbleTabsModule,
        NimbleTabModule,
        NimbleTabPanelModule,
        NimbleTabsToolbarModule,
        NimbleDrawerModule,
        NimbleCheckboxModule,
        NimbleToggleButtonModule,
<<<<<<< HEAD
        NimbleAddIconModule,
=======
        NimbleBreadcrumbModule,
        NimbleBreadcrumbItemModule,
>>>>>>> 6872d187
        RouterModule.forRoot([
            { path: '', redirectTo: '/login', pathMatch: 'full' },
            { path: 'login', component: LoginComponent },
            { path: 'customapp', component: CustomAppComponent }
        ],
        { useHash: true })
    ],
    providers: [FormBuilder],
    bootstrap: [AppComponent]
})
export class AppModule { }<|MERGE_RESOLUTION|>--- conflicted
+++ resolved
@@ -5,11 +5,7 @@
 import { NimbleTextFieldModule, NimbleNumberFieldModule, NimbleSelectModule, NimbleListboxOptionModule,
     NimbleButtonModule, NimbleTreeViewModule, NimbleTreeItemModule, NimbleDrawerModule, NimbleThemeProviderModule,
     NimbleTabModule, NimbleTabPanelModule, NimbleTabsModule, NimbleTabsToolbarModule, NimbleMenuModule,
-<<<<<<< HEAD
-    NimbleMenuItemModule, NimbleCheckboxModule, NimbleToggleButtonModule, NimbleAddIconModule } from '@ni/nimble-angular';
-=======
-    NimbleMenuItemModule, NimbleCheckboxModule, NimbleToggleButtonModule, NimbleBreadcrumbModule, NimbleBreadcrumbItemModule } from '@ni/nimble-angular';
->>>>>>> 6872d187
+    NimbleMenuItemModule, NimbleCheckboxModule, NimbleToggleButtonModule, NimbleBreadcrumbModule, NimbleBreadcrumbItemModule, NimbleAddIconModule } from '@ni/nimble-angular';
 import { AppComponent } from './app.component';
 import { CustomAppComponent } from './customapp/customapp.component';
 import { LoginComponent } from './login/login.component';
@@ -45,12 +41,9 @@
         NimbleDrawerModule,
         NimbleCheckboxModule,
         NimbleToggleButtonModule,
-<<<<<<< HEAD
-        NimbleAddIconModule,
-=======
         NimbleBreadcrumbModule,
         NimbleBreadcrumbItemModule,
->>>>>>> 6872d187
+        NimbleAddIconModule,
         RouterModule.forRoot([
             { path: '', redirectTo: '/login', pathMatch: 'full' },
             { path: 'login', component: LoginComponent },
