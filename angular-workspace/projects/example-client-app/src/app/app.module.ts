--- conflicted
+++ resolved
@@ -1,9 +1,5 @@
 import { CUSTOM_ELEMENTS_SCHEMA, NgModule } from '@angular/core';
-<<<<<<< HEAD
-import { FormBuilder, ReactiveFormsModule } from '@angular/forms';
-=======
-import { FormsModule } from '@angular/forms';
->>>>>>> 8b85c8df
+import { FormBuilder, FormsModule, ReactiveFormsModule } from '@angular/forms';
 import { BrowserModule } from '@angular/platform-browser';
 import { RouterModule } from '@angular/router';
 import { NimbleTextFieldModule, NimbleNumberFieldModule, NimbleSelectModule, NimbleListboxOptionModule } from '@ni/nimble-angular';
@@ -18,11 +14,8 @@
     ],
     imports: [
         BrowserModule,
-<<<<<<< HEAD
+        FormsModule,
         ReactiveFormsModule,
-=======
-        FormsModule,
->>>>>>> 8b85c8df
         NimbleTextFieldModule,
         NimbleNumberFieldModule,
         NimbleSelectModule,
