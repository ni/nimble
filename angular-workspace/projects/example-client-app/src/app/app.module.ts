--- conflicted
+++ resolved
@@ -5,11 +5,7 @@
 import { NimbleTextFieldModule, NimbleNumberFieldModule, NimbleSelectModule, NimbleListboxOptionModule,
     NimbleButtonModule, NimbleTreeViewModule, NimbleTreeItemModule, NimbleDrawerModule, NimbleThemeProviderModule,
     NimbleTabModule, NimbleTabPanelModule, NimbleTabsModule, NimbleTabsToolbarModule, NimbleMenuModule,
-<<<<<<< HEAD
-    NimbleMenuItemModule, NimbleCheckboxModule, NimbleBreadcrumbModule, NimbleBreadcrumbItemModule } from '@ni/nimble-angular';
-=======
-    NimbleMenuItemModule, NimbleCheckboxModule, NimbleToggleButtonModule } from '@ni/nimble-angular';
->>>>>>> 8513c1a1
+    NimbleMenuItemModule, NimbleCheckboxModule, NimbleToggleButtonModule, NimbleBreadcrumbModule, NimbleBreadcrumbItemModule } from '@ni/nimble-angular';
 import { AppComponent } from './app.component';
 import { CustomAppComponent } from './customapp/customapp.component';
 import { LoginComponent } from './login/login.component';
@@ -44,12 +40,9 @@
         NimbleTabsToolbarModule,
         NimbleDrawerModule,
         NimbleCheckboxModule,
-<<<<<<< HEAD
+        NimbleToggleButtonModule,
         NimbleBreadcrumbModule,
         NimbleBreadcrumbItemModule,
-=======
-        NimbleToggleButtonModule,
->>>>>>> 8513c1a1
         RouterModule.forRoot([
             { path: '', redirectTo: '/login', pathMatch: 'full' },
             { path: 'login', component: LoginComponent },
