import { CUSTOM_ELEMENTS_SCHEMA, NgModule } from '@angular/core';
import { FormBuilder, FormsModule, ReactiveFormsModule } from '@angular/forms';
import { BrowserModule } from '@angular/platform-browser';
import { RouterModule } from '@angular/router';
import { NimbleTextFieldModule, NimbleNumberFieldModule, NimbleSelectModule, NimbleListboxOptionModule } from '@ni/nimble-angular';
import { NimbleThemeProviderModule } from 'projects/ni/nimble-angular/src/directives/theme-provider';

import { AppComponent } from './app.component';
import { LoginComponent } from './login/login.component';

@NgModule({
    declarations: [
        AppComponent,
        LoginComponent
    ],
    imports: [
        BrowserModule,
        FormsModule,
<<<<<<< HEAD
        ReactiveFormsModule,
=======
        NimbleThemeProviderModule,
>>>>>>> cd264539
        NimbleTextFieldModule,
        NimbleNumberFieldModule,
        NimbleSelectModule,
        NimbleListboxOptionModule,
        RouterModule.forRoot([
            { path: '', redirectTo: '/login', pathMatch: 'full' },
            { path: 'login', component: LoginComponent }
        ],
        { useHash: true })
    ],
    providers: [FormBuilder],
    bootstrap: [AppComponent],
    schemas: [CUSTOM_ELEMENTS_SCHEMA]
})
export class AppModule { }<|MERGE_RESOLUTION|>--- conflicted
+++ resolved
@@ -16,11 +16,8 @@
     imports: [
         BrowserModule,
         FormsModule,
-<<<<<<< HEAD
         ReactiveFormsModule,
-=======
         NimbleThemeProviderModule,
->>>>>>> cd264539
         NimbleTextFieldModule,
         NimbleNumberFieldModule,
         NimbleSelectModule,
