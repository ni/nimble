<nimble-theme-provider [theme]="theme">
    <div class="container">
        <nimble-select class="theme-select" [(ngModel)]="theme">
            <nimble-listbox-option [value]="themes.Light">Light theme</nimble-listbox-option>
            <nimble-listbox-option [value]="themes.Dark">Dark theme</nimble-listbox-option>
        </nimble-select>
<<<<<<< HEAD
        <form (ngSubmit)="onSubmit()">
            <div [formGroup]="loginForm" class="login-container">
                <nimble-text-field formControlName="username">Username</nimble-text-field>
                <nimble-text-field formControlName="password" type="password" [invalid]="!this.loginForm.controls.password.pristine && !!this.loginForm.controls.password.errors">Password</nimble-text-field>
                <nimble-button type="submit" [disabled]="!!this.loginForm.controls.password.errors" [appearance]="buttonAppearance.Block">Login</nimble-button>
            </div>
        </form>
=======
        <div [formGroup]="loginForm" class="login-container">
            <nimble-text-field formControlName="username">Username</nimble-text-field>
            <nimble-text-field formControlName="password" type="password" [ngClass]="{'invalid': !this.loginForm.controls.password.pristine && this.loginForm.controls.password.invalid}">Password</nimble-text-field>
            <nimble-button [disabled]="!!this.loginForm.controls.password.errors" [appearance]="buttonAppearance.Block">Login</nimble-button>
        </div>
>>>>>>> f78ceffe
    </div>
</nimble-theme-provider><|MERGE_RESOLUTION|>--- conflicted
+++ resolved
@@ -4,20 +4,12 @@
             <nimble-listbox-option [value]="themes.Light">Light theme</nimble-listbox-option>
             <nimble-listbox-option [value]="themes.Dark">Dark theme</nimble-listbox-option>
         </nimble-select>
-<<<<<<< HEAD
         <form (ngSubmit)="onSubmit()">
             <div [formGroup]="loginForm" class="login-container">
                 <nimble-text-field formControlName="username">Username</nimble-text-field>
-                <nimble-text-field formControlName="password" type="password" [invalid]="!this.loginForm.controls.password.pristine && !!this.loginForm.controls.password.errors">Password</nimble-text-field>
-                <nimble-button type="submit" [disabled]="!!this.loginForm.controls.password.errors" [appearance]="buttonAppearance.Block">Login</nimble-button>
+                <nimble-text-field formControlName="password" type="password" [ngClass]="{'invalid': !this.loginForm.controls.password.pristine && this.loginForm.controls.password.invalid}">Password</nimble-text-field>
+                <nimble-button [disabled]="!!this.loginForm.controls.password.errors" [appearance]="buttonAppearance.Block">Login</nimble-button>
             </div>
         </form>
-=======
-        <div [formGroup]="loginForm" class="login-container">
-            <nimble-text-field formControlName="username">Username</nimble-text-field>
-            <nimble-text-field formControlName="password" type="password" [ngClass]="{'invalid': !this.loginForm.controls.password.pristine && this.loginForm.controls.password.invalid}">Password</nimble-text-field>
-            <nimble-button [disabled]="!!this.loginForm.controls.password.errors" [appearance]="buttonAppearance.Block">Login</nimble-button>
-        </div>
->>>>>>> f78ceffe
     </div>
 </nimble-theme-provider>