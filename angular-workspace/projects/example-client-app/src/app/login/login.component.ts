--- conflicted
+++ resolved
@@ -13,11 +13,8 @@
     public loginForm: FormGroup;
     public theme: NimbleTheme = NimbleTheme.Light;
     public themes = NimbleTheme;
-<<<<<<< HEAD
     public buttonIconType = Icons;
-=======
     public buttonAppearance = ButtonAppearance;
->>>>>>> 7cc42db8
 
     public constructor(private readonly formBuilder: FormBuilder) {
         this.loginForm = this.formBuilder.group({
