import { Component } from '@angular/core';
import { FormBuilder, FormGroup, Validators } from '@angular/forms';
import { NimbleTheme } from '@ni/nimble-components/dist/esm/theme-provider/themes';

@Component({
    selector: 'nimble-example-login',
    templateUrl: './login.component.html',
    styleUrls: ['./login.component.scss']
})
export class LoginComponent {
    public loginForm: FormGroup;
    public theme: NimbleTheme = NimbleTheme.Light;
    public themes = NimbleTheme;
<<<<<<< HEAD
    private toggle = true;

    public constructor(private readonly formBuilder: FormBuilder) {
        this.loginForm = this.formBuilder.group({
            username: [''],
            password: ['', Validators.required]
        });
    }

    public switchThemes(): void {
        this.toggle = !this.toggle;
        this.theme = this.toggle ? NimbleTheme.Light : NimbleTheme.Dark;
    }
=======
>>>>>>> 8b85c8df
}<|MERGE_RESOLUTION|>--- conflicted
+++ resolved
@@ -11,8 +11,6 @@
     public loginForm: FormGroup;
     public theme: NimbleTheme = NimbleTheme.Light;
     public themes = NimbleTheme;
-<<<<<<< HEAD
-    private toggle = true;
 
     public constructor(private readonly formBuilder: FormBuilder) {
         this.loginForm = this.formBuilder.group({
@@ -20,11 +18,4 @@
             password: ['', Validators.required]
         });
     }
-
-    public switchThemes(): void {
-        this.toggle = !this.toggle;
-        this.theme = this.toggle ? NimbleTheme.Light : NimbleTheme.Dark;
-    }
-=======
->>>>>>> 8b85c8df
 }