--- conflicted
+++ resolved
@@ -5,21 +5,4 @@
     templateUrl: './app.component.html',
     styleUrls: ['./app.component.scss']
 })
-<<<<<<< HEAD
-export class AppComponent {
-    public title = 'example-client-app';
-
-    public theme: NimbleTheme = NimbleTheme.Light;
-    public onoff = 'off';
-    public themes = NimbleTheme;
-    private toggle = true;
-
-    public switchThemes(): void {
-        this.toggle = !this.toggle;
-        this.theme = this.toggle ? NimbleTheme.Light : NimbleTheme.Dark;
-        this.onoff = this.toggle ? 'off' : 'on';
-    }
-}
-=======
-export class AppComponent { }
->>>>>>> cbce4a97
+export class AppComponent { }