{
  "name": "@ni-private/angular-workspace",
  "version": "1.0.0",
  "private": true,
  "scripts": {
    "ng": "ng",
    "start": "ng serve",
    "build": "wireit",
    "build:library": "wireit",
    "watch:library": "npm run generate-icons && ng build @ni/nimble-angular --watch",
    "build:application": "wireit",
    "generate-icons": "wireit",
    "pack": "npm run pack:library && npm run pack:application",
    "pack:library": "cd dist/ni/nimble-angular && npm pack",
    "pack:application": "cd dist/example-client-app && npm pack",
    "watch": "ng build --watch --configuration development",
    "test": "ng test --watch=false",
    "lint": "ng lint",
    "format": "ng lint --fix",
    "clear-cache": "rimraf .wireit/*/cache",
    "clear-wireit": "rimraf .wireit"
  },
  "wireit": {
    "build": {
      "dependencies": ["build:library", "build:application"]
    },
    "build:application": {
      "command": "ng build example-client-app",
      "dependencies": ["build:library"],
      "files": ["projects/example-client-app", "angular.json", "tsconfig.json"],
      "output": ["dist/example-client-app"]
    },
    "build:library": {
      "command": "ng build @ni/nimble-angular",
      "dependencies": ["generate-icons"],
      "files": ["projects/ni/nimble-angular", "angular.json", "tsconfig.json"],
      "output": ["dist/ni/nimble-angular"]
    },
    "generate-icons": {
      "command": "node projects/ni/nimble-angular/build/generate-icons/dist/index.js",
      "dependencies": ["generate-icons:bundle"],
      "files": ["projects/ni/nimble-angular/build/generate-icons/dist/index.js"],
      "output": ["projects/ni/nimble-angular/src/directives/icons"]
    },
    "generate-icons:bundle": {
      "command": "rollup --bundleConfigAsCjs --config projects/ni/nimble-angular/build/generate-icons/rollup.config.js",
      "files": ["projects/ni/nimble-angular/build/generate-icons/rollup.config.js", "projects/ni/nimble-angular/build/generate-icons/source/index.js"],
      "output": ["projects/ni/nimble-angular/build/generate-icons/dist/index.js"]
    }
  },
  "dependencies": {
    "@angular/animations": "^15.2.10",
    "@angular/common": "^15.2.10",
    "@angular/compiler": "^15.2.10",
    "@angular/core": "^15.2.10",
    "@angular/forms": "^15.2.10",
    "@angular/platform-browser": "^15.2.10",
    "@angular/platform-browser-dynamic": "^15.2.10",
    "@angular/router": "^15.2.10",
    "@ni/nimble-components": "*",
    "rxjs": "^7.3.0",
    "tslib": "^2.2.0",
    "zone.js": "^0.11.4"
  },
  "devDependencies": {
    "@angular-devkit/build-angular": "^15.2.10",
    "@angular/cli": "^15.2.10",
    "@angular/compiler-cli": "^15.2.10",
    "@angular/localize": "^15.2.10",
    "@microsoft/fast-web-utilities": "^6.0.0",
    "@ni/eslint-config-angular": "^5.0.3",
    "@ni/eslint-config-javascript": "^4.2.0",
    "@ni/eslint-config-typescript": "^4.2.0",
    "@ni/nimble-tokens": "*",
    "@rollup/plugin-node-resolve": "^15.0.1",
    "@types/jasmine": "^4.3.1",
    "@types/node": "^18.11.18",
    "eslint-plugin-jsdoc": "^39.6.8",
    "jasmine-core": "^4.5.0",
    "karma": "^6.3.0",
    "karma-chrome-launcher": "^3.1.0",
    "karma-coverage": "^2.0.3",
    "karma-jasmine": "^5.1.0",
    "karma-jasmine-html-reporter": "^2.0.0",
    "ng-packagr": "^15.2.2",
    "playwright": "^1.30.0",
    "rimraf": "^3.0.2",
    "rollup": "^3.10.1",
<<<<<<< HEAD
    "typescript": "~4.7.4",
    "wireit": "^0.9.5"
=======
    "typescript": "~4.8.2"
>>>>>>> a9e855eb
  }
}<|MERGE_RESOLUTION|>--- conflicted
+++ resolved
@@ -86,11 +86,7 @@
     "playwright": "^1.30.0",
     "rimraf": "^3.0.2",
     "rollup": "^3.10.1",
-<<<<<<< HEAD
-    "typescript": "~4.7.4",
+    "typescript": "~4.8.2",
     "wireit": "^0.9.5"
-=======
-    "typescript": "~4.8.2"
->>>>>>> a9e855eb
   }
 }