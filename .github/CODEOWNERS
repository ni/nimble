# Copyright (c) 2021 National Instruments

# Each line is a file pattern followed by one or more owners.
# More info: https://docs.github.com/en/github/creating-cloning-and-archiving-repositories/creating-a-repository-on-github/about-code-owners

# These owners will be the default owners for everything in the repo.
* @rajsite @jattasNI @fredvisser

# Owners of specific locations or file patterns in the repo. Locations are relative to the root of the repo.
# Order is important. The last matching pattern has the most precedence.
<<<<<<< HEAD

# Specs
/specs @rajsite @jattasNI @fredvisser @atmgrifter00
*.spec.md @rajsite @jattasNI @fredvisser @atmgrifter00
/change

# Specific packages
/angular-workspace/projects/ni/nimble-angular @brianehenry @rajsite
=======
/angular-workspace/projects/ni/nimble-angular @brianehenry @rajsite
/change
/packages/beachball-lock-update @rajsite @jattasNI
>>>>>>> d2ff26ef
<|MERGE_RESOLUTION|>--- conflicted
+++ resolved
@@ -8,7 +8,6 @@
 
 # Owners of specific locations or file patterns in the repo. Locations are relative to the root of the repo.
 # Order is important. The last matching pattern has the most precedence.
-<<<<<<< HEAD
 
 # Specs
 /specs @rajsite @jattasNI @fredvisser @atmgrifter00
@@ -17,8 +16,4 @@
 
 # Specific packages
 /angular-workspace/projects/ni/nimble-angular @brianehenry @rajsite
-=======
-/angular-workspace/projects/ni/nimble-angular @brianehenry @rajsite
-/change
-/packages/beachball-lock-update @rajsite @jattasNI
->>>>>>> d2ff26ef
+/packages/beachball-lock-update @rajsite @jattasNI