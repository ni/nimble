# Copyright (c) 2021 National Instruments

# Each line is a file pattern followed by one or more owners.
# More info: https://docs.github.com/en/github/creating-cloning-and-archiving-repositories/creating-a-repository-on-github/about-code-owners

# These owners will be the default owners for everything in the repo.
<<<<<<< HEAD
* @ni/nimble-core-approvers
=======
* @rajsite @jattasNI @fredvisser
>>>>>>> 13dda381

# Owners of specific locations or file patterns in the repo. Locations are relative to the root of the repo.
# Order is important. The last matching pattern has the most precedence.
/packages/nimble-tokens @ni/nimble-tokens-approvers
/packages/nimble-components @ni/nimble-components-approvers
/angular-workspace/ @ni/nimble-angular-approvers

# No explicit owners for change files
/change<|MERGE_RESOLUTION|>--- conflicted
+++ resolved
@@ -4,17 +4,9 @@
 # More info: https://docs.github.com/en/github/creating-cloning-and-archiving-repositories/creating-a-repository-on-github/about-code-owners
 
 # These owners will be the default owners for everything in the repo.
-<<<<<<< HEAD
-* @ni/nimble-core-approvers
-=======
 * @rajsite @jattasNI @fredvisser
->>>>>>> 13dda381
 
 # Owners of specific locations or file patterns in the repo. Locations are relative to the root of the repo.
 # Order is important. The last matching pattern has the most precedence.
-/packages/nimble-tokens @ni/nimble-tokens-approvers
-/packages/nimble-components @ni/nimble-components-approvers
-/angular-workspace/ @ni/nimble-angular-approvers
-
-# No explicit owners for change files
+/angular-workspace/projects/ni/nimble-angular @brianehenry @rajsite
 /change