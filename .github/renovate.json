{
  "$schema": "https://docs.renovatebot.com/renovate-schema.json",
  "extends": [
    "config:base"
  ],
  "enabledManagers": ["npm", "nuget", "github-actions"],
  "rebaseWhen": "conflicted",
  "schedule": [
    "monthly"
  ],
  "packageRules": [
    {
      "matchManagers": ["npm", "nuget", "github-actions"],
      "enabled": false
    },
    {
      "groupName": "npm dependencies lock update only",
      "matchManagers": ["npm"],
      "rangeStrategy": "in-range-only",
      "matchDepTypes": ["dependencies", "devDependencies", "peerDependencies"],
<<<<<<< HEAD
=======
      "enabled": true
    },
    {
      "groupName": "npm dependencies update to latest",
      "matchManagers": ["npm"],
      "rangeStrategy": "update-lockfile",
      "matchDepTypes": ["dependencies", "devDependencies", "peerDependencies"],
      "excludePackagePatterns":[
        "^@angular",
        "comlink",
        "ng-packagr",
        "playwright",
        "remark-gfm",
        "typescript",
        "zone.js"
      ],
>>>>>>> dd224033
      "enabled": true
    },
    {
      "groupName": "nuget dependencies",
      "matchManagers": ["nuget"],
      "enabled": true
    },
    {
      "groupName": "github actions dependencies",
      "matchManagers": ["github-actions"],
      "enabled": true
    }
  ]
}<|MERGE_RESOLUTION|>--- conflicted
+++ resolved
@@ -18,8 +18,6 @@
       "matchManagers": ["npm"],
       "rangeStrategy": "in-range-only",
       "matchDepTypes": ["dependencies", "devDependencies", "peerDependencies"],
-<<<<<<< HEAD
-=======
       "enabled": true
     },
     {
@@ -36,7 +34,6 @@
         "typescript",
         "zone.js"
       ],
->>>>>>> dd224033
       "enabled": true
     },
     {
