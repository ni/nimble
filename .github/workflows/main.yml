--- conflicted
+++ resolved
@@ -44,16 +44,13 @@
           # Required for chromatic change detection
           fetch-depth: 0
 
-      # Install dependencies
-<<<<<<< HEAD
+      # Remove existing dotnet installs, both package managed versions and manual versions
+      # See https://github.com/dotnet/sdk/issues/39635#issuecomment-3075858666
       - run: dotnet --info
       - run: sudo apt remove --purge '^dotnet-.*' '^aspnetcore-.*'
-=======
-      - name: Remove pre-existing dotnet installs
-        run: sudo apt remove --purge '^dotnet-.*' '^aspnetcore-.*'
-        working-directory: packages/blazor-workspace/
->>>>>>> 3fb3cfa8
       - run: sudo rm -rf /usr/share/dotnet/
+
+      # Install dependencies
       - uses: actions/setup-dotnet@v4
         with:
           global-json-file: packages/blazor-workspace/global.json
