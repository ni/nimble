--- conflicted
+++ resolved
@@ -79,19 +79,11 @@
       "Header0": {
         "value": "36"
       },
-<<<<<<< HEAD
-      "Header2": {
-        "value": "22"
-      },
-      "SubHeader": {
-        "value": "12"
-=======
       "SubHeader": {
         "value": "12"
       },
       "Header1": {
         "value": "24"
->>>>>>> 3c668141
       }
     }
   }
