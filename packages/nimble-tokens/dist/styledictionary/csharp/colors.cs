--- conflicted
+++ resolved
@@ -2,11 +2,7 @@
 
 /**
     Do not edit directly
-<<<<<<< HEAD
-    Generated on Thu, 10 Feb 2022 05:20:37 GMT
-=======
-    Generated on Thu, 17 Feb 2022 18:31:09 GMT
->>>>>>> d7330ea1
+    Generated on Mon, 21 Feb 2022 14:33:38 GMT
 **/
 
 using System.Windows.Media;
