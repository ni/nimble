/**
 * Do not edit directly
<<<<<<< HEAD
 * Generated on Wed, 13 Oct 2021 16:17:39 GMT
=======
 * Generated on Fri, 08 Oct 2021 15:20:23 GMT
>>>>>>> f9e6b417
 */

:root {
  --sl-legacy-blue: #009ff5;
  --information-100-dark-ui: #a46eff;
  --information-100-light-ui: #804ad9;
  --warning-100-dark-ui: #ff8126;
  --pass-100-light-ui: #009921;
  --pass-100-dark-ui: #00c12b;
  --warning-typography-light-ui: #d3440d;
  --pass-typography-light-ui: #00801c;
  --fail-100-light-ui: #c4000c;
  --fail-100-dark-ui: #ff4646;
  --black-75: #818386;
  --black-15: #f1f1f2;
  --black-7: #f5f5f5;
  --white: #ffffff;
  --black-88: #252526;
  --black-85: #363738;
  --black-80: #505153;
  --black: #000000;
  --black-95: #0e0f0f;
  --black-91: #161617;
  --enterprise: #074023;
  --selection-100: #00b888;
  --brand-85: #26a97c;
  --brand-100: #009b65;
  --fail-85: #cf1a37;
  --rgb-ni-sky: #3cb4e7;
  --banner-fail-100-dark-ui: #b3000c;
  --warning-100-light-ui: #ff4b00;
  --header-2-family: Source Sans Pro;
  --header-2-weight: Light;
  --overline-capitalized-family: Space Mono;
  --overline-capitalized-weight: Regular;
  --body-family: Source Sans Pro;
  --body-weight: Regular;
  --header-0-family: Noto Serif;
  --header-0-weight: Regular;
  --sub-header-family: Source Sans Pro;
  --sub-header-weight: Regular;
  --header-1-family: Noto Serif;
  --header-1-weight: Regular;
  --header-2-size: 22px;
  --overline-capitalized-size: 11px;
  --body-size: 14px;
  --header-0-size: 36px;
  --sub-header-size: 12px;
  --header-1-size: 24px;
  --small-delay: 0.1s; /* Short animation delay used for control state change animation */
  --medium-delay: 0.15s; /* Medium animation delay for control state change animation */
}<|MERGE_RESOLUTION|>--- conflicted
+++ resolved
@@ -1,10 +1,6 @@
 /**
  * Do not edit directly
-<<<<<<< HEAD
- * Generated on Wed, 13 Oct 2021 16:17:39 GMT
-=======
  * Generated on Fri, 08 Oct 2021 15:20:23 GMT
->>>>>>> f9e6b417
  */
 
 :root {
