--- conflicted
+++ resolved
@@ -1,10 +1,6 @@
 /**
  * Do not edit directly
-<<<<<<< HEAD
- * Generated on Wed, 16 Feb 2022 15:15:12 GMT
-=======
- * Generated on Thu, 17 Feb 2022 18:31:09 GMT
->>>>>>> d7330ea1
+ * Generated on Mon, 21 Feb 2022 14:33:38 GMT
  */
 
 :root {
@@ -85,8 +81,6 @@
   --ni-nimble-base-button-label-1-chinese-mac-weight: 400;
   --ni-nimble-base-body-chinese-mac-family: Noto Sans;
   --ni-nimble-base-body-chinese-mac-weight: 400;
-<<<<<<< HEAD
-=======
   --ni-nimble-base-error-color-ui-family: Source Sans Pro;
   --ni-nimble-base-error-color-ui-weight: 400;
   --ni-nimble-base-link-visited-light-ui-family: Source Sans Pro;
@@ -95,7 +89,6 @@
   --ni-nimble-base-error-light-ui-weight: 400;
   --ni-nimble-base-error-dark-ui-family: Source Sans Pro;
   --ni-nimble-base-error-dark-ui-weight: 400;
->>>>>>> d7330ea1
   --ni-nimble-base-title-2-size: 22px;
   --ni-nimble-base-control-label-1-size: 11px;
   --ni-nimble-base-body-size: 14px;
@@ -119,7 +112,10 @@
   --ni-nimble-base-control-label-1-chinese-mac-size: 11px;
   --ni-nimble-base-button-label-1-chinese-mac-size: 11px;
   --ni-nimble-base-body-chinese-mac-size: 13px;
-<<<<<<< HEAD
+  --ni-nimble-base-error-color-ui-size: 9px;
+  --ni-nimble-base-link-visited-light-ui-size: 14px;
+  --ni-nimble-base-error-light-ui-size: 9px;
+  --ni-nimble-base-error-dark-ui-size: 9px;
   --ni-nimble-base-body-line-height: 18px;
   --ni-nimble-base-control-label-1-line-height: 16px;
   --ni-nimble-base-group-label-1-line-height: 16px;
@@ -135,12 +131,6 @@
   --ni-nimble-base-body-emphasized-line-height: 18px;
   --ni-nimble-base-button-label-1-line-height: 16px;
   --ni-nimble-base-tooltip-caption-line-height: 14px;
-=======
-  --ni-nimble-base-error-color-ui-size: 9px;
-  --ni-nimble-base-link-visited-light-ui-size: 14px;
-  --ni-nimble-base-error-light-ui-size: 9px;
-  --ni-nimble-base-error-dark-ui-size: 9px;
->>>>>>> d7330ea1
   --ni-nimble-base-small-delay: 0.1s; /* Short animation delay used for control state change animation */
   --ni-nimble-base-medium-delay: 0.15s; /* Medium animation delay for control state change animation */
 }