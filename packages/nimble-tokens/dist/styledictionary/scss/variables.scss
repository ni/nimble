
// Do not edit directly
<<<<<<< HEAD
// Generated on Fri, 13 Aug 2021 20:02:13 GMT
=======
// Generated on Mon, 16 Aug 2021 14:33:54 GMT
>>>>>>> 3c668141

$sl-legacy-blue: #009ff5;
$information-100-dark-ui: #a46eff;
$information-100: #804ad9;
$warning-100-dark-ui: #ff6900;
$pass-100-light-ui: #009921;
$pass-100-dark-ui: #00c12b;
$warning-typography-light-ui: #d94100;
$pass-typography-light-ui: #00801c;
$fail-100-light-ui: #c4000c;
$fail-100-dark-ui: #ff4663;
$black-75: #818386;
$black-15: #f1f1f2;
$black-7: #f5f5f5;
$white: #ffffff;
$black-88: #252526;
$black-85: #363738;
$black-80: #505153;
$black: #000000;
$black-95: #0e0f0f;
$black-91: #161617;
$enterprise: #074023;
$selection-100: #00b888;
$brand-85: #26a97c;
$brand-100: #009b65;
$fail-85: #cf1a37;
$rgb-ni-sky: #3cb4e7;
<<<<<<< HEAD
$header-1-family: Noto Serif;
$header-1-weight: Regular;
$subtitle-family: Source Sans Pro;
$subtitle-weight: Regular;
=======
$header-2-family: Source Sans Pro;
$header-2-weight: Light;
>>>>>>> 3c668141
$overline-capitalized-family: Space Mono;
$overline-capitalized-weight: Regular;
$body-family: Source Sans Pro;
$body-weight: Regular;
$header-0-family: Noto Serif;
$header-0-weight: Regular;
<<<<<<< HEAD
$header-2-family: Source Sans Pro;
$header-2-weight: Light;
$sub-header-family: Source Sans Pro;
$sub-header-weight: Regular;
$header-1-size: 24rem;
$subtitle-size: 12rem;
$overline-capitalized-size: 11rem;
$body-size: 14rem;
$header-0-size: 36rem;
$header-2-size: 22rem;
$sub-header-size: 12rem;
=======
$sub-header-family: Source Sans Pro;
$sub-header-weight: Regular;
$header-1-family: Noto Serif;
$header-1-weight: Regular;
$header-2-size: 22rem;
$overline-capitalized-size: 11rem;
$body-size: 14rem;
$header-0-size: 36rem;
$sub-header-size: 12rem;
$header-1-size: 24rem;
>>>>>>> 3c668141
<|MERGE_RESOLUTION|>--- conflicted
+++ resolved
@@ -1,10 +1,6 @@
 
 // Do not edit directly
-<<<<<<< HEAD
-// Generated on Fri, 13 Aug 2021 20:02:13 GMT
-=======
 // Generated on Mon, 16 Aug 2021 14:33:54 GMT
->>>>>>> 3c668141
 
 $sl-legacy-blue: #009ff5;
 $information-100-dark-ui: #a46eff;
@@ -32,34 +28,14 @@
 $brand-100: #009b65;
 $fail-85: #cf1a37;
 $rgb-ni-sky: #3cb4e7;
-<<<<<<< HEAD
-$header-1-family: Noto Serif;
-$header-1-weight: Regular;
-$subtitle-family: Source Sans Pro;
-$subtitle-weight: Regular;
-=======
 $header-2-family: Source Sans Pro;
 $header-2-weight: Light;
->>>>>>> 3c668141
 $overline-capitalized-family: Space Mono;
 $overline-capitalized-weight: Regular;
 $body-family: Source Sans Pro;
 $body-weight: Regular;
 $header-0-family: Noto Serif;
 $header-0-weight: Regular;
-<<<<<<< HEAD
-$header-2-family: Source Sans Pro;
-$header-2-weight: Light;
-$sub-header-family: Source Sans Pro;
-$sub-header-weight: Regular;
-$header-1-size: 24rem;
-$subtitle-size: 12rem;
-$overline-capitalized-size: 11rem;
-$body-size: 14rem;
-$header-0-size: 36rem;
-$header-2-size: 22rem;
-$sub-header-size: 12rem;
-=======
 $sub-header-family: Source Sans Pro;
 $sub-header-weight: Regular;
 $header-1-family: Noto Serif;
@@ -69,5 +45,4 @@
 $body-size: 14rem;
 $header-0-size: 36rem;
 $sub-header-size: 12rem;
-$header-1-size: 24rem;
->>>>>>> 3c668141
+$header-1-size: 24rem;