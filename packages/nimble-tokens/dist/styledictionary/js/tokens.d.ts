/**
 * Do not edit directly
<<<<<<< HEAD
 * Generated on Tue, 09 Nov 2021 20:22:08 GMT
=======
 * Generated on Wed, 10 Nov 2021 15:57:17 GMT
>>>>>>> 72c600e8
 */

export const SlLegacyBlue : string;
export const Information100DarkUi : string;
export const Information100LightUi : string;
export const Warning100DarkUi : string;
export const Pass100LightUi : string;
export const Pass100DarkUi : string;
export const WarningTypographyLightUi : string;
export const PassTypographyLightUi : string;
export const Fail100LightUi : string;
export const Fail100DarkUi : string;
export const Black75 : string;
export const Black15 : string;
export const Black7 : string;
export const White : string;
export const Black88 : string;
export const Black85 : string;
export const Black80 : string;
export const Black : string;
export const Black95 : string;
export const Black91 : string;
export const Enterprise : string;
export const Selection100 : string;
export const Brand85 : string;
export const Brand100 : string;
export const Fail85 : string;
export const RgbNiSky : string;
export const BannerFail100DarkUi : string;
export const Warning100LightUi : string;
export const Black30 : string;
export const Black50 : string;
export const Title2Family : string;
export const Title2Weight : string;
export const ControlLabel1Family : string;
export const ControlLabel1Weight : string;
export const BodyFamily : string;
export const BodyWeight : string;
export const Header0Family : string;
export const Header0Weight : string;
export const SubHeaderFamily : string;
export const SubHeaderWeight : string;
export const Header1Family : string;
export const Header1Weight : string;
export const GroupLabel1Family : string;
export const GroupLabel1Weight : string;
export const ButtonLabel1Family : string;
export const ButtonLabel1Weight : string;
export const Title1Family : string;
export const Title1Weight : string;
export const LinkColorUiFamily : string;
export const LinkColorUiWeight : string;
export const LinkDarkUiFamily : string;
export const LinkDarkUiWeight : string;
export const Headline2Family : string;
export const Headline2Weight : string;
export const PlaceholderFamily : string;
export const PlaceholderWeight : string;
export const TooltipCaptionFamily : string;
export const TooltipCaptionWeight : string;
export const BodyEmphasizedFamily : string;
export const BodyEmphasizedWeight : string;
export const Subtitle1Family : string;
export const Subtitle1Weight : string;
export const Title3Family : string;
export const Title3Weight : string;
export const Subtitle2Family : string;
export const Subtitle2Weight : string;
export const LinkLightUiFamily : string;
export const LinkLightUiWeight : string;
export const Headline1Family : string;
export const Headline1Weight : string;
export const Title2Size : string;
export const ControlLabel1Size : string;
export const BodySize : string;
export const Header0Size : string;
export const SubHeaderSize : string;
export const Header1Size : string;
export const GroupLabel1Size : string;
export const ButtonLabel1Size : string;
export const Title1Size : string;
export const LinkColorUiSize : string;
export const LinkDarkUiSize : string;
export const Headline2Size : string;
export const PlaceholderSize : string;
export const TooltipCaptionSize : string;
export const BodyEmphasizedSize : string;
export const Subtitle1Size : string;
export const Title3Size : string;
export const Subtitle2Size : string;
export const LinkLightUiSize : string;
export const Headline1Size : string;
export const SmallDelay : string; // Short animation delay used for control state change animation
export const MediumDelay : string; // Medium animation delay for control state change animation<|MERGE_RESOLUTION|>--- conflicted
+++ resolved
@@ -1,10 +1,6 @@
 /**
  * Do not edit directly
-<<<<<<< HEAD
- * Generated on Tue, 09 Nov 2021 20:22:08 GMT
-=======
  * Generated on Wed, 10 Nov 2021 15:57:17 GMT
->>>>>>> 72c600e8
  */
 
 export const SlLegacyBlue : string;
