{
  "name": "@ni/nimble-tokens",
  "version": "6.9.1",
  "description": "Design tokens for the NI Nimble Design System",
  "scripts": {
    "build": "npm run build:svg-to-ts && npm run build:ts && npm run build:svg-to-ico && npm run build:generate-font-scss && npm run build:style-dictionary",
    "build:svg-to-ts": "svg-to-ts-constants --config build/svg-to-ts-config.js",
    "build:svg-to-ico": "node build/svg-to-ico.js",
    "build:generate-font-scss": "node build/generate-font-scss.js",
    "build:style-dictionary": "cd source/styledictionary && node build.js",
    "build:ts": "tsc -p ./tsconfig.json",
    "build:ts:watch": "tsc -p ./tsconfig.json -w",
    "format": "eslint . --fix",
    "lint": "eslint .",
    "pack": "npm run pack:npm && npm run pack:nuget",
    "pack:npm": "npm pack",
    "pack:nuget": "cross-env-shell dotnet pack ./NimbleTokens --configuration Release -p:PackageVersion=$npm_package_version",
    "invoke-publish": "npm run invoke-publish:nuget && npm run invoke-publish:npm -- ",
    "invoke-publish:nuget": "cross-env-shell dotnet nuget push \"NimbleTokens/bin/Release/*.nupkg\" -k $NUGET_SECRET_TOKEN -s \"https://api.nuget.org/v3/index.json\"",
    "invoke-publish:npm": "npm publish"
  },
  "repository": {
    "type": "git",
    "url": "git+https://github.com/ni/nimble.git"
  },
  "author": {
    "name": "National Instruments"
  },
  "license": "MIT",
  "bugs": {
    "url": "https://github.com/ni/nimble/issues"
  },
  "homepage": "https://github.com/ni/nimble#readme",
  "devDependencies": {
    "@microsoft/fast-colors": "^5.3.1",
    "@ni/eslint-config-javascript": "^4.2.0",
    "cross-env": "^7.0.3",
    "glob": "^8.1.0",
    "lodash": "^4.17.21",
    "sharp": "^0.32.1",
    "style-dictionary": "3.7.2",
    "svg-to-ts": "^10.1.0",
<<<<<<< HEAD
    "to-ico": "^1.0.1",
=======
    "to-ico": "^1.1.5",
>>>>>>> 68aaa0cb
    "typescript": "~4.8.2"
  },
  "files": [
    "dist/styledictionary/css/**",
    "dist/styledictionary/js/**",
    "dist/styledictionary/scss/**",
    "dist/fonts/**",
    "dist/icons/js/**"
  ],
  "dependencies": {
    "@11ty/eleventy": "2.0.1"
  }
}<|MERGE_RESOLUTION|>--- conflicted
+++ resolved
@@ -40,11 +40,7 @@
     "sharp": "^0.32.1",
     "style-dictionary": "3.7.2",
     "svg-to-ts": "^10.1.0",
-<<<<<<< HEAD
-    "to-ico": "^1.0.1",
-=======
     "to-ico": "^1.1.5",
->>>>>>> 68aaa0cb
     "typescript": "~4.8.2"
   },
   "files": [
