--- conflicted
+++ resolved
@@ -30,12 +30,8 @@
     "@ni/eslint-config-javascript": "^3.1.0",
     "cross-env": "^7.0.3",
     "glob": "^8.0.1",
-<<<<<<< HEAD
-    "hex-rgb": "^4.0.0",
+    "hex-rgb": "^5.0.0",
     "lodash": "^4.17.21",
-=======
-    "hex-rgb": "^5.0.0",
->>>>>>> 6ef01f66
     "style-dictionary": "^3.7.0",
     "svg-to-ico": "1.0.8",
     "svg-to-ts": "^6.0.1",
