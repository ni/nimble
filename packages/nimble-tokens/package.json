{
  "name": "@ni/nimble-tokens",
<<<<<<< HEAD
  "version": "6.0.0",
=======
  "version": "6.1.0",
>>>>>>> 1d5ab5f6
  "description": "Design tokens for the NI Nimble Design System",
  "scripts": {
    "build": "npm run build:svg-to-ts && npm run build:ts && npm run build:svg-to-ico && npm run build:generate-font-scss && npm run build:style-dictionary",
    "build:svg-to-ts": "svg-to-ts-constants --config build/svg-to-ts-config.js",
    "build:svg-to-ico": "node build/svg-to-ico.js",
    "build:generate-font-scss": "node build/generate-font-scss.js",
    "build:style-dictionary": "cd source/styledictionary && node build.js",
    "build:ts": "tsc -p ./tsconfig.json",
    "build:ts:watch": "tsc -p ./tsconfig.json -w",
    "format": "eslint . --fix",
    "lint": "eslint .",
    "pack": "npm run pack:npm && npm run pack:nuget",
    "pack:npm": "npm pack",
    "pack:nuget": "cross-env-shell dotnet pack ./NimbleTokens --configuration Release -p:PackageVersion=$npm_package_version",
    "invoke-publish": "npm run invoke-publish:nuget && npm run invoke-publish:npm -- ",
    "invoke-publish:nuget": "cross-env-shell dotnet nuget push \"NimbleTokens/bin/Release/*.nupkg\" -k $NUGET_SECRET_TOKEN -s \"https://api.nuget.org/v3/index.json\"",
    "invoke-publish:npm": "npm publish"
  },
  "repository": {
    "type": "git",
    "url": "git+https://github.com/ni/nimble.git"
  },
  "author": {
    "name": "National Instruments"
  },
  "license": "MIT",
  "bugs": {
    "url": "https://github.com/ni/nimble/issues"
  },
  "homepage": "https://github.com/ni/nimble#readme",
  "devDependencies": {
    "@microsoft/fast-colors": "^5.3.1",
    "@ni/eslint-config-javascript": "^4.2.0",
    "cross-env": "^7.0.3",
    "glob": "^8.1.0",
    "lodash": "^4.17.21",
    "sharp": "^0.32.1",
    "style-dictionary": "3.7.2",
    "svg-to-ts": "^9.0.0",
    "to-ico": "^1.1.5",
    "typescript": "~4.7.4"
  },
  "files": [
    "dist/styledictionary/css/**",
    "dist/styledictionary/js/**",
    "dist/styledictionary/scss/**",
    "dist/fonts/**",
    "dist/icons/js/**"
  ]
}<|MERGE_RESOLUTION|>--- conflicted
+++ resolved
@@ -1,10 +1,6 @@
 {
   "name": "@ni/nimble-tokens",
-<<<<<<< HEAD
-  "version": "6.0.0",
-=======
   "version": "6.1.0",
->>>>>>> 1d5ab5f6
   "description": "Design tokens for the NI Nimble Design System",
   "scripts": {
     "build": "npm run build:svg-to-ts && npm run build:ts && npm run build:svg-to-ico && npm run build:generate-font-scss && npm run build:style-dictionary",
