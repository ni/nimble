--- conflicted
+++ resolved
@@ -22,31 +22,19 @@
       },
       "tokens": [
         {
-<<<<<<< HEAD
-          "id": "a7277699-e92f-4c2e-a5fe-2b3483f621b4",
-=======
           "id": "1d2101d0-ba81-4d05-bce6-e308733f2667",
->>>>>>> d7330ea1
-          "type": "custom",
-          "value": "Source Sans Pro",
-          "key": "family"
-        },
-        {
-<<<<<<< HEAD
-          "id": "a7277699-e92f-4c2e-a5fe-2b3483f621b4",
-=======
+          "type": "custom",
+          "value": "Source Sans Pro",
+          "key": "family"
+        },
+        {
           "id": "1d2101d0-ba81-4d05-bce6-e308733f2667",
->>>>>>> d7330ea1
-          "type": "custom",
-          "value": "Regular",
-          "key": "weight"
-        },
-        {
-<<<<<<< HEAD
-          "id": "a7277699-e92f-4c2e-a5fe-2b3483f621b4",
-=======
+          "type": "custom",
+          "value": "Regular",
+          "key": "weight"
+        },
+        {
           "id": "1d2101d0-ba81-4d05-bce6-e308733f2667",
->>>>>>> d7330ea1
           "type": "size",
           "value": "22",
           "key": "size"
@@ -72,31 +60,19 @@
       },
       "tokens": [
         {
-<<<<<<< HEAD
-          "id": "803a87b2-6255-4c78-9f3e-5a2d662eebfb",
-=======
           "id": "111437c2-b3b8-48d8-9f1d-fb962586e16f",
->>>>>>> d7330ea1
-          "type": "custom",
-          "value": "Source Sans Pro",
-          "key": "family"
-        },
-        {
-<<<<<<< HEAD
-          "id": "803a87b2-6255-4c78-9f3e-5a2d662eebfb",
-=======
+          "type": "custom",
+          "value": "Source Sans Pro",
+          "key": "family"
+        },
+        {
           "id": "111437c2-b3b8-48d8-9f1d-fb962586e16f",
->>>>>>> d7330ea1
           "type": "custom",
           "value": "Semibold",
           "key": "weight"
         },
         {
-<<<<<<< HEAD
-          "id": "803a87b2-6255-4c78-9f3e-5a2d662eebfb",
-=======
           "id": "111437c2-b3b8-48d8-9f1d-fb962586e16f",
->>>>>>> d7330ea1
           "type": "size",
           "value": "11",
           "key": "size"
@@ -122,31 +98,19 @@
       },
       "tokens": [
         {
-<<<<<<< HEAD
-          "id": "Body-family",
-=======
           "id": "678ebf27-1cb0-415b-b2ae-8e3221f959c7",
->>>>>>> d7330ea1
-          "type": "custom",
-          "value": "Source Sans Pro",
-          "key": "family"
-        },
-        {
-<<<<<<< HEAD
-          "id": "Body-weight",
-=======
+          "type": "custom",
+          "value": "Source Sans Pro",
+          "key": "family"
+        },
+        {
           "id": "678ebf27-1cb0-415b-b2ae-8e3221f959c7",
->>>>>>> d7330ea1
-          "type": "custom",
-          "value": "Regular",
-          "key": "weight"
-        },
-        {
-<<<<<<< HEAD
-          "id": "Body-size",
-=======
+          "type": "custom",
+          "value": "Regular",
+          "key": "weight"
+        },
+        {
           "id": "678ebf27-1cb0-415b-b2ae-8e3221f959c7",
->>>>>>> d7330ea1
           "type": "size",
           "value": "14",
           "key": "size"
@@ -274,31 +238,19 @@
       },
       "tokens": [
         {
-<<<<<<< HEAD
-          "id": "4d21b545-150b-46e7-979a-cd9bb5a742b3",
-=======
           "id": "cf618c83-07b1-4ef1-8636-914309c73a54",
->>>>>>> d7330ea1
           "type": "custom",
           "value": "Space Mono",
           "key": "family"
         },
         {
-<<<<<<< HEAD
-          "id": "4d21b545-150b-46e7-979a-cd9bb5a742b3",
-=======
           "id": "cf618c83-07b1-4ef1-8636-914309c73a54",
->>>>>>> d7330ea1
-          "type": "custom",
-          "value": "Regular",
-          "key": "weight"
-        },
-        {
-<<<<<<< HEAD
-          "id": "4d21b545-150b-46e7-979a-cd9bb5a742b3",
-=======
+          "type": "custom",
+          "value": "Regular",
+          "key": "weight"
+        },
+        {
           "id": "cf618c83-07b1-4ef1-8636-914309c73a54",
->>>>>>> d7330ea1
           "type": "size",
           "value": "11",
           "key": "size"
@@ -324,31 +276,19 @@
       },
       "tokens": [
         {
-<<<<<<< HEAD
-          "id": "40846440-278d-4bf2-958b-a823d8ed4538",
-=======
           "id": "2b42e719-8584-4fae-91ec-6cd50a231fbb",
->>>>>>> d7330ea1
-          "type": "custom",
-          "value": "Source Sans Pro",
-          "key": "family"
-        },
-        {
-<<<<<<< HEAD
-          "id": "40846440-278d-4bf2-958b-a823d8ed4538",
-=======
+          "type": "custom",
+          "value": "Source Sans Pro",
+          "key": "family"
+        },
+        {
           "id": "2b42e719-8584-4fae-91ec-6cd50a231fbb",
->>>>>>> d7330ea1
-          "type": "custom",
-          "value": "Regular",
-          "key": "weight"
-        },
-        {
-<<<<<<< HEAD
-          "id": "40846440-278d-4bf2-958b-a823d8ed4538",
-=======
+          "type": "custom",
+          "value": "Regular",
+          "key": "weight"
+        },
+        {
           "id": "2b42e719-8584-4fae-91ec-6cd50a231fbb",
->>>>>>> d7330ea1
           "type": "size",
           "value": "12.800000190734863",
           "key": "size"
@@ -374,31 +314,19 @@
       },
       "tokens": [
         {
-<<<<<<< HEAD
-          "id": "e86e899f-c8e4-4b3e-9cae-b8c20a18d7ee",
-=======
           "id": "bdc0696d-907d-40d6-905c-9c16bd6a12a1",
->>>>>>> d7330ea1
-          "type": "custom",
-          "value": "Source Sans Pro",
-          "key": "family"
-        },
-        {
-<<<<<<< HEAD
-          "id": "e86e899f-c8e4-4b3e-9cae-b8c20a18d7ee",
-=======
+          "type": "custom",
+          "value": "Source Sans Pro",
+          "key": "family"
+        },
+        {
           "id": "bdc0696d-907d-40d6-905c-9c16bd6a12a1",
->>>>>>> d7330ea1
-          "type": "custom",
-          "value": "Regular",
-          "key": "weight"
-        },
-        {
-<<<<<<< HEAD
-          "id": "e86e899f-c8e4-4b3e-9cae-b8c20a18d7ee",
-=======
+          "type": "custom",
+          "value": "Regular",
+          "key": "weight"
+        },
+        {
           "id": "bdc0696d-907d-40d6-905c-9c16bd6a12a1",
->>>>>>> d7330ea1
           "type": "size",
           "value": "19",
           "key": "size"
@@ -424,31 +352,19 @@
       },
       "tokens": [
         {
-<<<<<<< HEAD
-          "id": "249f692b-80be-4809-96da-bee81e4eb2c3",
-=======
           "id": "34cddb3c-5b2f-4303-bfed-aff682b21601",
->>>>>>> d7330ea1
-          "type": "custom",
-          "value": "Source Sans Pro",
-          "key": "family"
-        },
-        {
-<<<<<<< HEAD
-          "id": "249f692b-80be-4809-96da-bee81e4eb2c3",
-=======
+          "type": "custom",
+          "value": "Source Sans Pro",
+          "key": "family"
+        },
+        {
           "id": "34cddb3c-5b2f-4303-bfed-aff682b21601",
->>>>>>> d7330ea1
-          "type": "custom",
-          "value": "Regular",
-          "key": "weight"
-        },
-        {
-<<<<<<< HEAD
-          "id": "249f692b-80be-4809-96da-bee81e4eb2c3",
-=======
+          "type": "custom",
+          "value": "Regular",
+          "key": "weight"
+        },
+        {
           "id": "34cddb3c-5b2f-4303-bfed-aff682b21601",
->>>>>>> d7330ea1
           "type": "size",
           "value": "14",
           "key": "size"
@@ -474,31 +390,19 @@
       },
       "tokens": [
         {
-<<<<<<< HEAD
-          "id": "cdc7adf9-d3d0-4e63-b478-7ffe811cf210",
-=======
           "id": "bc489cb0-2713-4c0e-baf1-1926424461e8",
->>>>>>> d7330ea1
-          "type": "custom",
-          "value": "Source Sans Pro",
-          "key": "family"
-        },
-        {
-<<<<<<< HEAD
-          "id": "cdc7adf9-d3d0-4e63-b478-7ffe811cf210",
-=======
+          "type": "custom",
+          "value": "Source Sans Pro",
+          "key": "family"
+        },
+        {
           "id": "bc489cb0-2713-4c0e-baf1-1926424461e8",
->>>>>>> d7330ea1
-          "type": "custom",
-          "value": "Regular",
-          "key": "weight"
-        },
-        {
-<<<<<<< HEAD
-          "id": "cdc7adf9-d3d0-4e63-b478-7ffe811cf210",
-=======
+          "type": "custom",
+          "value": "Regular",
+          "key": "weight"
+        },
+        {
           "id": "bc489cb0-2713-4c0e-baf1-1926424461e8",
->>>>>>> d7330ea1
           "type": "size",
           "value": "14",
           "key": "size"
@@ -524,31 +428,19 @@
       },
       "tokens": [
         {
-<<<<<<< HEAD
-          "id": "a477feaf-3367-4ea6-beae-e62a0cf77946",
-=======
           "id": "562d6ce9-0fa1-4970-b698-d3e07bbda0c7",
->>>>>>> d7330ea1
           "type": "custom",
           "value": "Noto Serif",
           "key": "family"
         },
         {
-<<<<<<< HEAD
-          "id": "a477feaf-3367-4ea6-beae-e62a0cf77946",
-=======
           "id": "562d6ce9-0fa1-4970-b698-d3e07bbda0c7",
->>>>>>> d7330ea1
-          "type": "custom",
-          "value": "Regular",
-          "key": "weight"
-        },
-        {
-<<<<<<< HEAD
-          "id": "a477feaf-3367-4ea6-beae-e62a0cf77946",
-=======
+          "type": "custom",
+          "value": "Regular",
+          "key": "weight"
+        },
+        {
           "id": "562d6ce9-0fa1-4970-b698-d3e07bbda0c7",
->>>>>>> d7330ea1
           "type": "size",
           "value": "29.100000381469727",
           "key": "size"
@@ -574,31 +466,19 @@
       },
       "tokens": [
         {
-<<<<<<< HEAD
-          "id": "5369e315-f09b-45aa-9022-1e8a7d9413c5",
-=======
           "id": "db48353a-6b7f-400e-ba64-eac706505368",
->>>>>>> d7330ea1
-          "type": "custom",
-          "value": "Source Sans Pro",
-          "key": "family"
-        },
-        {
-<<<<<<< HEAD
-          "id": "5369e315-f09b-45aa-9022-1e8a7d9413c5",
-=======
+          "type": "custom",
+          "value": "Source Sans Pro",
+          "key": "family"
+        },
+        {
           "id": "db48353a-6b7f-400e-ba64-eac706505368",
->>>>>>> d7330ea1
-          "type": "custom",
-          "value": "Regular",
-          "key": "weight"
-        },
-        {
-<<<<<<< HEAD
-          "id": "5369e315-f09b-45aa-9022-1e8a7d9413c5",
-=======
+          "type": "custom",
+          "value": "Regular",
+          "key": "weight"
+        },
+        {
           "id": "db48353a-6b7f-400e-ba64-eac706505368",
->>>>>>> d7330ea1
           "type": "size",
           "value": "14",
           "key": "size"
@@ -624,31 +504,19 @@
       },
       "tokens": [
         {
-<<<<<<< HEAD
-          "id": "4fea686d-896e-4c2a-b199-98d84a7a0e60",
-=======
           "id": "47654608-b476-4741-8ad6-25ba92a8258a",
->>>>>>> d7330ea1
-          "type": "custom",
-          "value": "Source Sans Pro",
-          "key": "family"
-        },
-        {
-<<<<<<< HEAD
-          "id": "4fea686d-896e-4c2a-b199-98d84a7a0e60",
-=======
+          "type": "custom",
+          "value": "Source Sans Pro",
+          "key": "family"
+        },
+        {
           "id": "47654608-b476-4741-8ad6-25ba92a8258a",
->>>>>>> d7330ea1
-          "type": "custom",
-          "value": "Regular",
-          "key": "weight"
-        },
-        {
-<<<<<<< HEAD
-          "id": "4fea686d-896e-4c2a-b199-98d84a7a0e60",
-=======
+          "type": "custom",
+          "value": "Regular",
+          "key": "weight"
+        },
+        {
           "id": "47654608-b476-4741-8ad6-25ba92a8258a",
->>>>>>> d7330ea1
           "type": "size",
           "value": "11",
           "key": "size"
@@ -674,31 +542,19 @@
       },
       "tokens": [
         {
-<<<<<<< HEAD
-          "id": "d7b5e82f-307e-462b-9365-6b5810264ac1",
-=======
           "id": "de2d88cc-94cb-4513-b08a-1b5f99a952ec",
->>>>>>> d7330ea1
-          "type": "custom",
-          "value": "Source Sans Pro",
-          "key": "family"
-        },
-        {
-<<<<<<< HEAD
-          "id": "d7b5e82f-307e-462b-9365-6b5810264ac1",
-=======
+          "type": "custom",
+          "value": "Source Sans Pro",
+          "key": "family"
+        },
+        {
           "id": "de2d88cc-94cb-4513-b08a-1b5f99a952ec",
->>>>>>> d7330ea1
           "type": "custom",
           "value": "Semibold",
           "key": "weight"
         },
         {
-<<<<<<< HEAD
-          "id": "d7b5e82f-307e-462b-9365-6b5810264ac1",
-=======
           "id": "de2d88cc-94cb-4513-b08a-1b5f99a952ec",
->>>>>>> d7330ea1
           "type": "size",
           "value": "14",
           "key": "size"
@@ -724,31 +580,19 @@
       },
       "tokens": [
         {
-<<<<<<< HEAD
-          "id": "e5a9c05f-506d-4317-8cad-d1915725c710",
-=======
           "id": "09516274-3d07-4068-8490-f85f8af558d3",
->>>>>>> d7330ea1
-          "type": "custom",
-          "value": "Source Sans Pro",
-          "key": "family"
-        },
-        {
-<<<<<<< HEAD
-          "id": "e5a9c05f-506d-4317-8cad-d1915725c710",
-=======
+          "type": "custom",
+          "value": "Source Sans Pro",
+          "key": "family"
+        },
+        {
           "id": "09516274-3d07-4068-8490-f85f8af558d3",
->>>>>>> d7330ea1
           "type": "custom",
           "value": "Light",
           "key": "weight"
         },
         {
-<<<<<<< HEAD
-          "id": "e5a9c05f-506d-4317-8cad-d1915725c710",
-=======
           "id": "09516274-3d07-4068-8490-f85f8af558d3",
->>>>>>> d7330ea1
           "type": "size",
           "value": "12.800000190734863",
           "key": "size"
@@ -774,31 +618,19 @@
       },
       "tokens": [
         {
-<<<<<<< HEAD
-          "id": "187ddf7d-23f0-4a0d-93c9-5ad03fb258cf",
-=======
           "id": "8ebdf428-da7c-4f94-b87d-aafa1671f6ff",
->>>>>>> d7330ea1
-          "type": "custom",
-          "value": "Source Sans Pro",
-          "key": "family"
-        },
-        {
-<<<<<<< HEAD
-          "id": "187ddf7d-23f0-4a0d-93c9-5ad03fb258cf",
-=======
+          "type": "custom",
+          "value": "Source Sans Pro",
+          "key": "family"
+        },
+        {
           "id": "8ebdf428-da7c-4f94-b87d-aafa1671f6ff",
->>>>>>> d7330ea1
-          "type": "custom",
-          "value": "Regular",
-          "key": "weight"
-        },
-        {
-<<<<<<< HEAD
-          "id": "187ddf7d-23f0-4a0d-93c9-5ad03fb258cf",
-=======
+          "type": "custom",
+          "value": "Regular",
+          "key": "weight"
+        },
+        {
           "id": "8ebdf428-da7c-4f94-b87d-aafa1671f6ff",
->>>>>>> d7330ea1
           "type": "size",
           "value": "25",
           "key": "size"
@@ -824,31 +656,19 @@
       },
       "tokens": [
         {
-<<<<<<< HEAD
-          "id": "44d7763e-a145-4eb4-b66a-64418aced60b",
-=======
           "id": "6f2c48a4-53f2-40f5-9352-8f518a03868b",
->>>>>>> d7330ea1
-          "type": "custom",
-          "value": "Source Sans Pro",
-          "key": "family"
-        },
-        {
-<<<<<<< HEAD
-          "id": "44d7763e-a145-4eb4-b66a-64418aced60b",
-=======
+          "type": "custom",
+          "value": "Source Sans Pro",
+          "key": "family"
+        },
+        {
           "id": "6f2c48a4-53f2-40f5-9352-8f518a03868b",
->>>>>>> d7330ea1
           "type": "custom",
           "value": "Light",
           "key": "weight"
         },
         {
-<<<<<<< HEAD
-          "id": "44d7763e-a145-4eb4-b66a-64418aced60b",
-=======
           "id": "6f2c48a4-53f2-40f5-9352-8f518a03868b",
->>>>>>> d7330ea1
           "type": "size",
           "value": "16",
           "key": "size"
@@ -874,31 +694,19 @@
       },
       "tokens": [
         {
-<<<<<<< HEAD
-          "id": "ebc118e5-2b9e-41fd-9e76-ebe18a72e735",
-=======
           "id": "3fa49aa6-ff70-4400-b24a-80d1b9f4c458",
->>>>>>> d7330ea1
-          "type": "custom",
-          "value": "Source Sans Pro",
-          "key": "family"
-        },
-        {
-<<<<<<< HEAD
-          "id": "ebc118e5-2b9e-41fd-9e76-ebe18a72e735",
-=======
+          "type": "custom",
+          "value": "Source Sans Pro",
+          "key": "family"
+        },
+        {
           "id": "3fa49aa6-ff70-4400-b24a-80d1b9f4c458",
->>>>>>> d7330ea1
-          "type": "custom",
-          "value": "Regular",
-          "key": "weight"
-        },
-        {
-<<<<<<< HEAD
-          "id": "ebc118e5-2b9e-41fd-9e76-ebe18a72e735",
-=======
+          "type": "custom",
+          "value": "Regular",
+          "key": "weight"
+        },
+        {
           "id": "3fa49aa6-ff70-4400-b24a-80d1b9f4c458",
->>>>>>> d7330ea1
           "type": "size",
           "value": "14",
           "key": "size"
@@ -924,31 +732,19 @@
       },
       "tokens": [
         {
-<<<<<<< HEAD
-          "id": "3d4bcede-e282-49ab-bf58-64118c448191",
-=======
           "id": "f021ce60-b118-40e1-978c-0cea9a59c86e",
->>>>>>> d7330ea1
           "type": "custom",
           "value": "Noto Serif",
           "key": "family"
         },
         {
-<<<<<<< HEAD
-          "id": "3d4bcede-e282-49ab-bf58-64118c448191",
-=======
           "id": "f021ce60-b118-40e1-978c-0cea9a59c86e",
->>>>>>> d7330ea1
-          "type": "custom",
-          "value": "Regular",
-          "key": "weight"
-        },
-        {
-<<<<<<< HEAD
-          "id": "3d4bcede-e282-49ab-bf58-64118c448191",
-=======
+          "type": "custom",
+          "value": "Regular",
+          "key": "weight"
+        },
+        {
           "id": "f021ce60-b118-40e1-978c-0cea9a59c86e",
->>>>>>> d7330ea1
           "type": "size",
           "value": "25",
           "key": "size"
@@ -989,51 +785,31 @@
     {
       "class": "collection",
       "type": "font",
-<<<<<<< HEAD
-      "id": "b6a61003-db67-4fe4-a109-e42e27c77a6d",
-=======
       "id": "8e01de43-9d42-4e7b-9e8b-c84746ce474f",
->>>>>>> d7330ea1
       "name": "ControlLabel_1_Chinese_Mac",
       "tags": [],
       "related_entity_ids": [],
       "ext-com_adobe-cclib": {
         "source": "https://shared-assets.adobe.com/link/4982c934-fae5-4f77-61cf-b0f5daa37c2a",
         "id": "a94e8aba-f311-4f24-bca8-dd80eecaccd3",
-<<<<<<< HEAD
-        "last_sync": "2022-02-10T05:19:50.630Z",
-=======
         "last_sync": "2022-02-17T17:31:46.981Z",
->>>>>>> d7330ea1
-        "sync": true
-      },
-      "tokens": [
-        {
-<<<<<<< HEAD
-          "id": "b6a61003-db67-4fe4-a109-e42e27c77a6d",
-=======
+        "sync": true
+      },
+      "tokens": [
+        {
           "id": "f76fc590-48e9-4c87-9b62-5c9f455a30f7",
->>>>>>> d7330ea1
           "type": "custom",
           "value": "Noto Sans",
           "key": "family"
         },
         {
-<<<<<<< HEAD
-          "id": "b6a61003-db67-4fe4-a109-e42e27c77a6d",
-=======
           "id": "f76fc590-48e9-4c87-9b62-5c9f455a30f7",
->>>>>>> d7330ea1
           "type": "custom",
           "value": "Bold",
           "key": "weight"
         },
         {
-<<<<<<< HEAD
-          "id": "b6a61003-db67-4fe4-a109-e42e27c77a6d",
-=======
           "id": "f76fc590-48e9-4c87-9b62-5c9f455a30f7",
->>>>>>> d7330ea1
           "type": "size",
           "value": "11",
           "key": "size"
@@ -1043,51 +819,31 @@
     {
       "class": "collection",
       "type": "font",
-<<<<<<< HEAD
-      "id": "6fad37bd-0a4f-43bf-b4a7-3b989ba5aa2b",
-=======
       "id": "7e75343d-617c-49ec-8012-edfed88a290b",
->>>>>>> d7330ea1
       "name": "ButtonLabel_1_Chinese_Mac",
       "tags": [],
       "related_entity_ids": [],
       "ext-com_adobe-cclib": {
         "source": "https://shared-assets.adobe.com/link/4982c934-fae5-4f77-61cf-b0f5daa37c2a",
         "id": "2e61e6d7-a7f0-4e2d-9624-68b1259c3a8e",
-<<<<<<< HEAD
-        "last_sync": "2022-02-10T05:19:50.630Z",
-=======
         "last_sync": "2022-02-17T17:31:46.981Z",
->>>>>>> d7330ea1
-        "sync": true
-      },
-      "tokens": [
-        {
-<<<<<<< HEAD
-          "id": "6fad37bd-0a4f-43bf-b4a7-3b989ba5aa2b",
-=======
+        "sync": true
+      },
+      "tokens": [
+        {
           "id": "f5d28a17-69f6-4daa-9326-c8794bf76f46",
->>>>>>> d7330ea1
           "type": "custom",
           "value": "Noto Sans",
           "key": "family"
         },
         {
-<<<<<<< HEAD
-          "id": "6fad37bd-0a4f-43bf-b4a7-3b989ba5aa2b",
-=======
           "id": "f5d28a17-69f6-4daa-9326-c8794bf76f46",
->>>>>>> d7330ea1
-          "type": "custom",
-          "value": "Regular",
-          "key": "weight"
-        },
-        {
-<<<<<<< HEAD
-          "id": "6fad37bd-0a4f-43bf-b4a7-3b989ba5aa2b",
-=======
+          "type": "custom",
+          "value": "Regular",
+          "key": "weight"
+        },
+        {
           "id": "f5d28a17-69f6-4daa-9326-c8794bf76f46",
->>>>>>> d7330ea1
           "type": "size",
           "value": "11",
           "key": "size"
@@ -1097,58 +853,36 @@
     {
       "class": "collection",
       "type": "font",
-<<<<<<< HEAD
-      "id": "5600aba5-d70a-4a51-bd1f-2128c8737ece",
-=======
       "id": "2f10bb29-e4ca-4b9d-b5f0-e8852c532f83",
->>>>>>> d7330ea1
       "name": "Body_Chinese_Mac",
       "tags": [],
       "related_entity_ids": [],
       "ext-com_adobe-cclib": {
         "source": "https://shared-assets.adobe.com/link/4982c934-fae5-4f77-61cf-b0f5daa37c2a",
         "id": "7d6be8b5-99bc-46d6-9acb-878ebef0d807",
-<<<<<<< HEAD
-        "last_sync": "2022-02-10T05:19:50.630Z",
-=======
         "last_sync": "2022-02-17T17:31:46.981Z",
->>>>>>> d7330ea1
-        "sync": true
-      },
-      "tokens": [
-        {
-<<<<<<< HEAD
-          "id": "5600aba5-d70a-4a51-bd1f-2128c8737ece",
-=======
+        "sync": true
+      },
+      "tokens": [
+        {
           "id": "0eaf5197-a2d5-43d5-b694-e19f2c3849fd",
->>>>>>> d7330ea1
           "type": "custom",
           "value": "Noto Sans",
           "key": "family"
         },
         {
-<<<<<<< HEAD
-          "id": "5600aba5-d70a-4a51-bd1f-2128c8737ece",
-=======
           "id": "0eaf5197-a2d5-43d5-b694-e19f2c3849fd",
->>>>>>> d7330ea1
-          "type": "custom",
-          "value": "Regular",
-          "key": "weight"
-        },
-        {
-<<<<<<< HEAD
-          "id": "5600aba5-d70a-4a51-bd1f-2128c8737ece",
-=======
+          "type": "custom",
+          "value": "Regular",
+          "key": "weight"
+        },
+        {
           "id": "0eaf5197-a2d5-43d5-b694-e19f2c3849fd",
->>>>>>> d7330ea1
           "type": "size",
           "value": "13",
           "key": "size"
         }
       ]
-<<<<<<< HEAD
-=======
     },
     {
       "class": "collection",
@@ -1285,7 +1019,6 @@
           "key": "size"
         }
       ]
->>>>>>> d7330ea1
     }
   ]
 }