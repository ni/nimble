--- conflicted
+++ resolved
@@ -1,580 +1,372 @@
 {
-  "dsp_spec_version": "0.0.1",
-  "last_updated_by": "",
-  "last_updated": "2021-06-04T21:53:51.125Z",
-  "entities": [
-    {
-      "class": "token",
-      "type": "color",
-      "name": "SL_LegacyBlue",
-      "tags": [],
-<<<<<<< HEAD
-      "id": "ad103709-ab5d-4649-bdc9-c25facffd901",
-=======
-      "id": "435b1a00-3b61-47d7-b9cc-988e20ae873b",
->>>>>>> 3c668141
-      "value": "#009FF5ff",
-      "ext-com_adobe-cclib": {
-        "source": "https://shared-assets.adobe.com/link/4982c934-fae5-4f77-61cf-b0f5daa37c2a",
-        "id": "0f1a636d-b36a-4c47-8420-0828a55eec3d",
-<<<<<<< HEAD
-        "last_sync": "2021-08-13T20:01:13.885Z",
-=======
-        "last_sync": "2021-08-16T14:30:21.535Z",
->>>>>>> 3c668141
-        "sync": true
-      }
-    },
-    {
-      "class": "token",
-      "type": "color",
-      "name": "Information100_DarkUI",
-      "tags": [],
-<<<<<<< HEAD
-      "id": "2db63cf6-0b2f-430b-bf36-94b0d893494d",
-=======
-      "id": "b581f674-401d-45a2-b771-1dae90ee1ec8",
->>>>>>> 3c668141
-      "value": "#A46EFFff",
-      "ext-com_adobe-cclib": {
-        "source": "https://shared-assets.adobe.com/link/4982c934-fae5-4f77-61cf-b0f5daa37c2a",
-        "id": "b822ac85-5d5f-4e2e-bb20-34f617ac8ed3",
-<<<<<<< HEAD
-        "last_sync": "2021-08-13T20:01:13.885Z",
-=======
-        "last_sync": "2021-08-16T14:30:21.535Z",
->>>>>>> 3c668141
-        "sync": true
-      }
-    },
-    {
-      "class": "token",
-      "type": "color",
-      "name": "Information100",
-      "tags": [],
-<<<<<<< HEAD
-      "id": "a11494a8-d4f8-4631-8b79-fa8e00930bd6",
-=======
-      "id": "35602a53-d5ff-4bb9-8b7a-a97ef4e637d1",
->>>>>>> 3c668141
-      "value": "#804AD9ff",
-      "ext-com_adobe-cclib": {
-        "source": "https://shared-assets.adobe.com/link/4982c934-fae5-4f77-61cf-b0f5daa37c2a",
-        "id": "d96d8a90-786a-41c5-b5b8-5d6f4f7cb48d",
-<<<<<<< HEAD
-        "last_sync": "2021-08-13T20:01:13.885Z",
-=======
-        "last_sync": "2021-08-16T14:30:21.535Z",
->>>>>>> 3c668141
-        "sync": true
-      }
-    },
-    {
-      "class": "token",
-      "type": "color",
-      "name": "Warning100_DarkUI",
-      "tags": [],
-<<<<<<< HEAD
-      "id": "58843ba6-6e4b-4e30-a681-a9e19d2d0559",
-=======
-      "id": "5ba8f11e-8d1c-4986-a896-5da62b20e116",
->>>>>>> 3c668141
-      "value": "#FF6900ff",
-      "ext-com_adobe-cclib": {
-        "source": "https://shared-assets.adobe.com/link/4982c934-fae5-4f77-61cf-b0f5daa37c2a",
-        "id": "972a6390-10fc-4a2d-976f-86564d9e725d",
-<<<<<<< HEAD
-        "last_sync": "2021-08-13T20:01:13.885Z",
-=======
-        "last_sync": "2021-08-16T14:30:21.536Z",
->>>>>>> 3c668141
-        "sync": true
-      }
-    },
-    {
-      "class": "token",
-      "type": "color",
-      "name": "Pass100_LightUI",
-      "tags": [],
-<<<<<<< HEAD
-      "id": "8c463880-8286-4787-95f5-d054b5d55fc8",
-=======
-      "id": "329ecdd5-08d9-42ec-be4f-804b393979c0",
->>>>>>> 3c668141
-      "value": "#009921ff",
-      "ext-com_adobe-cclib": {
-        "source": "https://shared-assets.adobe.com/link/4982c934-fae5-4f77-61cf-b0f5daa37c2a",
-        "id": "8533aa4f-6933-4ac9-9e1a-8aa97b8565dd",
-<<<<<<< HEAD
-        "last_sync": "2021-08-13T20:01:13.886Z",
-=======
-        "last_sync": "2021-08-16T14:30:21.536Z",
->>>>>>> 3c668141
-        "sync": true
-      }
-    },
-    {
-      "class": "token",
-      "type": "color",
-      "name": "Pass100_DarkUI",
-      "tags": [],
-<<<<<<< HEAD
-      "id": "054f72e0-1754-486f-86df-96bbcacbde1c",
-=======
-      "id": "a4a9d6db-d088-4462-936c-911b2603be0c",
->>>>>>> 3c668141
-      "value": "#00C12Bff",
-      "ext-com_adobe-cclib": {
-        "source": "https://shared-assets.adobe.com/link/4982c934-fae5-4f77-61cf-b0f5daa37c2a",
-        "id": "3a7358a9-8622-4279-b83f-306cea5321e0",
-<<<<<<< HEAD
-        "last_sync": "2021-08-13T20:01:13.886Z",
-=======
-        "last_sync": "2021-08-16T14:30:21.536Z",
->>>>>>> 3c668141
-        "sync": true
-      }
-    },
-    {
-      "class": "token",
-      "type": "color",
-      "name": "WarningTypography_LightUI",
-      "tags": [],
-<<<<<<< HEAD
-      "id": "50ad7ca2-74df-4415-a630-af27a7bd6596",
-=======
-      "id": "564de617-a380-4873-9657-67d8837745c2",
->>>>>>> 3c668141
-      "value": "#D94100ff",
-      "ext-com_adobe-cclib": {
-        "source": "https://shared-assets.adobe.com/link/4982c934-fae5-4f77-61cf-b0f5daa37c2a",
-        "id": "afde4198-661a-4df9-85c6-cc23db333d37",
-<<<<<<< HEAD
-        "last_sync": "2021-08-13T20:01:13.886Z",
-=======
-        "last_sync": "2021-08-16T14:30:21.536Z",
->>>>>>> 3c668141
-        "sync": true
-      }
-    },
-    {
-      "class": "token",
-      "type": "color",
-      "name": "PassTypography_LightUI",
-      "tags": [],
-<<<<<<< HEAD
-      "id": "14761a33-fc8b-46fa-a182-aaab6d52c888",
-=======
-      "id": "16c4efd4-a34f-4839-bb6d-7394ea396d39",
->>>>>>> 3c668141
-      "value": "#00801Cff",
-      "ext-com_adobe-cclib": {
-        "source": "https://shared-assets.adobe.com/link/4982c934-fae5-4f77-61cf-b0f5daa37c2a",
-        "id": "789e682a-c968-45b8-a6e7-e521c994bcfd",
-<<<<<<< HEAD
-        "last_sync": "2021-08-13T20:01:13.886Z",
-=======
-        "last_sync": "2021-08-16T14:30:21.536Z",
->>>>>>> 3c668141
-        "sync": true
-      }
-    },
-    {
-      "class": "token",
-      "type": "color",
-      "name": "Fail100_LightUI",
-      "tags": [],
-<<<<<<< HEAD
-      "id": "28f81cbb-2a14-4856-b45b-28a54441fc13",
-=======
-      "id": "92ccf475-1099-43c8-a69a-bd6c4f345469",
->>>>>>> 3c668141
-      "value": "#C4000Cff",
-      "ext-com_adobe-cclib": {
-        "source": "https://shared-assets.adobe.com/link/4982c934-fae5-4f77-61cf-b0f5daa37c2a",
-        "id": "9fe4a5d0-a91c-410a-a4d8-54c89405ef08",
-<<<<<<< HEAD
-        "last_sync": "2021-08-13T20:01:13.886Z",
-=======
-        "last_sync": "2021-08-16T14:30:21.536Z",
->>>>>>> 3c668141
-        "sync": true
-      }
-    },
-    {
-      "class": "token",
-      "type": "color",
-      "name": "Fail100_DarkUI",
-      "tags": [],
-<<<<<<< HEAD
-      "id": "8f0e3047-38b8-4acd-a536-6983d2bb281a",
-=======
-      "id": "153a976f-7872-4613-8fd1-f210e80ff09b",
->>>>>>> 3c668141
-      "value": "#FF4663ff",
-      "ext-com_adobe-cclib": {
-        "source": "https://shared-assets.adobe.com/link/4982c934-fae5-4f77-61cf-b0f5daa37c2a",
-        "id": "e3c9ed84-d1ba-48b5-bdcd-77efaee77a8d",
-<<<<<<< HEAD
-        "last_sync": "2021-08-13T20:01:13.886Z",
-=======
-        "last_sync": "2021-08-16T14:30:21.536Z",
->>>>>>> 3c668141
-        "sync": true
-      }
-    },
-    {
-      "class": "token",
-      "type": "color",
-      "name": "Black75",
-      "tags": [],
-<<<<<<< HEAD
-      "id": "3e8f4a40-05a6-43c5-acb5-2db8244937b6",
-=======
-      "id": "7d44d58b-553f-46c9-87b2-24dd3efdd1ea",
->>>>>>> 3c668141
-      "value": "#818386ff",
-      "ext-com_adobe-cclib": {
-        "source": "https://shared-assets.adobe.com/link/4982c934-fae5-4f77-61cf-b0f5daa37c2a",
-        "id": "c365f676-5f39-4f55-9689-23a8faf3ef00",
-<<<<<<< HEAD
-        "last_sync": "2021-08-13T20:01:13.886Z",
-=======
-        "last_sync": "2021-08-16T14:30:21.536Z",
->>>>>>> 3c668141
-        "sync": true
-      }
-    },
-    {
-      "class": "token",
-      "type": "color",
-      "name": "Black15",
-      "tags": [],
-<<<<<<< HEAD
-      "id": "7054dc39-a4d0-4bd9-a497-dd2214aca311",
-=======
-      "id": "039f0fb6-fe71-4f6b-b298-929987bb98c9",
->>>>>>> 3c668141
-      "value": "#F1F1F2ff",
-      "ext-com_adobe-cclib": {
-        "source": "https://shared-assets.adobe.com/link/4982c934-fae5-4f77-61cf-b0f5daa37c2a",
-        "id": "efaf1c53-e91d-4ab4-b87f-111b9f6ee3e0",
-<<<<<<< HEAD
-        "last_sync": "2021-08-13T20:01:13.886Z",
-=======
-        "last_sync": "2021-08-16T14:30:21.536Z",
->>>>>>> 3c668141
-        "sync": true
-      }
-    },
-    {
-      "class": "token",
-      "type": "color",
-      "name": "Black7",
-      "tags": [],
-<<<<<<< HEAD
-      "id": "804448f5-c741-48a5-ba0c-8b42bc5a048a",
-=======
-      "id": "1aa80815-f027-4460-9e78-af0a8f08f805",
->>>>>>> 3c668141
-      "value": "#F5F5F5ff",
-      "ext-com_adobe-cclib": {
-        "source": "https://shared-assets.adobe.com/link/4982c934-fae5-4f77-61cf-b0f5daa37c2a",
-        "id": "d5460260-8b76-4cab-8b8f-dd6ecf6e6fa2",
-<<<<<<< HEAD
-        "last_sync": "2021-08-13T20:01:13.886Z",
-=======
-        "last_sync": "2021-08-16T14:30:21.536Z",
->>>>>>> 3c668141
-        "sync": true
-      }
-    },
-    {
-      "class": "token",
-      "type": "color",
-      "name": "White",
-      "tags": [],
-<<<<<<< HEAD
-      "id": "615284b6-42c6-4e08-8e82-88d969956ab2",
-=======
-      "id": "4d362e86-a033-4b57-98ed-fd2b1ac4bbb0",
->>>>>>> 3c668141
-      "value": "#FFFFFFff",
-      "ext-com_adobe-cclib": {
-        "source": "https://shared-assets.adobe.com/link/4982c934-fae5-4f77-61cf-b0f5daa37c2a",
-        "id": "9f55c5cf-fa6c-4c67-83d6-5589a33da03f",
-<<<<<<< HEAD
-        "last_sync": "2021-08-13T20:01:13.886Z",
-=======
-        "last_sync": "2021-08-16T14:30:21.536Z",
->>>>>>> 3c668141
-        "sync": true
-      }
-    },
-    {
-      "class": "token",
-      "type": "color",
-      "name": "Black88",
-      "tags": [],
-<<<<<<< HEAD
-      "id": "0a264736-8be9-4a06-bc6a-ba3fd8c02c8f",
-=======
-      "id": "ad378a0f-eca6-4340-ac59-8f45a4ceda3e",
->>>>>>> 3c668141
-      "value": "#252526ff",
-      "ext-com_adobe-cclib": {
-        "source": "https://shared-assets.adobe.com/link/4982c934-fae5-4f77-61cf-b0f5daa37c2a",
-        "id": "74d20daf-88af-492b-8a7c-d1e1aa82069f",
-<<<<<<< HEAD
-        "last_sync": "2021-08-13T20:01:13.886Z",
-=======
-        "last_sync": "2021-08-16T14:30:21.536Z",
->>>>>>> 3c668141
-        "sync": true
-      }
-    },
-    {
-      "class": "token",
-      "type": "color",
-      "name": "Black85",
-      "tags": [],
-<<<<<<< HEAD
-      "id": "6e4668c5-0652-4bff-8a42-e8ba40afa28b",
-=======
-      "id": "eb6cb629-b47e-4f9d-9f17-1f60211a1a21",
->>>>>>> 3c668141
-      "value": "#363738ff",
-      "ext-com_adobe-cclib": {
-        "source": "https://shared-assets.adobe.com/link/4982c934-fae5-4f77-61cf-b0f5daa37c2a",
-        "id": "e65c2044-685f-4723-a2e1-ffb6ecdf4563",
-<<<<<<< HEAD
-        "last_sync": "2021-08-13T20:01:13.886Z",
-=======
-        "last_sync": "2021-08-16T14:30:21.536Z",
->>>>>>> 3c668141
-        "sync": true
-      }
-    },
-    {
-      "class": "token",
-      "type": "color",
-      "name": "Black80",
-      "tags": [],
-<<<<<<< HEAD
-      "id": "28b9cb99-7c21-4f02-af82-0f97eae663ad",
-=======
-      "id": "044c50ec-ee77-46b3-bf9e-8e28998f2264",
->>>>>>> 3c668141
-      "value": "#505153ff",
-      "ext-com_adobe-cclib": {
-        "source": "https://shared-assets.adobe.com/link/4982c934-fae5-4f77-61cf-b0f5daa37c2a",
-        "id": "eccb6373-7a9f-4d0c-a7f3-5dcc62a6e4f1",
-<<<<<<< HEAD
-        "last_sync": "2021-08-13T20:01:13.886Z",
-=======
-        "last_sync": "2021-08-16T14:30:21.536Z",
->>>>>>> 3c668141
-        "sync": true
-      }
-    },
-    {
-      "class": "token",
-      "type": "color",
-      "name": "Black",
-      "tags": [],
-<<<<<<< HEAD
-      "id": "a14a488d-887b-451b-a050-32ef0ca816b6",
-=======
-      "id": "75825717-40d1-4cae-ba37-dea1b89fb9e6",
->>>>>>> 3c668141
-      "value": "#000000ff",
-      "ext-com_adobe-cclib": {
-        "source": "https://shared-assets.adobe.com/link/4982c934-fae5-4f77-61cf-b0f5daa37c2a",
-        "id": "a05888d2-8bbb-4af3-9799-5bead90ddbf5",
-<<<<<<< HEAD
-        "last_sync": "2021-08-13T20:01:13.886Z",
-=======
-        "last_sync": "2021-08-16T14:30:21.536Z",
->>>>>>> 3c668141
-        "sync": true
-      }
-    },
-    {
-      "class": "token",
-      "type": "color",
-      "name": "Black95",
-      "tags": [],
-<<<<<<< HEAD
-      "id": "d2e9f6a6-449a-4232-8b11-c3980b944ab0",
-=======
-      "id": "0304362e-9d34-4b1d-9879-2576cce91e0f",
->>>>>>> 3c668141
-      "value": "#0E0F0Fff",
-      "ext-com_adobe-cclib": {
-        "source": "https://shared-assets.adobe.com/link/4982c934-fae5-4f77-61cf-b0f5daa37c2a",
-        "id": "1e9813c9-8de8-4c39-aecb-7847aaf376ab",
-<<<<<<< HEAD
-        "last_sync": "2021-08-13T20:01:13.886Z",
-=======
-        "last_sync": "2021-08-16T14:30:21.536Z",
->>>>>>> 3c668141
-        "sync": true
-      }
-    },
-    {
-      "class": "token",
-      "type": "color",
-      "name": "Black91",
-      "tags": [],
-<<<<<<< HEAD
-      "id": "8dad44cd-9203-42b4-8b83-137b1f255a77",
-=======
-      "id": "bd91d456-112b-42cc-8efc-83e86ac4cd0a",
->>>>>>> 3c668141
-      "value": "#161617ff",
-      "ext-com_adobe-cclib": {
-        "source": "https://shared-assets.adobe.com/link/4982c934-fae5-4f77-61cf-b0f5daa37c2a",
-        "id": "7365874f-675a-466c-8de3-34e5c3f094e8",
-<<<<<<< HEAD
-        "last_sync": "2021-08-13T20:01:13.886Z",
-=======
-        "last_sync": "2021-08-16T14:30:21.536Z",
->>>>>>> 3c668141
-        "sync": true
-      }
-    },
-    {
-      "class": "token",
-      "type": "color",
-      "name": "Enterprise",
-      "tags": [],
-<<<<<<< HEAD
-      "id": "fe8e4e4e-3bb2-4a8f-babe-00e9ef55b53e",
-=======
-      "id": "ca1bb5c8-b3aa-48c9-adf1-7bb28b35bc0b",
->>>>>>> 3c668141
-      "value": "#074023ff",
-      "ext-com_adobe-cclib": {
-        "source": "https://shared-assets.adobe.com/link/4982c934-fae5-4f77-61cf-b0f5daa37c2a",
-        "id": "9207b16b-228c-4f3b-85de-7052e4e63d1b",
-<<<<<<< HEAD
-        "last_sync": "2021-08-13T20:01:13.886Z",
-=======
-        "last_sync": "2021-08-16T14:30:21.536Z",
->>>>>>> 3c668141
-        "sync": true
-      }
-    },
-    {
-      "class": "token",
-      "type": "color",
-      "name": "Selection100",
-      "tags": [],
-<<<<<<< HEAD
-      "id": "76d0692b-6262-4b39-8fba-13d086157f8c",
-=======
-      "id": "1ceaf23a-cee7-41e1-929b-5a04d29e65af",
->>>>>>> 3c668141
-      "value": "#00B888ff",
-      "ext-com_adobe-cclib": {
-        "source": "https://shared-assets.adobe.com/link/4982c934-fae5-4f77-61cf-b0f5daa37c2a",
-        "id": "e1e56f47-02b7-4871-ab38-4623a0b18282",
-<<<<<<< HEAD
-        "last_sync": "2021-08-13T20:01:13.886Z",
-=======
-        "last_sync": "2021-08-16T14:30:21.536Z",
->>>>>>> 3c668141
-        "sync": true
-      }
-    },
-    {
-      "class": "token",
-      "type": "color",
-      "name": "Brand85",
-      "tags": [],
-<<<<<<< HEAD
-      "id": "49ba4ac9-9ed4-4312-a82f-edb2532e4bc6",
-=======
-      "id": "ea8a6635-3ff7-443b-9f1a-f188d13ca770",
->>>>>>> 3c668141
-      "value": "#26A97Cff",
-      "ext-com_adobe-cclib": {
-        "source": "https://shared-assets.adobe.com/link/4982c934-fae5-4f77-61cf-b0f5daa37c2a",
-        "id": "5c8f83ab-40d0-469f-867a-ed3712d78c21",
-<<<<<<< HEAD
-        "last_sync": "2021-08-13T20:01:13.886Z",
-=======
-        "last_sync": "2021-08-16T14:30:21.536Z",
->>>>>>> 3c668141
-        "sync": true
-      }
-    },
-    {
-      "class": "token",
-      "type": "color",
-      "name": "Brand100",
-      "tags": [],
-<<<<<<< HEAD
-      "id": "0cfc0733-bc4b-441c-ae36-0b3a74ff9fef",
-=======
-      "id": "733af65c-57ea-42bc-b673-238d57764e23",
->>>>>>> 3c668141
-      "value": "#009B65ff",
-      "ext-com_adobe-cclib": {
-        "source": "https://shared-assets.adobe.com/link/4982c934-fae5-4f77-61cf-b0f5daa37c2a",
-        "id": "9b1291c7-0070-423e-9f15-cb76a1b69318",
-<<<<<<< HEAD
-        "last_sync": "2021-08-13T20:01:13.886Z",
-=======
-        "last_sync": "2021-08-16T14:30:21.536Z",
->>>>>>> 3c668141
-        "sync": true
-      }
-    },
-    {
-      "class": "token",
-      "type": "color",
-      "name": "Fail85",
-      "tags": [],
-<<<<<<< HEAD
-      "id": "7bba2909-80bf-49a3-a5fc-2042b67de25c",
-=======
-      "id": "192f3b1c-5574-45aa-a35c-f66b6b63ba22",
->>>>>>> 3c668141
-      "value": "#CF1A37ff",
-      "ext-com_adobe-cclib": {
-        "source": "https://shared-assets.adobe.com/link/4982c934-fae5-4f77-61cf-b0f5daa37c2a",
-        "id": "1561233f-8cb8-4cab-b316-27eda7af1895",
-<<<<<<< HEAD
-        "last_sync": "2021-08-13T20:01:13.886Z",
-=======
-        "last_sync": "2021-08-16T14:30:21.536Z",
->>>>>>> 3c668141
-        "sync": true
-      }
-    },
-    {
-      "class": "token",
-      "type": "color",
-      "name": "RGB NI Sky",
-      "tags": [],
-<<<<<<< HEAD
-      "id": "d5052110-302b-4977-99f7-ca382cd572ce",
-=======
-      "id": "378156b5-3313-464a-8f87-942bc4480dd0",
->>>>>>> 3c668141
-      "value": "#3CB4E7ff",
-      "ext-com_adobe-cclib": {
-        "source": "https://shared-assets.adobe.com/link/4982c934-fae5-4f77-61cf-b0f5daa37c2a",
-        "id": "1c138458-8ce7-42d1-93ba-0de02e687426",
-<<<<<<< HEAD
-        "last_sync": "2021-08-13T20:01:13.886Z",
-=======
-        "last_sync": "2021-08-16T14:30:21.536Z",
->>>>>>> 3c668141
-        "sync": true
-      }
-    }
-  ],
-  "categories": []
+    "dsp_spec_version": "0.0.1",
+    "last_updated_by": "",
+    "last_updated": "2021-06-04T21:53:51.125Z",
+    "entities": [
+        {
+            "class": "token",
+            "type": "color",
+            "name": "SL_LegacyBlue",
+            "tags": [],
+            "id": "435b1a00-3b61-47d7-b9cc-988e20ae873b",
+            "value": "#009FF5ff",
+            "ext-com_adobe-cclib": {
+                "source": "https://shared-assets.adobe.com/link/4982c934-fae5-4f77-61cf-b0f5daa37c2a",
+                "id": "0f1a636d-b36a-4c47-8420-0828a55eec3d",
+                "last_sync": "2021-08-16T14:30:21.535Z",
+                "sync": true
+            }
+        },
+        {
+            "class": "token",
+            "type": "color",
+            "name": "Information100_DarkUI",
+            "tags": [],
+            "id": "b581f674-401d-45a2-b771-1dae90ee1ec8",
+            "value": "#A46EFFff",
+            "ext-com_adobe-cclib": {
+                "source": "https://shared-assets.adobe.com/link/4982c934-fae5-4f77-61cf-b0f5daa37c2a",
+                "id": "b822ac85-5d5f-4e2e-bb20-34f617ac8ed3",
+                "last_sync": "2021-08-16T14:30:21.535Z",
+                "sync": true
+            }
+        },
+        {
+            "class": "token",
+            "type": "color",
+            "name": "Information100",
+            "tags": [],
+            "id": "35602a53-d5ff-4bb9-8b7a-a97ef4e637d1",
+            "value": "#804AD9ff",
+            "ext-com_adobe-cclib": {
+                "source": "https://shared-assets.adobe.com/link/4982c934-fae5-4f77-61cf-b0f5daa37c2a",
+                "id": "d96d8a90-786a-41c5-b5b8-5d6f4f7cb48d",
+                "last_sync": "2021-08-16T14:30:21.535Z",
+                "sync": true
+            }
+        },
+        {
+            "class": "token",
+            "type": "color",
+            "name": "Warning100_DarkUI",
+            "tags": [],
+            "id": "5ba8f11e-8d1c-4986-a896-5da62b20e116",
+            "value": "#FF6900ff",
+            "ext-com_adobe-cclib": {
+                "source": "https://shared-assets.adobe.com/link/4982c934-fae5-4f77-61cf-b0f5daa37c2a",
+                "id": "972a6390-10fc-4a2d-976f-86564d9e725d",
+                "last_sync": "2021-08-16T14:30:21.536Z",
+                "sync": true
+            }
+        },
+        {
+            "class": "token",
+            "type": "color",
+            "name": "Pass100_LightUI",
+            "tags": [],
+            "id": "329ecdd5-08d9-42ec-be4f-804b393979c0",
+            "value": "#009921ff",
+            "ext-com_adobe-cclib": {
+                "source": "https://shared-assets.adobe.com/link/4982c934-fae5-4f77-61cf-b0f5daa37c2a",
+                "id": "8533aa4f-6933-4ac9-9e1a-8aa97b8565dd",
+                "last_sync": "2021-08-16T14:30:21.536Z",
+                "sync": true
+            }
+        },
+        {
+            "class": "token",
+            "type": "color",
+            "name": "Pass100_DarkUI",
+            "tags": [],
+            "id": "a4a9d6db-d088-4462-936c-911b2603be0c",
+            "value": "#00C12Bff",
+            "ext-com_adobe-cclib": {
+                "source": "https://shared-assets.adobe.com/link/4982c934-fae5-4f77-61cf-b0f5daa37c2a",
+                "id": "3a7358a9-8622-4279-b83f-306cea5321e0",
+                "last_sync": "2021-08-16T14:30:21.536Z",
+                "sync": true
+            }
+        },
+        {
+            "class": "token",
+            "type": "color",
+            "name": "WarningTypography_LightUI",
+            "tags": [],
+            "id": "564de617-a380-4873-9657-67d8837745c2",
+            "value": "#D94100ff",
+            "ext-com_adobe-cclib": {
+                "source": "https://shared-assets.adobe.com/link/4982c934-fae5-4f77-61cf-b0f5daa37c2a",
+                "id": "afde4198-661a-4df9-85c6-cc23db333d37",
+                "last_sync": "2021-08-16T14:30:21.536Z",
+                "sync": true
+            }
+        },
+        {
+            "class": "token",
+            "type": "color",
+            "name": "PassTypography_LightUI",
+            "tags": [],
+            "id": "16c4efd4-a34f-4839-bb6d-7394ea396d39",
+            "value": "#00801Cff",
+            "ext-com_adobe-cclib": {
+                "source": "https://shared-assets.adobe.com/link/4982c934-fae5-4f77-61cf-b0f5daa37c2a",
+                "id": "789e682a-c968-45b8-a6e7-e521c994bcfd",
+                "last_sync": "2021-08-16T14:30:21.536Z",
+                "sync": true
+            }
+        },
+        {
+            "class": "token",
+            "type": "color",
+            "name": "Fail100_LightUI",
+            "tags": [],
+            "id": "92ccf475-1099-43c8-a69a-bd6c4f345469",
+            "value": "#C4000Cff",
+            "ext-com_adobe-cclib": {
+                "source": "https://shared-assets.adobe.com/link/4982c934-fae5-4f77-61cf-b0f5daa37c2a",
+                "id": "9fe4a5d0-a91c-410a-a4d8-54c89405ef08",
+                "last_sync": "2021-08-16T14:30:21.536Z",
+                "sync": true
+            }
+        },
+        {
+            "class": "token",
+            "type": "color",
+            "name": "Fail100_DarkUI",
+            "tags": [],
+            "id": "153a976f-7872-4613-8fd1-f210e80ff09b",
+            "value": "#FF4663ff",
+            "ext-com_adobe-cclib": {
+                "source": "https://shared-assets.adobe.com/link/4982c934-fae5-4f77-61cf-b0f5daa37c2a",
+                "id": "e3c9ed84-d1ba-48b5-bdcd-77efaee77a8d",
+                "last_sync": "2021-08-16T14:30:21.536Z",
+                "sync": true
+            }
+        },
+        {
+            "class": "token",
+            "type": "color",
+            "name": "Black75",
+            "tags": [],
+            "id": "7d44d58b-553f-46c9-87b2-24dd3efdd1ea",
+            "value": "#818386ff",
+            "ext-com_adobe-cclib": {
+                "source": "https://shared-assets.adobe.com/link/4982c934-fae5-4f77-61cf-b0f5daa37c2a",
+                "id": "c365f676-5f39-4f55-9689-23a8faf3ef00",
+                "last_sync": "2021-08-16T14:30:21.536Z",
+                "sync": true
+            }
+        },
+        {
+            "class": "token",
+            "type": "color",
+            "name": "Black15",
+            "tags": [],
+            "id": "039f0fb6-fe71-4f6b-b298-929987bb98c9",
+            "value": "#F1F1F2ff",
+            "ext-com_adobe-cclib": {
+                "source": "https://shared-assets.adobe.com/link/4982c934-fae5-4f77-61cf-b0f5daa37c2a",
+                "id": "efaf1c53-e91d-4ab4-b87f-111b9f6ee3e0",
+                "last_sync": "2021-08-16T14:30:21.536Z",
+                "sync": true
+            }
+        },
+        {
+            "class": "token",
+            "type": "color",
+            "name": "Black7",
+            "tags": [],
+            "id": "1aa80815-f027-4460-9e78-af0a8f08f805",
+            "value": "#F5F5F5ff",
+            "ext-com_adobe-cclib": {
+                "source": "https://shared-assets.adobe.com/link/4982c934-fae5-4f77-61cf-b0f5daa37c2a",
+                "id": "d5460260-8b76-4cab-8b8f-dd6ecf6e6fa2",
+                "last_sync": "2021-08-16T14:30:21.536Z",
+                "sync": true
+            }
+        },
+        {
+            "class": "token",
+            "type": "color",
+            "name": "White",
+            "tags": [],
+            "id": "4d362e86-a033-4b57-98ed-fd2b1ac4bbb0",
+            "value": "#FFFFFFff",
+            "ext-com_adobe-cclib": {
+                "source": "https://shared-assets.adobe.com/link/4982c934-fae5-4f77-61cf-b0f5daa37c2a",
+                "id": "9f55c5cf-fa6c-4c67-83d6-5589a33da03f",
+                "last_sync": "2021-08-16T14:30:21.536Z",
+                "sync": true
+            }
+        },
+        {
+            "class": "token",
+            "type": "color",
+            "name": "Black88",
+            "tags": [],
+            "id": "ad378a0f-eca6-4340-ac59-8f45a4ceda3e",
+            "value": "#252526ff",
+            "ext-com_adobe-cclib": {
+                "source": "https://shared-assets.adobe.com/link/4982c934-fae5-4f77-61cf-b0f5daa37c2a",
+                "id": "74d20daf-88af-492b-8a7c-d1e1aa82069f",
+                "last_sync": "2021-08-16T14:30:21.536Z",
+                "sync": true
+            }
+        },
+        {
+            "class": "token",
+            "type": "color",
+            "name": "Black85",
+            "tags": [],
+            "id": "eb6cb629-b47e-4f9d-9f17-1f60211a1a21",
+            "value": "#363738ff",
+            "ext-com_adobe-cclib": {
+                "source": "https://shared-assets.adobe.com/link/4982c934-fae5-4f77-61cf-b0f5daa37c2a",
+                "id": "e65c2044-685f-4723-a2e1-ffb6ecdf4563",
+                "last_sync": "2021-08-16T14:30:21.536Z",
+                "sync": true
+            }
+        },
+        {
+            "class": "token",
+            "type": "color",
+            "name": "Black80",
+            "tags": [],
+            "id": "044c50ec-ee77-46b3-bf9e-8e28998f2264",
+            "value": "#505153ff",
+            "ext-com_adobe-cclib": {
+                "source": "https://shared-assets.adobe.com/link/4982c934-fae5-4f77-61cf-b0f5daa37c2a",
+                "id": "eccb6373-7a9f-4d0c-a7f3-5dcc62a6e4f1",
+                "last_sync": "2021-08-16T14:30:21.536Z",
+                "sync": true
+            }
+        },
+        {
+            "class": "token",
+            "type": "color",
+            "name": "Black",
+            "tags": [],
+            "id": "75825717-40d1-4cae-ba37-dea1b89fb9e6",
+            "value": "#000000ff",
+            "ext-com_adobe-cclib": {
+                "source": "https://shared-assets.adobe.com/link/4982c934-fae5-4f77-61cf-b0f5daa37c2a",
+                "id": "a05888d2-8bbb-4af3-9799-5bead90ddbf5",
+                "last_sync": "2021-08-16T14:30:21.536Z",
+                "sync": true
+            }
+        },
+        {
+            "class": "token",
+            "type": "color",
+            "name": "Black95",
+            "tags": [],
+            "id": "0304362e-9d34-4b1d-9879-2576cce91e0f",
+            "value": "#0E0F0Fff",
+            "ext-com_adobe-cclib": {
+                "source": "https://shared-assets.adobe.com/link/4982c934-fae5-4f77-61cf-b0f5daa37c2a",
+                "id": "1e9813c9-8de8-4c39-aecb-7847aaf376ab",
+                "last_sync": "2021-08-16T14:30:21.536Z",
+                "sync": true
+            }
+        },
+        {
+            "class": "token",
+            "type": "color",
+            "name": "Black91",
+            "tags": [],
+            "id": "bd91d456-112b-42cc-8efc-83e86ac4cd0a",
+            "value": "#161617ff",
+            "ext-com_adobe-cclib": {
+                "source": "https://shared-assets.adobe.com/link/4982c934-fae5-4f77-61cf-b0f5daa37c2a",
+                "id": "7365874f-675a-466c-8de3-34e5c3f094e8",
+                "last_sync": "2021-08-16T14:30:21.536Z",
+                "sync": true
+            }
+        },
+        {
+            "class": "token",
+            "type": "color",
+            "name": "Enterprise",
+            "tags": [],
+            "id": "ca1bb5c8-b3aa-48c9-adf1-7bb28b35bc0b",
+            "value": "#074023ff",
+            "ext-com_adobe-cclib": {
+                "source": "https://shared-assets.adobe.com/link/4982c934-fae5-4f77-61cf-b0f5daa37c2a",
+                "id": "9207b16b-228c-4f3b-85de-7052e4e63d1b",
+                "last_sync": "2021-08-16T14:30:21.536Z",
+                "sync": true
+            }
+        },
+        {
+            "class": "token",
+            "type": "color",
+            "name": "Selection100",
+            "tags": [],
+            "id": "1ceaf23a-cee7-41e1-929b-5a04d29e65af",
+            "value": "#00B888ff",
+            "ext-com_adobe-cclib": {
+                "source": "https://shared-assets.adobe.com/link/4982c934-fae5-4f77-61cf-b0f5daa37c2a",
+                "id": "e1e56f47-02b7-4871-ab38-4623a0b18282",
+                "last_sync": "2021-08-16T14:30:21.536Z",
+                "sync": true
+            }
+        },
+        {
+            "class": "token",
+            "type": "color",
+            "name": "Brand85",
+            "tags": [],
+            "id": "ea8a6635-3ff7-443b-9f1a-f188d13ca770",
+            "value": "#26A97Cff",
+            "ext-com_adobe-cclib": {
+                "source": "https://shared-assets.adobe.com/link/4982c934-fae5-4f77-61cf-b0f5daa37c2a",
+                "id": "5c8f83ab-40d0-469f-867a-ed3712d78c21",
+                "last_sync": "2021-08-16T14:30:21.536Z",
+                "sync": true
+            }
+        },
+        {
+            "class": "token",
+            "type": "color",
+            "name": "Brand100",
+            "tags": [],
+            "id": "733af65c-57ea-42bc-b673-238d57764e23",
+            "value": "#009B65ff",
+            "ext-com_adobe-cclib": {
+                "source": "https://shared-assets.adobe.com/link/4982c934-fae5-4f77-61cf-b0f5daa37c2a",
+                "id": "9b1291c7-0070-423e-9f15-cb76a1b69318",
+                "last_sync": "2021-08-16T14:30:21.536Z",
+                "sync": true
+            }
+        },
+        {
+            "class": "token",
+            "type": "color",
+            "name": "Fail85",
+            "tags": [],
+            "id": "192f3b1c-5574-45aa-a35c-f66b6b63ba22",
+            "value": "#CF1A37ff",
+            "ext-com_adobe-cclib": {
+                "source": "https://shared-assets.adobe.com/link/4982c934-fae5-4f77-61cf-b0f5daa37c2a",
+                "id": "1561233f-8cb8-4cab-b316-27eda7af1895",
+                "last_sync": "2021-08-16T14:30:21.536Z",
+                "sync": true
+            }
+        },
+        {
+            "class": "token",
+            "type": "color",
+            "name": "RGB NI Sky",
+            "tags": [],
+            "id": "378156b5-3313-464a-8f87-942bc4480dd0",
+            "value": "#3CB4E7ff",
+            "ext-com_adobe-cclib": {
+                "source": "https://shared-assets.adobe.com/link/4982c934-fae5-4f77-61cf-b0f5daa37c2a",
+                "id": "1c138458-8ce7-42d1-93ba-0de02e687426",
+                "last_sync": "2021-08-16T14:30:21.536Z",
+                "sync": true
+            }
+        }
+    ],
+    "categories": []
 }