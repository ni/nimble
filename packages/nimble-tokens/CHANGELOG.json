--- conflicted
+++ resolved
@@ -2,8 +2,6 @@
   "name": "@ni/nimble-tokens",
   "entries": [
     {
-<<<<<<< HEAD
-=======
       "date": "Tue, 20 Jun 2023 21:10:06 GMT",
       "tag": "@ni/nimble-tokens_v6.1.0",
       "version": "6.1.0",
@@ -34,7 +32,6 @@
       }
     },
     {
->>>>>>> 1d5ab5f6
       "date": "Tue, 23 May 2023 16:41:52 GMT",
       "tag": "@ni/nimble-tokens_v6.0.0",
       "version": "6.0.0",
