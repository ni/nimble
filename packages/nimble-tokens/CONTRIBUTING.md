# Contributing to Nimble Tokens

## Repository layout

<<<<<<< HEAD
| Folder       | Description                                                            |
| ------------ | ---------------------------------------------------------------------- |
| assets       | _Managed by Adobe XD DSP plugin_                                       |
| assets-fonts | Fonts for nimble-components                                            |
| assets-icons | SVG assets produced by NI visual designers                             |
| data         | _Managed by Adobe XD DSP plugin_                                       |
| dist         | _Managed by Adobe XD DSP plugin_                                       |
| dist-\*      | Build output for icons and fonts that need further processing          |
| source       | Icon build scripts, font face definitions, and XAML nuget build source |
=======
| Folder       | Description                                  |
| ------------ | ---------------------------------------------|
| assets       | _Managed by Adobe XD DSP extension_          |
| assets-fonts | Fonts for nimble-components                  |
| assets-icons | SVG assets produced by NI visual designers   |
| data         | _Managed by Adobe XD DSP extension_          |
| dist         | _Managed by Adobe XD DSP extension_          |
| dist-\*      | Built assets to use in nimble-components     |
| source       | Icon build scripts and font face definitions |
>>>>>>> aa889083

## Editing Tokens

New tokens are added to this package with the [Adobe XD Visual Studio extension](https://marketplace.visualstudio.com/items?itemName=Adobe.xd&ssr=false#overview).

The source of truth for the colors, fonts, and component design tokens in this repository is an Adobe XD [Design Library file](https://xd.adobe.com/view/8ce280ab-1559-4961-945c-182955c7780b-d9b1/screen/d022d8af-22f4-4bf2-981c-1dc0c61afece/) maintained by the Visual Design team.

For changes to any token values, work with the Visual Design team to update the library, and then perform the following steps:

1. Ensure you have the [Adobe XD extension for Visual Studio Code](https://marketplace.visualstudio.com/items?itemName=Adobe.xd&ssr=false#overview) installed.
2. Open the XD extension (invoke [Show All Commands](https://code.visualstudio.com/docs/getstarted/keybindings#_navigation) and execute command `XD: Toggle Adobe XD Panel`) and load the nimble-tokens-dsp package by selecting the `nimble-tokens` folder.
3. Click the **DSP Setting** button (bottom left). If the button is not available, open the XD extension settings to confirm that the `XD: Global Editor` setting is **checked** for both user and workspace.
4. Delete the `*.svg` files in the `nimble-tokens/assets` folder. The import process will populate this folder, but will not remove unnecessary files.
5. Scroll to the bottom of the DSP Setting page and click the **Re-import** button to update the CC LIBRARY LINK.
6. Save the settings change.
7. Click the **Start Editing** button and then the **Stop Editing** button to trigger a token build.
8. Commit these changes to the repo.

For any token metadata changes (e.g. documentation, code snippets, etc.):

1. Follow steps 1-3 above.
2. Click the **Start Editing** button and make your changes.
3. Click the **Stop Editing** button to trigger a token build.
4. Commit these changes to the repo.

## Updating icons

1. Export high-quality, optimized SVG files from the `source/Nimble_Iconography.ai` icon source file, by using the **Export for Screens…** workflow within Adobe Illustrator to export SVG files:

   1. Choose **File » Export » Export for Screens…**

      <img src="docs/ai-export-1.png" alt="Adobe Illustrator screen export step 1" width="600">

   2. In the Export for Screen prompt, confirm that files will be exported to the `nimble-tokens/assets-icons/` folder, and that the remaining settings match the screenshot below.

      <img src="docs/ai-export-2.png" alt="Adobe Illustrator screen export step 2" width="1000">

   3. Confirm that the SVG settings match the screenshot below.

      <img src="docs/ai-export-3.png" alt="Adobe Illustrator screen export step 3" width="600">

   4. Choose to replace any existing files in the `assets-icons` folder.

      <img src="docs/ai-export-4.png" alt="Adobe Illustrator screen export step 4" width="600">

2. Confirm the new icon files will build correctly by running: `npm run build -w @ni/nimble-tokens`.
3. Preview the built files by running: `npm run storybook -w @ni/nimble-components`, and review the **Icons** stories to confirm that your changes appear correctly.<|MERGE_RESOLUTION|>--- conflicted
+++ resolved
@@ -2,7 +2,6 @@
 
 ## Repository layout
 
-<<<<<<< HEAD
 | Folder       | Description                                                            |
 | ------------ | ---------------------------------------------------------------------- |
 | assets       | _Managed by Adobe XD DSP plugin_                                       |
@@ -12,17 +11,12 @@
 | dist         | _Managed by Adobe XD DSP plugin_                                       |
 | dist-\*      | Build output for icons and fonts that need further processing          |
 | source       | Icon build scripts, font face definitions, and XAML nuget build source |
-=======
-| Folder       | Description                                  |
-| ------------ | ---------------------------------------------|
-| assets       | _Managed by Adobe XD DSP extension_          |
-| assets-fonts | Fonts for nimble-components                  |
-| assets-icons | SVG assets produced by NI visual designers   |
-| data         | _Managed by Adobe XD DSP extension_          |
-| dist         | _Managed by Adobe XD DSP extension_          |
-| dist-\*      | Built assets to use in nimble-components     |
-| source       | Icon build scripts and font face definitions |
->>>>>>> aa889083
+
+## Getting started
+
+1. Ensure you have the [Adobe XD extension for Visual Studio Code](https://marketplace.visualstudio.com/items?itemName=Adobe.xd&ssr=false#overview) installed.
+1. From the `nimble` directory, run `npm install -w @ni/nimble-tokens`
+1. [Download](https://dotnet.microsoft.com/download/dotnet) and install a supported version of .NET.
 
 ## Editing Tokens
 
@@ -32,18 +26,18 @@
 
 For changes to any token values, work with the Visual Design team to update the library, and then perform the following steps:
 
-1. Ensure you have the [Adobe XD extension for Visual Studio Code](https://marketplace.visualstudio.com/items?itemName=Adobe.xd&ssr=false#overview) installed.
-2. Open the XD extension (invoke [Show All Commands](https://code.visualstudio.com/docs/getstarted/keybindings#_navigation) and execute command `XD: Toggle Adobe XD Panel`) and load the nimble-tokens-dsp package by selecting the `nimble-tokens` folder.
-3. Click the **DSP Setting** button (bottom left). If the button is not available, open the XD extension settings to confirm that the `XD: Global Editor` setting is **checked** for both user and workspace.
-4. Delete the `*.svg` files in the `nimble-tokens/assets` folder. The import process will populate this folder, but will not remove unnecessary files.
-5. Scroll to the bottom of the DSP Setting page and click the **Re-import** button to update the CC LIBRARY LINK.
-6. Save the settings change.
-7. Click the **Start Editing** button and then the **Stop Editing** button to trigger a token build.
+1. Open the XD extension (invoke [Show All Commands](https://code.visualstudio.com/docs/getstarted/keybindings#_navigation) and execute command `XD: Toggle Adobe XD Panel`) and load the nimble-tokens-dsp package by selecting the `nimble-tokens` folder.
+2. Click the **DSP Setting** button (bottom left). If the button is not available, open the XD extension settings to confirm that the `XD: Global Editor` setting is **checked** for both user and workspace.
+3. Delete the `*.svg` files in the `nimble-tokens/assets` folder. The import process will populate this folder, but will not remove unnecessary files.
+4. Scroll to the bottom of the DSP Setting page and click the **Re-import** button to update the CC LIBRARY LINK.
+5. Save the settings change.
+6. Click the **Start Editing** button and then the **Stop Editing** button to trigger the StyleDictionary token build.
+7. From the `nimble` directory, run `npm run pack:nuget -w @ni/nimble-tokens` to create the `NimbleTokens.**.nupkg` file.  
 8. Commit these changes to the repo.
 
 For any token metadata changes (e.g. documentation, code snippets, etc.):
 
-1. Follow steps 1-3 above.
+1. Follow steps 1-2 above.
 2. Click the **Start Editing** button and make your changes.
 3. Click the **Stop Editing** button to trigger a token build.
 4. Commit these changes to the repo.
