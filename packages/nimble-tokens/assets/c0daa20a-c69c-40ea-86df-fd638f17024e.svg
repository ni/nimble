--- conflicted
+++ resolved
@@ -1,4 +1,6 @@
-<svg id="Inputs_Numeric_Block_32" xmlns="http://www.w3.org/2000/svg" xmlns:xlink="http://www.w3.org/1999/xlink" width="176" height="48" viewBox="0 0 176 48">
+<svg id="Inputs_Numeric_Block_32"
+  xmlns="http://www.w3.org/2000/svg"
+  xmlns:xlink="http://www.w3.org/1999/xlink" width="176" height="48" viewBox="0 0 176 48">
   <defs>
     <clipPath id="clip-path">
       <rect y="1" width="90.631" height="17" fill="none"/>
@@ -8,11 +10,7 @@
     </clipPath>
   </defs>
   <g id="Background_Group" data-name="Background Group" transform="translate(0 16)">
-<<<<<<< HEAD
-    <rect id="Fill" width="176" height="32" fill="#161617" opacity="0.07"/>
-=======
     <rect id="Fill" width="176" height="32" fill="#161617" opacity="0.1"/>
->>>>>>> d7330ea1
     <rect id="Stroke" width="176" height="32" fill="none" opacity="0.3"/>
     <g id="Rollover" transform="translate(87 31)" fill="none" stroke="#00b888" stroke-width="1" opacity="0">
       <rect width="2" height="1" stroke="none"/>
@@ -21,7 +19,9 @@
   </g>
   <g id="Stacks_Group" data-name="Stacks Group" transform="translate(8 24.001)">
     <g id="Scroll_Group_1" data-name="Scroll Group 1" transform="translate(0 -1.001)" clip-path="url(#clip-path)" style="isolation: isolate">
-      <text id="_0" data-name="0" transform="translate(0 14)" fill="#161617" font-size="14" font-family="SourceSansPro-Regular, Source Sans Pro"><tspan x="0" y="0">0</tspan></text>
+      <text id="_0" data-name="0" transform="translate(0 14)" fill="#161617" font-size="14" font-family="SourceSansPro-Regular, Source Sans Pro">
+        <tspan x="0" y="0">0</tspan>
+      </text>
     </g>
     <g id="Error" transform="translate(92 0.999)" opacity="0">
       <rect id="IconLocation" width="16" height="16" fill="#f1f1f2" opacity="0"/>
@@ -30,7 +30,9 @@
   </g>
   <rect id="Text_Focus" data-name="Text Focus" width="1" height="18" transform="translate(16 24)" opacity="0"/>
   <g id="Label_L" data-name="Label L" transform="translate(0 -1)" clip-path="url(#clip-path-2)" style="isolation: isolate">
-    <text id="Show_label" data-name="Show label" transform="translate(0 12)" fill="#161617" font-size="11" font-family="SourceSansPro-Semibold, Source Sans Pro" font-weight="600" opacity="0.6"><tspan x="0" y="0">Show label</tspan></text>
+    <text id="Show_label" data-name="Show label" transform="translate(0 12)" fill="#161617" font-size="11" font-family="SourceSansPro-Semibold, Source Sans Pro" font-weight="600" opacity="0.6">
+      <tspan x="0" y="0">Show label</tspan>
+    </text>
   </g>
   <g id="IconButton_Ghost_24" transform="translate(148 20)">
     <g id="Background" transform="translate(-323.853 -324)">
