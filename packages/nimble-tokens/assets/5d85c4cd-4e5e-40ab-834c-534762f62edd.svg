<svg id="Dropdown_Block_32" xmlns="http://www.w3.org/2000/svg" xmlns:xlink="http://www.w3.org/1999/xlink" width="176" height="48" viewBox="0 0 176 48">
  <defs>
    <clipPath id="clip-path">
      <rect y="1" width="112" height="17" fill="none"/>
    </clipPath>
    <clipPath id="clip-path-2">
      <rect y="1" width="176" height="14" fill="none"/>
    </clipPath>
  </defs>
<<<<<<< HEAD
  <rect id="Fill_2" data-name="Fill 2" width="176" height="32" transform="translate(0 16)" fill="#161617" opacity="0.07"/>
=======
  <rect id="Fill_2" data-name="Fill 2" width="176" height="32" transform="translate(0 16)" fill="#161617" opacity="0.1"/>
>>>>>>> d7330ea1
  <rect id="Stroke" width="176" height="32" transform="translate(0 16)" fill="none" opacity="0.3"/>
  <rect id="Rollover" width="2" height="1" transform="translate(87 47)" fill="#009b65" opacity="0"/>
  <rect id="InteractionState" width="24" height="24" transform="translate(148 20)" fill="#00b888" opacity="0"/>
  <rect id="IconLocation" width="16" height="16" transform="translate(152 24)" fill="#3cb4e7" opacity="0"/>
  <g id="Scroll_Group_No_icon" data-name="Scroll Group No icon" transform="translate(8 22.001)" clip-path="url(#clip-path)" style="isolation: isolate">
    <text id="Line_item" data-name="Line item" transform="translate(0 14)" fill="#161617" font-size="14" font-family="SourceSansPro-Regular, Source Sans Pro"><tspan x="0" y="0">Line item</tspan></text>
  </g>
  <g id="ErrorLocation" transform="translate(-41 16)">
    <g id="ErrorLocation-2" data-name="ErrorLocation" transform="translate(169 8)" fill="#fff" stroke="#707070" stroke-width="1" opacity="0">
      <rect width="16" height="16" stroke="none"/>
      <rect x="0.5" y="0.5" width="15" height="15" fill="none"/>
    </g>
    <path id="Controls_Error_16x16" d="M6.643,11.227H9.355V13H6.643ZM6.6,3l.309,7.119H9.1L9.4,3Z" transform="translate(169 8)" fill="#c42126" opacity="0"/>
  </g>
  <g id="Control_Label" data-name="Control Label" transform="translate(0 -1)" clip-path="url(#clip-path-2)" style="isolation: isolate">
    <text id="Show_label" data-name="Show label" transform="translate(0 12)" fill="#161617" font-size="11" font-family="SourceSansPro-Semibold, Source Sans Pro" font-weight="600" opacity="0.6"><tspan x="0" y="0">Show label</tspan></text>
  </g>
  <path id="Controls_Arrow_Expander_Down_16x16" d="M3.5,4.918l1.421-.913L7.972,8.853,11.088,4l1.412.926L7.956,12Z" transform="translate(152 24)" fill="#161617"/>
</svg><|MERGE_RESOLUTION|>--- conflicted
+++ resolved
@@ -1,4 +1,6 @@
-<svg id="Dropdown_Block_32" xmlns="http://www.w3.org/2000/svg" xmlns:xlink="http://www.w3.org/1999/xlink" width="176" height="48" viewBox="0 0 176 48">
+<svg id="Dropdown_Block_32"
+  xmlns="http://www.w3.org/2000/svg"
+  xmlns:xlink="http://www.w3.org/1999/xlink" width="176" height="48" viewBox="0 0 176 48">
   <defs>
     <clipPath id="clip-path">
       <rect y="1" width="112" height="17" fill="none"/>
@@ -7,17 +9,15 @@
       <rect y="1" width="176" height="14" fill="none"/>
     </clipPath>
   </defs>
-<<<<<<< HEAD
-  <rect id="Fill_2" data-name="Fill 2" width="176" height="32" transform="translate(0 16)" fill="#161617" opacity="0.07"/>
-=======
   <rect id="Fill_2" data-name="Fill 2" width="176" height="32" transform="translate(0 16)" fill="#161617" opacity="0.1"/>
->>>>>>> d7330ea1
   <rect id="Stroke" width="176" height="32" transform="translate(0 16)" fill="none" opacity="0.3"/>
   <rect id="Rollover" width="2" height="1" transform="translate(87 47)" fill="#009b65" opacity="0"/>
   <rect id="InteractionState" width="24" height="24" transform="translate(148 20)" fill="#00b888" opacity="0"/>
   <rect id="IconLocation" width="16" height="16" transform="translate(152 24)" fill="#3cb4e7" opacity="0"/>
   <g id="Scroll_Group_No_icon" data-name="Scroll Group No icon" transform="translate(8 22.001)" clip-path="url(#clip-path)" style="isolation: isolate">
-    <text id="Line_item" data-name="Line item" transform="translate(0 14)" fill="#161617" font-size="14" font-family="SourceSansPro-Regular, Source Sans Pro"><tspan x="0" y="0">Line item</tspan></text>
+    <text id="Line_item" data-name="Line item" transform="translate(0 14)" fill="#161617" font-size="14" font-family="SourceSansPro-Regular, Source Sans Pro">
+      <tspan x="0" y="0">Line item</tspan>
+    </text>
   </g>
   <g id="ErrorLocation" transform="translate(-41 16)">
     <g id="ErrorLocation-2" data-name="ErrorLocation" transform="translate(169 8)" fill="#fff" stroke="#707070" stroke-width="1" opacity="0">
@@ -27,7 +27,9 @@
     <path id="Controls_Error_16x16" d="M6.643,11.227H9.355V13H6.643ZM6.6,3l.309,7.119H9.1L9.4,3Z" transform="translate(169 8)" fill="#c42126" opacity="0"/>
   </g>
   <g id="Control_Label" data-name="Control Label" transform="translate(0 -1)" clip-path="url(#clip-path-2)" style="isolation: isolate">
-    <text id="Show_label" data-name="Show label" transform="translate(0 12)" fill="#161617" font-size="11" font-family="SourceSansPro-Semibold, Source Sans Pro" font-weight="600" opacity="0.6"><tspan x="0" y="0">Show label</tspan></text>
+    <text id="Show_label" data-name="Show label" transform="translate(0 12)" fill="#161617" font-size="11" font-family="SourceSansPro-Semibold, Source Sans Pro" font-weight="600" opacity="0.6">
+      <tspan x="0" y="0">Show label</tspan>
+    </text>
   </g>
   <path id="Controls_Arrow_Expander_Down_16x16" d="M3.5,4.918l1.421-.913L7.972,8.853,11.088,4l1.412.926L7.956,12Z" transform="translate(152 24)" fill="#161617"/>
 </svg>