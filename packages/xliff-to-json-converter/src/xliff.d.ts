--- conflicted
+++ resolved
@@ -6,10 +6,7 @@
         // eslint-disable-next-line @typescript-eslint/naming-convention
         readonly Standalone: {
             readonly id: string,
-<<<<<<< HEAD
-=======
             // eslint-disable-next-line @typescript-eslint/naming-convention
->>>>>>> c02f7897
             readonly 'equiv-text': string
         };
     }
