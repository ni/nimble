--- conflicted
+++ resolved
@@ -22,15 +22,9 @@
   },
   "homepage": "https://github.com/ni/nimble#readme",
   "peerDependencies": {
-<<<<<<< HEAD
     "@angular/common": "^17.3.12",
     "@angular/core": "^17.3.12",
     "@ni/spright-components": "^2.0.6"
-=======
-    "@angular/common": "^16.2.12",
-    "@angular/core": "^16.2.12",
-    "@ni/spright-components": "^2.0.7"
->>>>>>> bd4ba236
   },
   "dependencies": {
     "tslib": "^2.2.0"
