{
  "name": "@ni/spright-angular",
  "version": "5.4.0",
  "description": "Angular components for NI Spright",
  "scripts": {
    "invoke-publish": "npm run invoke-publish:setup && cd ../dist/spright-angular && npm publish",
    "invoke-publish:setup": "cd ../ && npm run build:spright"
  },
  "repository": {
    "type": "git",
    "url": "git+https://github.com/ni/nimble.git"
  },
  "publishConfig": {
    "access": "public"
  },
  "author": {
    "name": "National Instruments"
  },
  "license": "MIT",
  "bugs": {
    "url": "https://github.com/ni/nimble/issues"
  },
  "homepage": "https://github.com/ni/nimble#readme",
  "peerDependencies": {
<<<<<<< HEAD
    "@angular/common": "^18.2.13",
    "@angular/core": "^18.2.13",
    "@ni/spright-components": "^4.3.7"
=======
    "@angular/common": "^17.3.12",
    "@angular/core": "^17.3.12",
    "@ni/spright-components": "^4.4.0"
>>>>>>> 1f99c0b8
  },
  "dependencies": {
    "tslib": "^2.2.0"
  }
}<|MERGE_RESOLUTION|>--- conflicted
+++ resolved
@@ -22,15 +22,9 @@
   },
   "homepage": "https://github.com/ni/nimble#readme",
   "peerDependencies": {
-<<<<<<< HEAD
     "@angular/common": "^18.2.13",
     "@angular/core": "^18.2.13",
-    "@ni/spright-components": "^4.3.7"
-=======
-    "@angular/common": "^17.3.12",
-    "@angular/core": "^17.3.12",
     "@ni/spright-components": "^4.4.0"
->>>>>>> 1f99c0b8
   },
   "dependencies": {
     "tslib": "^2.2.0"
