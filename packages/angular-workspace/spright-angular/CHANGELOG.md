--- conflicted
+++ resolved
@@ -1,15 +1,9 @@
 # Change Log - @ni/spright-angular
 
-<<<<<<< HEAD
-This log was last generated on Tue, 04 Jun 2024 17:40:32 GMT and should not be manually modified.
+This log was last generated on Wed, 05 Jun 2024 17:12:12 GMT and should not be manually modified.
 
 <!-- Start content -->
 
-=======
-This log was last generated on Wed, 05 Jun 2024 17:12:12 GMT and should not be manually modified.
-
-<!-- Start content -->
-
 ## 1.0.13
 
 Wed, 05 Jun 2024 17:12:12 GMT
@@ -18,7 +12,6 @@
 
 - Bump @ni/spright-components to v1.0.13
 
->>>>>>> 88cb45df
 ## 1.0.12
 
 Tue, 04 Jun 2024 17:40:32 GMT
