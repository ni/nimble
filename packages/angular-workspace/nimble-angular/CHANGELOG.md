--- conflicted
+++ resolved
@@ -1,15 +1,9 @@
 # Change Log - @ni/nimble-angular
 
-<<<<<<< HEAD
-This log was last generated on Tue, 04 Jun 2024 17:40:32 GMT and should not be manually modified.
+This log was last generated on Thu, 06 Jun 2024 14:24:25 GMT and should not be manually modified.
 
 <!-- Start content -->
 
-=======
-This log was last generated on Thu, 06 Jun 2024 14:24:25 GMT and should not be manually modified.
-
-<!-- Start content -->
-
 ## 24.4.0
 
 Thu, 06 Jun 2024 14:24:25 GMT
@@ -26,7 +20,6 @@
 
 - Bump @ni/nimble-components to v29.2.3
 
->>>>>>> 88cb45df
 ## 24.3.8
 
 Tue, 04 Jun 2024 17:40:32 GMT
