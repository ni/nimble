--- conflicted
+++ resolved
@@ -1,10 +1,6 @@
 {
   "name": "@ni/nimble-angular",
-<<<<<<< HEAD
-  "version": "29.0.0",
-=======
   "version": "28.10.0",
->>>>>>> 1f99c0b8
   "description": "Angular components for the NI Nimble Design System",
   "scripts": {
     "invoke-publish": "npm run invoke-publish:setup && cd ../dist/nimble-angular && npm publish",
@@ -31,21 +27,12 @@
     }
   },
   "peerDependencies": {
-<<<<<<< HEAD
     "@angular/common": "^18.2.13",
     "@angular/core": "^18.2.13",
     "@angular/forms": "^18.2.13",
     "@angular/localize": "^18.2.13",
     "@angular/router": "^18.2.13",
-    "@ni/nimble-components": "^32.11.2"
-=======
-    "@angular/common": "^17.3.12",
-    "@angular/core": "^17.3.12",
-    "@angular/forms": "^17.3.12",
-    "@angular/localize": "^17.3.12",
-    "@angular/router": "^17.3.12",
     "@ni/nimble-components": "^32.12.0"
->>>>>>> 1f99c0b8
   },
   "dependencies": {
     "tslib": "^2.2.0"
