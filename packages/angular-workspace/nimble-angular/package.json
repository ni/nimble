{
  "name": "@ni/nimble-angular",
  "version": "31.0.1",
  "description": "Angular components for the NI Nimble Design System",
  "scripts": {
    "invoke-publish": "npm run invoke-publish:setup && cd ../dist/nimble-angular && npm publish",
    "invoke-publish:setup": "cd ../ && npm run build:nimble"
  },
  "repository": {
    "type": "git",
    "url": "git+https://github.com/ni/nimble.git"
  },
  "publishConfig": {
    "access": "public"
  },
  "author": {
    "name": "National Instruments"
  },
  "license": "MIT",
  "bugs": {
    "url": "https://github.com/ni/nimble/issues"
  },
  "homepage": "https://github.com/ni/nimble#readme",
  "exports": {
    "./styles/*": {
      "sass": "./styles/*.scss"
    }
  },
  "peerDependencies": {
<<<<<<< HEAD
    "@angular/common": "^18.2.13",
    "@angular/core": "^18.2.13",
    "@angular/forms": "^18.2.13",
    "@angular/localize": "^18.2.13",
    "@angular/router": "^18.2.13",
    "@ni/nimble-components": "^34.10.0",
    "@ni/unit-format": "^0.0.1"
=======
    "@angular/common": "^19.2.17",
    "@angular/core": "^19.2.17",
    "@angular/forms": "^19.2.17",
    "@angular/localize": "^19.2.17",
    "@angular/router": "^19.2.17",
    "@ni/nimble-components": "^34.10.3"
>>>>>>> ca66dd04
  },
  "dependencies": {
    "tslib": "^2.2.0"
  }
}<|MERGE_RESOLUTION|>--- conflicted
+++ resolved
@@ -27,22 +27,12 @@
     }
   },
   "peerDependencies": {
-<<<<<<< HEAD
-    "@angular/common": "^18.2.13",
-    "@angular/core": "^18.2.13",
-    "@angular/forms": "^18.2.13",
-    "@angular/localize": "^18.2.13",
-    "@angular/router": "^18.2.13",
-    "@ni/nimble-components": "^34.10.0",
-    "@ni/unit-format": "^0.0.1"
-=======
     "@angular/common": "^19.2.17",
     "@angular/core": "^19.2.17",
     "@angular/forms": "^19.2.17",
     "@angular/localize": "^19.2.17",
     "@angular/router": "^19.2.17",
     "@ni/nimble-components": "^34.10.3"
->>>>>>> ca66dd04
   },
   "dependencies": {
     "tslib": "^2.2.0"
