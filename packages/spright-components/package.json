--- conflicted
+++ resolved
@@ -50,12 +50,8 @@
   "dependencies": {
     "@ni/fast-element": "^10.0.0",
     "@ni/fast-foundation": "^10.0.0",
-<<<<<<< HEAD
     "@ni/fast-web-utilities": "^10.0.0",
-    "@ni/nimble-components": "^33.10.0",
-=======
     "@ni/nimble-components": "^33.11.0",
->>>>>>> 308d5d79
     "tslib": "^2.2.0"
   },
   "devDependencies": {
