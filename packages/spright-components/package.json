--- conflicted
+++ resolved
@@ -48,15 +48,9 @@
   },
   "homepage": "https://github.com/ni/nimble#readme",
   "dependencies": {
-<<<<<<< HEAD
-    "@microsoft/fast-element": "^1.14.0",
-    "@microsoft/fast-foundation": "^2.50.0",
-    "@ni/nimble-components": "^32.5.0",
-=======
     "@microsoft/fast-element": "1.13.0",
     "@microsoft/fast-foundation": "2.49.6",
     "@ni/nimble-components": "^32.6.0",
->>>>>>> a990204e
     "tslib": "^2.2.0"
   },
   "devDependencies": {
