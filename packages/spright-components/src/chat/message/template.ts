--- conflicted
+++ resolved
@@ -6,11 +6,6 @@
 } from '@ni/fast-foundation';
 import type { ChatMessage, ChatMessageOptions } from '.';
 
-<<<<<<< HEAD
-/* eslint-disable @stylistic/indent */
-// prettier-ignore
-=======
->>>>>>> c02f7897
 export const template: FoundationElementTemplate<
 ViewTemplate<ChatMessage>,
 ChatMessageOptions
@@ -28,9 +23,4 @@
         </section>
         ${endSlotTemplate(context, definition)}
     </div>
-<<<<<<< HEAD
-`;
-/* eslint-enable @stylistic/indent */
-=======
-`;
->>>>>>> c02f7897
+`;