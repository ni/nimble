<<<<<<< HEAD
import { html } from '@microsoft/fast-element';
import { buttonTag } from '@ni/nimble-components/src/button';
import { iconPencilTag } from '@ni/nimble-components/src/icons/pencil';
import { waitForUpdatesAsync } from '@ni/nimble-components/src/testing/async-helpers';
=======
import { html } from '@ni/fast-element';
>>>>>>> 678ea3b2
import { ChatMessage, chatMessageTag } from '..';
import { fixture, type Fixture } from '../../../utilities/tests/fixture';
import { ChatMessageType } from '../types';

async function setup(): Promise<Fixture<ChatMessage>> {
    return await fixture<ChatMessage>(
        html`<${chatMessageTag}>Some message</${chatMessageTag}>`
    );
}

async function setupInboundWithLeftActionButtons(): Promise<Fixture<ChatMessage>> {
    return await fixture<ChatMessage>(
        html`<${chatMessageTag}>
                <${buttonTag} slot='left' appearance='ghost' ContentHidden='true'>
                    <${iconPencilTag} slot='start' />
                    Edit
                </${buttonTag}>
                Some message
            </${chatMessageTag}>`
    );
}

describe('ChatMessage', () => {
    let element: ChatMessage;
    let connect: () => Promise<void>;
    let disconnect: () => Promise<void>;

    beforeEach(async () => {
        ({ element, connect, disconnect } = await setup());
    });

    afterEach(async () => {
        await disconnect();
    });

    it('can construct an element instance', () => {
        expect(document.createElement(chatMessageTag)).toBeInstanceOf(
            ChatMessage
        );
    });

    it('should have a slot element in the shadow DOM', async () => {
        await connect();
        expect(element.shadowRoot?.querySelector('SLOT')).not.toBeNull();
        expect(
            element?.innerText?.includes('Some message', undefined)
        ).toBeTrue();
    });

    it("should initialize 'message-type' to default", async () => {
        await connect();
        expect(element.messageType).toBe(ChatMessageType.system);
    });

    describe('left action buttons', () => {
        beforeEach(async () => {
            ({ element, connect, disconnect } = await setupInboundWithLeftActionButtons());
        });

        it('outbound left action buttons should not be visible', async () => {
            await connect();
            element.setAttribute('message-type', 'outbound');
            await waitForUpdatesAsync();

            expect(element.querySelector('nimble-button')?.getAttribute('visible')).toBe('false');
        });
    });
});<|MERGE_RESOLUTION|>--- conflicted
+++ resolved
@@ -1,11 +1,7 @@
-<<<<<<< HEAD
-import { html } from '@microsoft/fast-element';
+import { html } from '@ni/fast-element';
 import { buttonTag } from '@ni/nimble-components/src/button';
 import { iconPencilTag } from '@ni/nimble-components/src/icons/pencil';
 import { waitForUpdatesAsync } from '@ni/nimble-components/src/testing/async-helpers';
-=======
-import { html } from '@ni/fast-element';
->>>>>>> 678ea3b2
 import { ChatMessage, chatMessageTag } from '..';
 import { fixture, type Fixture } from '../../../utilities/tests/fixture';
 import { ChatMessageType } from '../types';
