--- conflicted
+++ resolved
@@ -2,8 +2,6 @@
   "name": "@ni/nimble-blazor",
   "entries": [
     {
-<<<<<<< HEAD
-=======
       "date": "Tue, 13 Jun 2023 22:52:49 GMT",
       "tag": "@ni/nimble-blazor_v11.9.8",
       "version": "11.9.8",
@@ -49,7 +47,6 @@
       }
     },
     {
->>>>>>> 1d5ab5f6
       "date": "Mon, 22 May 2023 18:39:33 GMT",
       "tag": "@ni/nimble-blazor_v11.9.0",
       "version": "11.9.0",
