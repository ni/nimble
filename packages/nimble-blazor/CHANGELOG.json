--- conflicted
+++ resolved
@@ -2,8 +2,6 @@
   "name": "@ni/nimble-blazor",
   "entries": [
     {
-<<<<<<< HEAD
-=======
       "date": "Sat, 27 Jan 2024 17:56:18 GMT",
       "version": "13.2.0",
       "tag": "@ni/nimble-blazor_v13.2.0",
@@ -19,7 +17,6 @@
       }
     },
     {
->>>>>>> 68aaa0cb
       "date": "Wed, 24 Jan 2024 00:57:02 GMT",
       "version": "13.1.4",
       "tag": "@ni/nimble-blazor_v13.1.4",
