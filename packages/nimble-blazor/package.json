--- conflicted
+++ resolved
@@ -1,10 +1,6 @@
 {
   "name": "@ni/nimble-blazor",
-<<<<<<< HEAD
-  "version": "13.1.5",
-=======
   "version": "13.2.1",
->>>>>>> 68aaa0cb
   "description": "Blazor components for the NI Nimble Design System",
   "scripts": {
     "postinstall": "node build/generate-playwright-version-properties/source/index.js",
