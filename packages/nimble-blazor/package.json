{
  "name": "@ni/nimble-blazor",
<<<<<<< HEAD
  "version": "11.9.3",
=======
  "version": "11.9.10",
>>>>>>> 1d5ab5f6
  "description": "Blazor components for the NI Nimble Design System",
  "scripts": {
    "postinstall": "node build/generate-playwright-version-properties/source/index.js",
    "build": "npm run generate-icons && npm run generate-hybrid && npm run build:release && npm run build:client",
    "build:release": "dotnet build -c Release /p:TreatWarningsAsErrors=true /warnaserror",
    "build:client": "dotnet publish -p:BlazorEnableCompression=false -c Release Examples/Demo.Client --output dist/blazor-client-app",
    "generate-icons": "npm run generate-icons:bundle && npm run generate-icons:run",
    "generate-icons:bundle": "rollup --bundleConfigAsCjs --config build/generate-icons/rollup.config.js",
    "generate-icons:run": "node build/generate-icons/dist/index.js",
    "generate-hybrid": "rollup --bundleConfigAsCjs --config build/generate-hybrid/rollup.config.js",
    "lint": "npm run lint:cs && npm run lint:js",
    "lint:cs": "dotnet format --verify-no-changes",
    "lint:js": "eslint .",
    "format": "npm run format:cs && npm run format:js",
    "format:cs": "dotnet format",
    "format:js": "eslint . --fix",
    "test": "dotnet test -c Release",
    "pack": "cross-env-shell dotnet pack NimbleBlazor -c Release -p:PackageVersion=$npm_package_version --output dist",
    "invoke-publish": "npm run invoke-publish:nuget && npm run invoke-publish:npm -- ",
    "invoke-publish:nuget": "cross-env-shell dotnet nuget push \"dist/*.nupkg\" -k $NUGET_SECRET_TOKEN -s \"https://api.nuget.org/v3/index.json\"",
    "invoke-publish:npm": "echo \"noop command to swallow npm args\"",
    "copy-resources": "node build/copyNimbleResources.js"
  },
  "repository": {
    "type": "git",
    "url": "git+https://github.com/ni/nimble.git"
  },
  "author": {
    "name": "National Instruments"
  },
  "license": "MIT",
  "bugs": {
    "url": "https://github.com/ni/nimble/issues"
  },
  "homepage": "https://github.com/ni/nimble#readme",
  "files": [
    "!*"
  ],
  "devDependencies": {
    "@microsoft/fast-web-utilities": "^6.0.0",
    "@ni/eslint-config-javascript": "^4.2.0",
    "@ni/nimble-components": "*",
    "@ni/nimble-tokens": "*",
    "playwright": "^1.30.0",
    "@rollup/plugin-node-resolve": "^15.0.1",
    "cross-env": "^7.0.3",
    "glob": "^8.1.0",
    "rollup": "^3.10.1"
  }
}<|MERGE_RESOLUTION|>--- conflicted
+++ resolved
@@ -1,10 +1,6 @@
 {
   "name": "@ni/nimble-blazor",
-<<<<<<< HEAD
-  "version": "11.9.3",
-=======
   "version": "11.9.10",
->>>>>>> 1d5ab5f6
   "description": "Blazor components for the NI Nimble Design System",
   "scripts": {
     "postinstall": "node build/generate-playwright-version-properties/source/index.js",
