--- conflicted
+++ resolved
@@ -61,21 +61,17 @@
             var tableData = new Person[numberOfRows + 1];
             for (int i = 0; i < numberOfRows; i++)
             {
-<<<<<<< HEAD
-                tableData[i] = new Person(Faker.Name.First(), Faker.Name.Last(), "https://nimble.ni.dev");
-            }
-            tableData[numberOfRows] = new Person(null, null, null);
-=======
                 tableData[i] = new Person(
                     i.ToString(null, null),
                     Faker.Name.First(),
-                    Faker.Name.Last());
+                    Faker.Name.Last(),
+                    "https://nimble.ni.dev");
             }
             tableData[numberOfRows] = new Person(
                 numberOfRows.ToString(null, null),
                 null,
+                null,
                 null);
->>>>>>> 07f0a902
 
             TableData = tableData;
         }
@@ -83,11 +79,7 @@
 
     public class Person
     {
-<<<<<<< HEAD
-        public Person(string? firstName, string? lastName, string? link)
-=======
-        public Person(string id, string? firstName, string? lastName)
->>>>>>> 07f0a902
+        public Person(string id, string? firstName, string? lastName, string? link)
         {
             Id = id;
             FirstName = firstName;
