--- conflicted
+++ resolved
@@ -67,14 +67,12 @@
                     Faker.Name.Last(),
                     "https://nimble.ni.dev",
                     "Link",
-<<<<<<< HEAD
-                    DateTime.UtcNow);
-=======
+                    DateTime.UtcNow,
                     i % 2 == 0 ? 100 : 101);
->>>>>>> 72fa5e6e
             }
             tableData[numberOfRows] = new Person(
                 numberOfRows.ToString(null, null),
+                null,
                 null,
                 null,
                 null,
@@ -87,22 +85,15 @@
 
     public class Person
     {
-<<<<<<< HEAD
-        public Person(string id, string? firstName, string? lastName, string? href, string? linkLabel, DateTime? date)
-=======
-        public Person(string id, string? firstName, string? lastName, string? href, string? linkLabel, int? statusCode)
->>>>>>> 72fa5e6e
+        public Person(string id, string? firstName, string? lastName, string? href, string? linkLabel, DateTime? date, int? statusCode)
         {
             Id = id;
             FirstName = firstName;
             LastName = lastName;
             Href = href;
             LinkLabel = linkLabel;
-<<<<<<< HEAD
             Date = (uint?)(date - DateTime.UnixEpoch)?.TotalMilliseconds;
-=======
             StatusCode = statusCode;
->>>>>>> 72fa5e6e
         }
 
         public string Id { get; }
@@ -110,11 +101,8 @@
         public string? LastName { get; }
         public string? Href { get; }
         public string? LinkLabel { get; }
-<<<<<<< HEAD
         public uint? Date { get; }
-=======
         public int? StatusCode { get; }
->>>>>>> 72fa5e6e
     }
 
     public enum DialogResult
