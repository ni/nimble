--- conflicted
+++ resolved
@@ -10,14 +10,10 @@
         private DrawerLocation _drawerLocation = DrawerLocation.Right;
         private string? ActiveTabId { get; set; }
         private NimbleDialog<DialogResult>? _dialog;
-<<<<<<< HEAD
         private string? DialogClosedReason { get; set; }
         private NimbleDrawer<DialogResult>? _drawer;
         private string? DrawerClosedReason { get; set; }
-=======
-        private string? ClosedReason { get; set; }
         private string? SelectedRadio { get; set; } = "2";
->>>>>>> e134254c
 
         private string DrawerLocationAsString
         {
