@page "/"
@namespace Demo.Shared.Pages
@inherits LayoutComponentBase

<<<<<<< HEAD
<div class="content container">
    <p>
        Explore the components below to see the Nimble components in action. See the <a
                href="https://ni.github.io/nimble/storybook/?path=/story/getting-started--page">Nimble
                component docs</a> for additional usage details.
    </p>
    <div class="container">
        <div class="sub-container">
            <div class="container-label">Breadcrumb</div>
            <NimbleBreadcrumb>
                <NimbleBreadcrumbItem href="#">Page 1</NimbleBreadcrumbItem>
                <NimbleBreadcrumbItem href="#">Page 2</NimbleBreadcrumbItem>
                <NimbleBreadcrumbItem>Current Page (No Link)</NimbleBreadcrumbItem>
            </NimbleBreadcrumb>
        </div>
        <div class="sub-container">
            <div class="container-label">Buttons</div>
            <NimbleButton Appearance="ButtonAppearance.Outline">Outline Button</NimbleButton>
            <NimbleButton Appearance="ButtonAppearance.Block">Block Button</NimbleButton>
            <NimbleButton Appearance="ButtonAppearance.Ghost">Ghost Button</NimbleButton>
        </div>
        <div class="sub-container">
            <div class="container-label">Buttons - Toggle</div>
            <NimbleToggleButton Appearance="ButtonAppearance.Outline">Outline Toggle Button</NimbleToggleButton>
            <NimbleToggleButton Appearance="ButtonAppearance.Block">Block Toggle Button</NimbleToggleButton>
            <NimbleToggleButton Appearance="ButtonAppearance.Ghost">Ghost Toggle Button</NimbleToggleButton>
            <NimbleToggleButton ContentHidden="true" Appearance="ButtonAppearance.Outline">
                <NimbleIconKey slot="start"></NimbleIconKey>
                Icon Toggle Button
            </NimbleToggleButton>
        </div>
        <div class="sub-container">
            <div class="container-label">Card Button</div>
            <NimbleCardButton>
                <span class="card-button-content">Card Button</span>
            </NimbleCardButton>
            <NimbleCardButton selected>
                <span class="card-button-content">Selected Card Button</span>
            </NimbleCardButton>
        </div>
        <div class="sub-container">
            <div class="container-label">Checkbox</div>
            <NimbleCheckbox>Checkbox label</NimbleCheckbox>
            <NimbleCheckbox>Checkbox label</NimbleCheckbox>
            <NimbleCheckbox>Checkbox label</NimbleCheckbox>
        </div>
        <div class="sub-container">
            <div class="container-label">Dialog</div>
            <NimbleButton Appearance="ButtonAppearance.Outline" @onclick="OpenDialogAsync">Open Dialog</NimbleButton>
            <NimbleTextField readonly Value="@DialogClosedReason">Closed reason</NimbleTextField>
            <NimbleDialog TCloseReason="DialogResult" @ref="_dialog">
                <h1 class="dialog-header">Have a nice day</h1>
                <p class="dialog-content">And also a nice week</p>
                <NimbleButton @onclick='() => CloseDialogAsync(DialogResult.OK)'>OK</NimbleButton>
                <NimbleButton @onclick='() => CloseDialogAsync(DialogResult.Cancel)'>Cancel</NimbleButton>
            </NimbleDialog>
        </div>
        <div class="sub-container">
            <div class="container-label">Drawer</div>
            <NimbleButton Appearance="ButtonAppearance.Outline" @onclick="OpenDrawerAsync">Open Drawer</NimbleButton>
            <NimbleSelect class="drawer-location-select" @bind-Value="@DrawerLocationAsString">
                <NimbleListOption Value="@DrawerLocation.Left.ToString()">Drawer: Left-side</NimbleListOption>
                <NimbleListOption Value="@DrawerLocation.Right.ToString()">Drawer: Right-side</NimbleListOption>
            </NimbleSelect>
            <NimbleTextField readonly Value="@DrawerClosedReason">Closed reason</NimbleTextField>
            <NimbleDrawer TCloseReason="DialogResult" Location="_drawerLocation" @ref="_drawer">
                <header>Have a nice day</header>
                <section>And also a nice week</section>
                <footer class="drawer-footer">
                    <NimbleButton @onclick='() => CloseDrawerAsync(DialogResult.OK)'>OK</NimbleButton>
                    <NimbleButton @onclick='() => CloseDrawerAsync(DialogResult.Cancel)'>Cancel</NimbleButton>
                </footer>
            </NimbleDrawer>
        </div>
        <div class="sub-container">
            <div class="container-label">Icons (subset - see <a href="https://ni.github.io/nimble/storybook/?path=/docs/icons--icons">
                Icons Storybook page</a> for complete set)</div>
            <NimbleIconChartDiagram></NimbleIconChartDiagram>
            <NimbleIconSquareCheck class="pass"></NimbleIconSquareCheck>
            <NimbleIconXmarkCheck class="warning"></NimbleIconXmarkCheck>
            <NimbleIconXmark class="fail"></NimbleIconXmark>
        </div>
        <div class="sub-container">
            <div class="container-label">Menu</div>
            <NimbleMenu>
                <header>Header 1</header>
                <NimbleMenuItem>
                    Item 1
                    <NimbleIconAdd slot="start"></NimbleIconAdd>
                </NimbleMenuItem>
                <NimbleMenuItem>Item 2</NimbleMenuItem>
                <hr>
                <header>Header 2</header>
                <NimbleMenuItem>Item 4</NimbleMenuItem>
            </NimbleMenu>
        </div>
        <div class="sub-container">
            <div class="container-label">Menu button</div>
            <NimbleMenuButton>
                Menu button
                <NimbleMenu slot="menu">
=======
<NavigationDrawer @ref="_navigationDrawer" Location="_drawerLocation">
    <div class="content container">
        <p>
            Explore the components below to see the Nimble components in action. See the <a
                    href="https://ni.github.io/nimble/storybook/?path=/story/getting-started--page">Nimble
                    component docs</a> for additional usage details.
        </p>
        <div class="container">
            <div class="sub-container">
                <div class="container-label">Breadcrumb</div>
                <NimbleBreadcrumb>
                    <NimbleBreadcrumbItem Href="#">Page 1</NimbleBreadcrumbItem>
                    <NimbleBreadcrumbItem Href="#">Page 2</NimbleBreadcrumbItem>
                    <NimbleBreadcrumbItem>Current Page (No Link)</NimbleBreadcrumbItem>
                </NimbleBreadcrumb>
            </div>
            <div class="sub-container">
                <div class="container-label">Buttons</div>
                <NimbleButton Appearance="ButtonAppearance.Outline">Outline Button</NimbleButton>
                <NimbleButton Appearance="ButtonAppearance.Block">Block Button</NimbleButton>
                <NimbleButton Appearance="ButtonAppearance.Ghost">Ghost Button</NimbleButton>
            </div>
            <div class="sub-container">
                <div class="container-label">Buttons - Toggle</div>
                <NimbleToggleButton Appearance="ButtonAppearance.Outline">Outline Toggle Button</NimbleToggleButton>
                <NimbleToggleButton Appearance="ButtonAppearance.Block">Block Toggle Button</NimbleToggleButton>
                <NimbleToggleButton Appearance="ButtonAppearance.Ghost">Ghost Toggle Button</NimbleToggleButton>
                <NimbleToggleButton ContentHidden="true" Appearance="ButtonAppearance.Outline">
                    <NimbleIconKey slot="start"></NimbleIconKey>
                    Icon Toggle Button
                </NimbleToggleButton>
            </div>
            <div class="sub-container">
                <div class="container-label">Card Button</div>
                <NimbleCardButton>
                    <span class="card-button-content">Card Button</span>
                </NimbleCardButton>
                <NimbleCardButton selected>
                    <span class="card-button-content">Selected Card Button</span>
                </NimbleCardButton>
            </div>
            <div class="sub-container">
                <div class="container-label">Checkbox</div>
                <NimbleCheckbox>Checkbox label</NimbleCheckbox>
                <NimbleCheckbox>Checkbox label</NimbleCheckbox>
                <NimbleCheckbox>Checkbox label</NimbleCheckbox>
            </div>
            <div class="sub-container">
                <div class="container-label">Radio Buttons</div>
                <NimbleRadioGroup Name="options" @bind-Value="@SelectedRadio">
                    <NimbleRadioButton Value="1">Option 1</NimbleRadioButton>
                    <NimbleRadioButton Value="2">Option 2</NimbleRadioButton>
                    <NimbleRadioButton Value="3">Option 3</NimbleRadioButton>
                </NimbleRadioGroup>
                <NimbleTextField @bind-Value="@SelectedRadio">Value</NimbleTextField>
            </div>
            <div class="sub-container">
                <div class="container-label">Dialog:</div>
                <NimbleButton Appearance="ButtonAppearance.Outline" @onclick="OpenDialogAsync">Open Dialog</NimbleButton>
                <NimbleTextField readonly Value="@ClosedReason">Closed reason</NimbleTextField>
                <NimbleDialog TCloseReason="DialogResult" @ref="_dialog">
                    <h1>Have a nice day</h1>
                    <p>And also a nice week</p>
                    <NimbleButton @onclick='() => CloseDialogAsync(DialogResult.OK)'>OK</NimbleButton>
                    <NimbleButton @onclick='() => CloseDialogAsync(DialogResult.Cancel)'>Cancel</NimbleButton>
                </NimbleDialog>
            </div>
            <div class="sub-container">
                <div class="container-label">Drawer/Sidenav:</div>
                <NimbleButton Appearance="ButtonAppearance.Outline" @onclick="OpenDrawer">Open Drawer</NimbleButton>
                <NimbleButton Appearance="ButtonAppearance.Outline" @onclick="DrawerTogglePinned">Pin/Unpin</NimbleButton>
                <NimbleSelect class="drawer-location-select" @bind-Value="@DrawerLocationAsString">
                    <NimbleListOption Value="@DrawerLocation.Left.ToString()">Drawer: Left-side</NimbleListOption>
                    <NimbleListOption Value="@DrawerLocation.Right.ToString()">Drawer: Right-side</NimbleListOption>
                </NimbleSelect>
            </div>
            <div class="sub-container">
                <div class="container-label">Icons (subset - see <a href="https://ni.github.io/nimble/storybook/?path=/docs/icons--icons">
                    Icons Storybook page</a> for complete set)</div>
                <NimbleIconChartDiagram></NimbleIconChartDiagram>
                <NimbleIconSquareCheck Severity="IconSeverity.Success"></NimbleIconSquareCheck>
                <NimbleIconXmarkCheck Severity="IconSeverity.Warning"></NimbleIconXmarkCheck>
                <NimbleIconXmark Severity="IconSeverity.Error"></NimbleIconXmark>
            </div>
            <div class="sub-container">
                <div class="container-label">Menu</div>
                <NimbleMenu>
>>>>>>> e134254c
                    <header>Header 1</header>
                    <NimbleMenuItem>
                        Item 1
                        <NimbleIconAdd slot="start"></NimbleIconAdd>
                    </NimbleMenuItem>
                    <NimbleMenuItem>Item 2</NimbleMenuItem>
                    <hr>
                    <header>Header 2</header>
                    <NimbleMenuItem>Item 4</NimbleMenuItem>
                </NimbleMenu>
<<<<<<< HEAD
            </NimbleMenuButton>
        </div>
        <div class="sub-container">
            <div class="container-label">Number Field</div>
            <NimbleNumberField Placeholder="Enter value...">Number Field Label</NimbleNumberField>
        </div>
        <div class="sub-container">
            <div class="container-label">Select</div>
            <NimbleSelect Appearance="DropdownAppearance.Underline">
                <NimbleListOption>Option 1</NimbleListOption>
                <NimbleListOption>Option 2</NimbleListOption>
                <NimbleListOption>Option 3</NimbleListOption>
            </NimbleSelect>
            <NimbleSelect Appearance="DropdownAppearance.Outline">
                <NimbleListOption>Option 1</NimbleListOption>
                <NimbleListOption>Option 2</NimbleListOption>
                <NimbleListOption>Option 3</NimbleListOption>
            </NimbleSelect>
            <NimbleSelect Appearance="DropdownAppearance.Block">
                <NimbleListOption>Option 1</NimbleListOption>
                <NimbleListOption>Option 2</NimbleListOption>
                <NimbleListOption>Option 3</NimbleListOption>
            </NimbleSelect>
        </div>
        <div class="sub-container">
            <div class="container-label">Combobox</div>
            <NimbleCombobox AutoComplete="AutoComplete.Both" Placeholder="Select value..." Appearance="DropdownAppearance.Underline">
                <NimbleListOption>Mary</NimbleListOption>
                <NimbleListOption>Sue</NimbleListOption>
                <NimbleListOption>Dexter</NimbleListOption>
            </NimbleCombobox>
            <NimbleCombobox AutoComplete="AutoComplete.Both" Placeholder="Select value..." Appearance="DropdownAppearance.Outline">
                <NimbleListOption>Mary</NimbleListOption>
                <NimbleListOption>Sue</NimbleListOption>
                <NimbleListOption>Dexter</NimbleListOption>
            </NimbleCombobox>
            <NimbleCombobox AutoComplete="AutoComplete.Both" Placeholder="Select value..." Appearance="DropdownAppearance.Block">
                <NimbleListOption>Mary</NimbleListOption>
                <NimbleListOption>Sue</NimbleListOption>
                <NimbleListOption>Dexter</NimbleListOption>
            </NimbleCombobox>
        </div>
        <div class="sub-container">
            <div class="container-label">Switch</div>
            <NimbleSwitch>Switch</NimbleSwitch>
            <NimbleSwitch Value="true">
                Switch with checked/unchecked messages
                <span slot="unchecked-message">Off</span>
                <span slot="checked-message">On</span>
            </NimbleSwitch>
        </div>
        <div class="sub-container">
            <div class="container-label">Tabs</div>
            <NimbleTabs @bind-ActiveId="@ActiveTabId">
                <NimbleTab>Tab 1</NimbleTab>
                <NimbleTab>Tab 2</NimbleTab>
                <NimbleTab Disabled="true">Tab 3 (Disabled)</NimbleTab>
                <NimbleTabsToolbar>
                    <NimbleButton>Toolbar Button</NimbleButton>
                </NimbleTabsToolbar>
                <NimbleTabPanel>
                    <div class="container-label">Tab 1 content</div>
                </NimbleTabPanel>
                <NimbleTabPanel>
                    <div class="container-label">Tab 2 content</div>
                </NimbleTabPanel>
                <NimbleTabPanel>
                    <div class="container-label">Tab 3 content</div>
                </NimbleTabPanel>
            </NimbleTabs>
            <NimbleSelect @bind-Value="@ActiveTabId">
                <NimbleListOption Value="tab-1">Tab 1</NimbleListOption>
                <NimbleListOption Value="tab-2">Tab 2</NimbleListOption>
                <NimbleListOption Value="tab-3">Tab 3</NimbleListOption>
            </NimbleSelect>
        </div>
        <div class="sub-container">
            <div class="container-label">Text Area</div>
            <NimbleTextArea Placeholder="Text Area" Cols="50" Rows="5" TextAreaResize="TextAreaResize.Horizontal" Value="Lorem ipsum dolor sit amet, consectetur adipiscing elit, sed do eiusmod tempor incididunt ut labore et dolore magna aliqua. Ut enim ad minim veniam, quis nostrud exercitation ullamco laboris nisi ut aliquip ex ea commodo consequat. Duis aute irure dolor in reprehenderit in voluptate velit esse cillum dolore eu fugiat nulla pariatur. Excepteur sint occaecat cupidatat non proident, sunt in culpa qui officia deserunt mollit anim id est laborum.">Text Area Label</NimbleTextArea>
        </div>
        <div class="sub-container">
            <div class="container-label">Text Field</div>
            <NimbleTextField Placeholder="Text Field" Value="Here is text!">Text Field Label</NimbleTextField>
        </div>
        <div class="sub-container">
            <div class="container-label">Toolbar</div>
            <NimbleToolbar>
                <NimbleButton slot="start" Appearance="ButtonAppearance.Outline">First Button</NimbleButton>
                <NimbleButton slot="start" Appearance="ButtonAppearance.Outline">Second Button</NimbleButton>
                <NimbleButton>Middle Button</NimbleButton>
                <NimbleButton slot="end" Appearance="ButtonAppearance.Outline">Last Button</NimbleButton>
            </NimbleToolbar>
        </div>
        <div class="sub-container">
            <div class="container-label">Tooltip</div>
            <NimbleButton id="default-anchor">Default</NimbleButton>
            <NimbleTooltip Anchor="default-anchor">Tooltip label</NimbleTooltip>
            <NimbleButton id="fail-anchor">Fail</NimbleButton>
            <NimbleTooltip Anchor="fail-anchor" class="fail">Tooltip label</NimbleTooltip>
            <NimbleButton id="information-anchor">Information</NimbleButton>
            <NimbleTooltip Anchor="information-anchor" class="information">Tooltip label</NimbleTooltip>
            <NimbleButton id="fail-icon-anchor">Fail Icon</NimbleButton>
            <NimbleTooltip Anchor="fail-icon-anchor" class="fail icon-visible">Tooltip label</NimbleTooltip>
            <NimbleButton id="information-icon-anchor">Information Icon</NimbleButton>
            <NimbleTooltip Anchor="information-icon-anchor" class="information icon-visible">Tooltip label</NimbleTooltip>
        </div>
        <div class="sub-container">
            <div class="container-label">Tree View</div>
            <NimbleTreeView>
                <NimbleTreeItem>
                    Parent 1
                    <NimbleTreeItem>Child 1</NimbleTreeItem>
                    <NimbleTreeItem>Child 2</NimbleTreeItem>
                    <NimbleTreeItem Disabled="true">Child 3</NimbleTreeItem>
                </NimbleTreeItem>
                <NimbleTreeItem expanded>
                    Parent 2
                    <NimbleTreeItem Selected="true">Child 2-1</NimbleTreeItem>
                    <NimbleTreeItem>Child 2-2</NimbleTreeItem>
                    <NimbleTreeItem>Child 2-3</NimbleTreeItem>
                </NimbleTreeItem>
            </NimbleTreeView>
=======
            </div>
            <div class="sub-container">
                <div class="container-label">Menu button</div>
                <NimbleMenuButton>
                    Menu button
                    <NimbleMenu slot="menu">
                        <header>Header 1</header>
                        <NimbleMenuItem>
                            Item 1
                            <NimbleIconAdd slot="start"></NimbleIconAdd>
                        </NimbleMenuItem>
                        <NimbleMenuItem>Item 2</NimbleMenuItem>
                        <hr>
                        <header>Header 2</header>
                        <NimbleMenuItem>Item 4</NimbleMenuItem>
                    </NimbleMenu>
                </NimbleMenuButton>
            </div>
            <div class="sub-container">
                <div class="container-label">Number Field</div>
                <NimbleNumberField Placeholder="Enter value...">Number Field Label</NimbleNumberField>
            </div>
            <div class="sub-container">
                <div class="container-label">Select</div>
                <NimbleSelect Appearance="DropdownAppearance.Underline">
                    <NimbleListOption>Option 1</NimbleListOption>
                    <NimbleListOption>Option 2</NimbleListOption>
                    <NimbleListOption>Option 3</NimbleListOption>
                </NimbleSelect>
                <NimbleSelect Appearance="DropdownAppearance.Outline">
                    <NimbleListOption>Option 1</NimbleListOption>
                    <NimbleListOption>Option 2</NimbleListOption>
                    <NimbleListOption>Option 3</NimbleListOption>
                </NimbleSelect>
                <NimbleSelect Appearance="DropdownAppearance.Block">
                    <NimbleListOption>Option 1</NimbleListOption>
                    <NimbleListOption>Option 2</NimbleListOption>
                    <NimbleListOption>Option 3</NimbleListOption>
                </NimbleSelect>
            </div>
            <div class="sub-container">
                <div class="container-label">Combobox</div>
                <NimbleCombobox AutoComplete="AutoComplete.Both" Placeholder="Select value..." Appearance="DropdownAppearance.Underline">
                    <NimbleListOption>Mary</NimbleListOption>
                    <NimbleListOption>Sue</NimbleListOption>
                    <NimbleListOption>Dexter</NimbleListOption>
                </NimbleCombobox>
                <NimbleCombobox AutoComplete="AutoComplete.Both" Placeholder="Select value..." Appearance="DropdownAppearance.Outline">
                    <NimbleListOption>Mary</NimbleListOption>
                    <NimbleListOption>Sue</NimbleListOption>
                    <NimbleListOption>Dexter</NimbleListOption>
                </NimbleCombobox>
                <NimbleCombobox AutoComplete="AutoComplete.Both" Placeholder="Select value..." Appearance="DropdownAppearance.Block">
                    <NimbleListOption>Mary</NimbleListOption>
                    <NimbleListOption>Sue</NimbleListOption>
                    <NimbleListOption>Dexter</NimbleListOption>
                </NimbleCombobox>
            </div>
           <div class="sub-container">
                <div class="container-label">Switch</div>
                <NimbleSwitch>Switch</NimbleSwitch>
                <NimbleSwitch Value="true">
                    Switch with checked/unchecked messages
                    <span slot="unchecked-message">Off</span>
                    <span slot="checked-message">On</span>
                </NimbleSwitch>
            </div>
            <div class="sub-container">
                <div class="container-label">Tabs</div>
                <NimbleTabs @bind-ActiveId="@ActiveTabId">
                    <NimbleTab>Tab 1</NimbleTab>
                    <NimbleTab>Tab 2</NimbleTab>
                    <NimbleTab Disabled="true">Tab 3 (Disabled)</NimbleTab>
                    <NimbleTabsToolbar>
                        <NimbleButton>Toolbar Button</NimbleButton>
                    </NimbleTabsToolbar>
                    <NimbleTabPanel>
                        <div class="container-label">Tab 1 content</div>
                    </NimbleTabPanel>
                    <NimbleTabPanel>
                        <div class="container-label">Tab 2 content</div>
                    </NimbleTabPanel>
                    <NimbleTabPanel>
                        <div class="container-label">Tab 3 content</div>
                    </NimbleTabPanel>
                </NimbleTabs>
                <NimbleSelect @bind-Value="@ActiveTabId">
                    <NimbleListOption Value="tab-1">Tab 1</NimbleListOption>
                    <NimbleListOption Value="tab-2">Tab 2</NimbleListOption>
                    <NimbleListOption Value="tab-3">Tab 3</NimbleListOption>
                </NimbleSelect>
            </div>
            <div class="sub-container">
                <div class="container-label">Text Area</div>
                <NimbleTextArea Placeholder="Text Area" Cols="50" Rows="5" TextAreaResize="TextAreaResize.Horizontal" Value="Lorem ipsum dolor sit amet, consectetur adipiscing elit, sed do eiusmod tempor incididunt ut labore et dolore magna aliqua. Ut enim ad minim veniam, quis nostrud exercitation ullamco laboris nisi ut aliquip ex ea commodo consequat. Duis aute irure dolor in reprehenderit in voluptate velit esse cillum dolore eu fugiat nulla pariatur. Excepteur sint occaecat cupidatat non proident, sunt in culpa qui officia deserunt mollit anim id est laborum.">Text Area Label</NimbleTextArea>
            </div>
            <div class="sub-container">
                <div class="container-label">Text Field</div>
                <NimbleTextField Placeholder="Text Field" Value="Here is text!">Text Field Label</NimbleTextField>
            </div>
            <div class="sub-container">
                <div class="container-label">Toolbar</div>
                <NimbleToolbar>
                    <NimbleButton slot="start" Appearance="ButtonAppearance.Outline">First Button</NimbleButton>
                    <NimbleButton slot="start" Appearance="ButtonAppearance.Outline">Second Button</NimbleButton>
                    <NimbleButton>Middle Button</NimbleButton>
                    <NimbleButton slot="end" Appearance="ButtonAppearance.Outline">Last Button</NimbleButton>
                </NimbleToolbar>
            </div>
            <div class="sub-container">
                <div class="container-label">Tooltip</div>
                <NimbleButton id="default-anchor">Default</NimbleButton>
                <NimbleTooltip Anchor="default-anchor">Tooltip label</NimbleTooltip>
                <NimbleButton id="fail-anchor">Fail</NimbleButton>
                <NimbleTooltip Anchor="fail-anchor" Severity="TooltipSeverity.Error">Tooltip label</NimbleTooltip>
                <NimbleButton id="information-anchor">Information</NimbleButton>
                <NimbleTooltip Anchor="information-anchor" Severity="TooltipSeverity.Information">Tooltip label</NimbleTooltip>
                <NimbleButton id="fail-icon-anchor">Fail Icon</NimbleButton>
                <NimbleTooltip Anchor="fail-icon-anchor" Severity="TooltipSeverity.Error" IconVisible="true">Tooltip label</NimbleTooltip>
                <NimbleButton id="information-icon-anchor">Information Icon</NimbleButton>
                <NimbleTooltip Anchor="information-icon-anchor" Severity="TooltipSeverity.Information" IconVisible="true">Tooltip label</NimbleTooltip>
            </div>
            <div class="sub-container">
                <div class="container-label">Tree View</div>
                <NimbleTreeView>
                    <NimbleTreeItem>
                        Parent 1
                        <NimbleTreeItem>Child 1</NimbleTreeItem>
                        <NimbleTreeItem>Child 2</NimbleTreeItem>
                        <NimbleTreeItem Disabled="true">Child 3</NimbleTreeItem>
                    </NimbleTreeItem>
                    <NimbleTreeItem Expanded="true">
                        Parent 2
                        <NimbleTreeItem Selected="true">Child 2-1</NimbleTreeItem>
                        <NimbleTreeItem>Child 2-2</NimbleTreeItem>
                        <NimbleTreeItem>Child 2-3</NimbleTreeItem>
                    </NimbleTreeItem>
                </NimbleTreeView>
            </div>
>>>>>>> e134254c
        </div>
    </div>
</div><|MERGE_RESOLUTION|>--- conflicted
+++ resolved
@@ -2,7 +2,6 @@
 @namespace Demo.Shared.Pages
 @inherits LayoutComponentBase
 
-<<<<<<< HEAD
 <div class="content container">
     <p>
         Explore the components below to see the Nimble components in action. See the <a
@@ -13,8 +12,8 @@
         <div class="sub-container">
             <div class="container-label">Breadcrumb</div>
             <NimbleBreadcrumb>
-                <NimbleBreadcrumbItem href="#">Page 1</NimbleBreadcrumbItem>
-                <NimbleBreadcrumbItem href="#">Page 2</NimbleBreadcrumbItem>
+                <NimbleBreadcrumbItem Href="#">Page 1</NimbleBreadcrumbItem>
+                <NimbleBreadcrumbItem Href="#">Page 2</NimbleBreadcrumbItem>
                 <NimbleBreadcrumbItem>Current Page (No Link)</NimbleBreadcrumbItem>
             </NimbleBreadcrumb>
         </div>
@@ -48,6 +47,15 @@
             <NimbleCheckbox>Checkbox label</NimbleCheckbox>
             <NimbleCheckbox>Checkbox label</NimbleCheckbox>
             <NimbleCheckbox>Checkbox label</NimbleCheckbox>
+        </div>
+        <div class="sub-container">
+            <div class="container-label">Radio Buttons</div>
+            <NimbleRadioGroup Name="options" @bind-Value="@SelectedRadio">
+                <NimbleRadioButton Value="1">Option 1</NimbleRadioButton>
+                <NimbleRadioButton Value="2">Option 2</NimbleRadioButton>
+                <NimbleRadioButton Value="3">Option 3</NimbleRadioButton>
+            </NimbleRadioGroup>
+            <NimbleTextField @bind-Value="@SelectedRadio">Value</NimbleTextField>
         </div>
         <div class="sub-container">
             <div class="container-label">Dialog</div>
@@ -81,9 +89,9 @@
             <div class="container-label">Icons (subset - see <a href="https://ni.github.io/nimble/storybook/?path=/docs/icons--icons">
                 Icons Storybook page</a> for complete set)</div>
             <NimbleIconChartDiagram></NimbleIconChartDiagram>
-            <NimbleIconSquareCheck class="pass"></NimbleIconSquareCheck>
-            <NimbleIconXmarkCheck class="warning"></NimbleIconXmarkCheck>
-            <NimbleIconXmark class="fail"></NimbleIconXmark>
+            <NimbleIconSquareCheck Severity="IconSeverity.Success"></NimbleIconSquareCheck>
+            <NimbleIconXmarkCheck Severity="IconSeverity.Warning"></NimbleIconXmarkCheck>
+            <NimbleIconXmark Severity="IconSeverity.Error"></NimbleIconXmark>
         </div>
         <div class="sub-container">
             <div class="container-label">Menu</div>
@@ -104,95 +112,6 @@
             <NimbleMenuButton>
                 Menu button
                 <NimbleMenu slot="menu">
-=======
-<NavigationDrawer @ref="_navigationDrawer" Location="_drawerLocation">
-    <div class="content container">
-        <p>
-            Explore the components below to see the Nimble components in action. See the <a
-                    href="https://ni.github.io/nimble/storybook/?path=/story/getting-started--page">Nimble
-                    component docs</a> for additional usage details.
-        </p>
-        <div class="container">
-            <div class="sub-container">
-                <div class="container-label">Breadcrumb</div>
-                <NimbleBreadcrumb>
-                    <NimbleBreadcrumbItem Href="#">Page 1</NimbleBreadcrumbItem>
-                    <NimbleBreadcrumbItem Href="#">Page 2</NimbleBreadcrumbItem>
-                    <NimbleBreadcrumbItem>Current Page (No Link)</NimbleBreadcrumbItem>
-                </NimbleBreadcrumb>
-            </div>
-            <div class="sub-container">
-                <div class="container-label">Buttons</div>
-                <NimbleButton Appearance="ButtonAppearance.Outline">Outline Button</NimbleButton>
-                <NimbleButton Appearance="ButtonAppearance.Block">Block Button</NimbleButton>
-                <NimbleButton Appearance="ButtonAppearance.Ghost">Ghost Button</NimbleButton>
-            </div>
-            <div class="sub-container">
-                <div class="container-label">Buttons - Toggle</div>
-                <NimbleToggleButton Appearance="ButtonAppearance.Outline">Outline Toggle Button</NimbleToggleButton>
-                <NimbleToggleButton Appearance="ButtonAppearance.Block">Block Toggle Button</NimbleToggleButton>
-                <NimbleToggleButton Appearance="ButtonAppearance.Ghost">Ghost Toggle Button</NimbleToggleButton>
-                <NimbleToggleButton ContentHidden="true" Appearance="ButtonAppearance.Outline">
-                    <NimbleIconKey slot="start"></NimbleIconKey>
-                    Icon Toggle Button
-                </NimbleToggleButton>
-            </div>
-            <div class="sub-container">
-                <div class="container-label">Card Button</div>
-                <NimbleCardButton>
-                    <span class="card-button-content">Card Button</span>
-                </NimbleCardButton>
-                <NimbleCardButton selected>
-                    <span class="card-button-content">Selected Card Button</span>
-                </NimbleCardButton>
-            </div>
-            <div class="sub-container">
-                <div class="container-label">Checkbox</div>
-                <NimbleCheckbox>Checkbox label</NimbleCheckbox>
-                <NimbleCheckbox>Checkbox label</NimbleCheckbox>
-                <NimbleCheckbox>Checkbox label</NimbleCheckbox>
-            </div>
-            <div class="sub-container">
-                <div class="container-label">Radio Buttons</div>
-                <NimbleRadioGroup Name="options" @bind-Value="@SelectedRadio">
-                    <NimbleRadioButton Value="1">Option 1</NimbleRadioButton>
-                    <NimbleRadioButton Value="2">Option 2</NimbleRadioButton>
-                    <NimbleRadioButton Value="3">Option 3</NimbleRadioButton>
-                </NimbleRadioGroup>
-                <NimbleTextField @bind-Value="@SelectedRadio">Value</NimbleTextField>
-            </div>
-            <div class="sub-container">
-                <div class="container-label">Dialog:</div>
-                <NimbleButton Appearance="ButtonAppearance.Outline" @onclick="OpenDialogAsync">Open Dialog</NimbleButton>
-                <NimbleTextField readonly Value="@ClosedReason">Closed reason</NimbleTextField>
-                <NimbleDialog TCloseReason="DialogResult" @ref="_dialog">
-                    <h1>Have a nice day</h1>
-                    <p>And also a nice week</p>
-                    <NimbleButton @onclick='() => CloseDialogAsync(DialogResult.OK)'>OK</NimbleButton>
-                    <NimbleButton @onclick='() => CloseDialogAsync(DialogResult.Cancel)'>Cancel</NimbleButton>
-                </NimbleDialog>
-            </div>
-            <div class="sub-container">
-                <div class="container-label">Drawer/Sidenav:</div>
-                <NimbleButton Appearance="ButtonAppearance.Outline" @onclick="OpenDrawer">Open Drawer</NimbleButton>
-                <NimbleButton Appearance="ButtonAppearance.Outline" @onclick="DrawerTogglePinned">Pin/Unpin</NimbleButton>
-                <NimbleSelect class="drawer-location-select" @bind-Value="@DrawerLocationAsString">
-                    <NimbleListOption Value="@DrawerLocation.Left.ToString()">Drawer: Left-side</NimbleListOption>
-                    <NimbleListOption Value="@DrawerLocation.Right.ToString()">Drawer: Right-side</NimbleListOption>
-                </NimbleSelect>
-            </div>
-            <div class="sub-container">
-                <div class="container-label">Icons (subset - see <a href="https://ni.github.io/nimble/storybook/?path=/docs/icons--icons">
-                    Icons Storybook page</a> for complete set)</div>
-                <NimbleIconChartDiagram></NimbleIconChartDiagram>
-                <NimbleIconSquareCheck Severity="IconSeverity.Success"></NimbleIconSquareCheck>
-                <NimbleIconXmarkCheck Severity="IconSeverity.Warning"></NimbleIconXmarkCheck>
-                <NimbleIconXmark Severity="IconSeverity.Error"></NimbleIconXmark>
-            </div>
-            <div class="sub-container">
-                <div class="container-label">Menu</div>
-                <NimbleMenu>
->>>>>>> e134254c
                     <header>Header 1</header>
                     <NimbleMenuItem>
                         Item 1
@@ -203,7 +122,6 @@
                     <header>Header 2</header>
                     <NimbleMenuItem>Item 4</NimbleMenuItem>
                 </NimbleMenu>
-<<<<<<< HEAD
             </NimbleMenuButton>
         </div>
         <div class="sub-container">
@@ -302,13 +220,13 @@
             <NimbleButton id="default-anchor">Default</NimbleButton>
             <NimbleTooltip Anchor="default-anchor">Tooltip label</NimbleTooltip>
             <NimbleButton id="fail-anchor">Fail</NimbleButton>
-            <NimbleTooltip Anchor="fail-anchor" class="fail">Tooltip label</NimbleTooltip>
+            <NimbleTooltip Anchor="fail-anchor" Severity="TooltipSeverity.Error">Tooltip label</NimbleTooltip>
             <NimbleButton id="information-anchor">Information</NimbleButton>
-            <NimbleTooltip Anchor="information-anchor" class="information">Tooltip label</NimbleTooltip>
+            <NimbleTooltip Anchor="information-anchor" Severity="TooltipSeverity.Information">Tooltip label</NimbleTooltip>
             <NimbleButton id="fail-icon-anchor">Fail Icon</NimbleButton>
-            <NimbleTooltip Anchor="fail-icon-anchor" class="fail icon-visible">Tooltip label</NimbleTooltip>
+            <NimbleTooltip Anchor="fail-icon-anchor" Severity="TooltipSeverity.Error" IconVisible="true">Tooltip label</NimbleTooltip>
             <NimbleButton id="information-icon-anchor">Information Icon</NimbleButton>
-            <NimbleTooltip Anchor="information-icon-anchor" class="information icon-visible">Tooltip label</NimbleTooltip>
+            <NimbleTooltip Anchor="information-icon-anchor" Severity="TooltipSeverity.Information" IconVisible="true">Tooltip label</NimbleTooltip>
         </div>
         <div class="sub-container">
             <div class="container-label">Tree View</div>
@@ -319,154 +237,13 @@
                     <NimbleTreeItem>Child 2</NimbleTreeItem>
                     <NimbleTreeItem Disabled="true">Child 3</NimbleTreeItem>
                 </NimbleTreeItem>
-                <NimbleTreeItem expanded>
+                <NimbleTreeItem Expanded="true">
                     Parent 2
                     <NimbleTreeItem Selected="true">Child 2-1</NimbleTreeItem>
                     <NimbleTreeItem>Child 2-2</NimbleTreeItem>
                     <NimbleTreeItem>Child 2-3</NimbleTreeItem>
                 </NimbleTreeItem>
             </NimbleTreeView>
-=======
-            </div>
-            <div class="sub-container">
-                <div class="container-label">Menu button</div>
-                <NimbleMenuButton>
-                    Menu button
-                    <NimbleMenu slot="menu">
-                        <header>Header 1</header>
-                        <NimbleMenuItem>
-                            Item 1
-                            <NimbleIconAdd slot="start"></NimbleIconAdd>
-                        </NimbleMenuItem>
-                        <NimbleMenuItem>Item 2</NimbleMenuItem>
-                        <hr>
-                        <header>Header 2</header>
-                        <NimbleMenuItem>Item 4</NimbleMenuItem>
-                    </NimbleMenu>
-                </NimbleMenuButton>
-            </div>
-            <div class="sub-container">
-                <div class="container-label">Number Field</div>
-                <NimbleNumberField Placeholder="Enter value...">Number Field Label</NimbleNumberField>
-            </div>
-            <div class="sub-container">
-                <div class="container-label">Select</div>
-                <NimbleSelect Appearance="DropdownAppearance.Underline">
-                    <NimbleListOption>Option 1</NimbleListOption>
-                    <NimbleListOption>Option 2</NimbleListOption>
-                    <NimbleListOption>Option 3</NimbleListOption>
-                </NimbleSelect>
-                <NimbleSelect Appearance="DropdownAppearance.Outline">
-                    <NimbleListOption>Option 1</NimbleListOption>
-                    <NimbleListOption>Option 2</NimbleListOption>
-                    <NimbleListOption>Option 3</NimbleListOption>
-                </NimbleSelect>
-                <NimbleSelect Appearance="DropdownAppearance.Block">
-                    <NimbleListOption>Option 1</NimbleListOption>
-                    <NimbleListOption>Option 2</NimbleListOption>
-                    <NimbleListOption>Option 3</NimbleListOption>
-                </NimbleSelect>
-            </div>
-            <div class="sub-container">
-                <div class="container-label">Combobox</div>
-                <NimbleCombobox AutoComplete="AutoComplete.Both" Placeholder="Select value..." Appearance="DropdownAppearance.Underline">
-                    <NimbleListOption>Mary</NimbleListOption>
-                    <NimbleListOption>Sue</NimbleListOption>
-                    <NimbleListOption>Dexter</NimbleListOption>
-                </NimbleCombobox>
-                <NimbleCombobox AutoComplete="AutoComplete.Both" Placeholder="Select value..." Appearance="DropdownAppearance.Outline">
-                    <NimbleListOption>Mary</NimbleListOption>
-                    <NimbleListOption>Sue</NimbleListOption>
-                    <NimbleListOption>Dexter</NimbleListOption>
-                </NimbleCombobox>
-                <NimbleCombobox AutoComplete="AutoComplete.Both" Placeholder="Select value..." Appearance="DropdownAppearance.Block">
-                    <NimbleListOption>Mary</NimbleListOption>
-                    <NimbleListOption>Sue</NimbleListOption>
-                    <NimbleListOption>Dexter</NimbleListOption>
-                </NimbleCombobox>
-            </div>
-           <div class="sub-container">
-                <div class="container-label">Switch</div>
-                <NimbleSwitch>Switch</NimbleSwitch>
-                <NimbleSwitch Value="true">
-                    Switch with checked/unchecked messages
-                    <span slot="unchecked-message">Off</span>
-                    <span slot="checked-message">On</span>
-                </NimbleSwitch>
-            </div>
-            <div class="sub-container">
-                <div class="container-label">Tabs</div>
-                <NimbleTabs @bind-ActiveId="@ActiveTabId">
-                    <NimbleTab>Tab 1</NimbleTab>
-                    <NimbleTab>Tab 2</NimbleTab>
-                    <NimbleTab Disabled="true">Tab 3 (Disabled)</NimbleTab>
-                    <NimbleTabsToolbar>
-                        <NimbleButton>Toolbar Button</NimbleButton>
-                    </NimbleTabsToolbar>
-                    <NimbleTabPanel>
-                        <div class="container-label">Tab 1 content</div>
-                    </NimbleTabPanel>
-                    <NimbleTabPanel>
-                        <div class="container-label">Tab 2 content</div>
-                    </NimbleTabPanel>
-                    <NimbleTabPanel>
-                        <div class="container-label">Tab 3 content</div>
-                    </NimbleTabPanel>
-                </NimbleTabs>
-                <NimbleSelect @bind-Value="@ActiveTabId">
-                    <NimbleListOption Value="tab-1">Tab 1</NimbleListOption>
-                    <NimbleListOption Value="tab-2">Tab 2</NimbleListOption>
-                    <NimbleListOption Value="tab-3">Tab 3</NimbleListOption>
-                </NimbleSelect>
-            </div>
-            <div class="sub-container">
-                <div class="container-label">Text Area</div>
-                <NimbleTextArea Placeholder="Text Area" Cols="50" Rows="5" TextAreaResize="TextAreaResize.Horizontal" Value="Lorem ipsum dolor sit amet, consectetur adipiscing elit, sed do eiusmod tempor incididunt ut labore et dolore magna aliqua. Ut enim ad minim veniam, quis nostrud exercitation ullamco laboris nisi ut aliquip ex ea commodo consequat. Duis aute irure dolor in reprehenderit in voluptate velit esse cillum dolore eu fugiat nulla pariatur. Excepteur sint occaecat cupidatat non proident, sunt in culpa qui officia deserunt mollit anim id est laborum.">Text Area Label</NimbleTextArea>
-            </div>
-            <div class="sub-container">
-                <div class="container-label">Text Field</div>
-                <NimbleTextField Placeholder="Text Field" Value="Here is text!">Text Field Label</NimbleTextField>
-            </div>
-            <div class="sub-container">
-                <div class="container-label">Toolbar</div>
-                <NimbleToolbar>
-                    <NimbleButton slot="start" Appearance="ButtonAppearance.Outline">First Button</NimbleButton>
-                    <NimbleButton slot="start" Appearance="ButtonAppearance.Outline">Second Button</NimbleButton>
-                    <NimbleButton>Middle Button</NimbleButton>
-                    <NimbleButton slot="end" Appearance="ButtonAppearance.Outline">Last Button</NimbleButton>
-                </NimbleToolbar>
-            </div>
-            <div class="sub-container">
-                <div class="container-label">Tooltip</div>
-                <NimbleButton id="default-anchor">Default</NimbleButton>
-                <NimbleTooltip Anchor="default-anchor">Tooltip label</NimbleTooltip>
-                <NimbleButton id="fail-anchor">Fail</NimbleButton>
-                <NimbleTooltip Anchor="fail-anchor" Severity="TooltipSeverity.Error">Tooltip label</NimbleTooltip>
-                <NimbleButton id="information-anchor">Information</NimbleButton>
-                <NimbleTooltip Anchor="information-anchor" Severity="TooltipSeverity.Information">Tooltip label</NimbleTooltip>
-                <NimbleButton id="fail-icon-anchor">Fail Icon</NimbleButton>
-                <NimbleTooltip Anchor="fail-icon-anchor" Severity="TooltipSeverity.Error" IconVisible="true">Tooltip label</NimbleTooltip>
-                <NimbleButton id="information-icon-anchor">Information Icon</NimbleButton>
-                <NimbleTooltip Anchor="information-icon-anchor" Severity="TooltipSeverity.Information" IconVisible="true">Tooltip label</NimbleTooltip>
-            </div>
-            <div class="sub-container">
-                <div class="container-label">Tree View</div>
-                <NimbleTreeView>
-                    <NimbleTreeItem>
-                        Parent 1
-                        <NimbleTreeItem>Child 1</NimbleTreeItem>
-                        <NimbleTreeItem>Child 2</NimbleTreeItem>
-                        <NimbleTreeItem Disabled="true">Child 3</NimbleTreeItem>
-                    </NimbleTreeItem>
-                    <NimbleTreeItem Expanded="true">
-                        Parent 2
-                        <NimbleTreeItem Selected="true">Child 2-1</NimbleTreeItem>
-                        <NimbleTreeItem>Child 2-2</NimbleTreeItem>
-                        <NimbleTreeItem>Child 2-3</NimbleTreeItem>
-                    </NimbleTreeItem>
-                </NimbleTreeView>
-            </div>
->>>>>>> e134254c
         </div>
     </div>
 </div>