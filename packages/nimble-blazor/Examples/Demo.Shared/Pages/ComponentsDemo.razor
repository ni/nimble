@page "/"
@namespace Demo.Shared.Pages
@inherits LayoutComponentBase

<div class="content container">
    <p>
        Explore the components below to see the Nimble components in action. See the <a
<<<<<<< HEAD
                href="https://nimble.ni.dev/storybook/?path=/docs/getting-started--docs">Nimble
=======
                href="https://nimble.ni.dev/storybook/">Nimble
>>>>>>> 1d5ab5f6
                component docs</a> for additional usage details.
    </p>
    <div class="container">
        <div class="sub-container">
            <div class="container-label">Anchor</div>
            <NimbleAnchor Href="#">Site root</NimbleAnchor>
        </div>
        <div class="sub-container">
            <div class="container-label">Breadcrumb</div>
            <NimbleBreadcrumb>
                <NimbleBreadcrumbItem Href="#">Page 1</NimbleBreadcrumbItem>
                <NimbleBreadcrumbItem Href="#">Page 2</NimbleBreadcrumbItem>
                <NimbleBreadcrumbItem>Current Page (No Link)</NimbleBreadcrumbItem>
            </NimbleBreadcrumb>
        </div>
        <div class="sub-container">
            <div class="container-label">Banner</div>
            <NimbleBanner @bind-Open="@BannerOpen" Severity="BannerSeverity.Information">
                <span slot="title">Title of the banner</span>
                This is the message text of this banner. It tells you something interesting.
            </NimbleBanner>
            <NimbleCheckbox @bind-Value="@BannerOpen">Show banner</NimbleCheckbox>
        </div>
        <div class="sub-container">
            <div class="container-label">Buttons</div>
            <NimbleButton Appearance="ButtonAppearance.Outline">Outline Button</NimbleButton>
            <NimbleButton Appearance="ButtonAppearance.Block">Block Button</NimbleButton>
            <NimbleButton Appearance="ButtonAppearance.Ghost">Ghost Button</NimbleButton>
            <NimbleButton ContentHidden="true" Appearance="ButtonAppearance.Outline">
                <NimbleIconKey slot="start"></NimbleIconKey>
                Icon Button
            </NimbleButton>
        </div>
        <div class="sub-container">
            <div class="container-label">Buttons - Anchor</div>
            <NimbleAnchorButton Href="#" Appearance="ButtonAppearance.Outline">Outline Anchor Button</NimbleAnchorButton>
            <NimbleAnchorButton Href="#" Appearance="ButtonAppearance.Block">Block Anchor Button</NimbleAnchorButton>
            <NimbleAnchorButton Href="#" Appearance="ButtonAppearance.Ghost">Ghost Anchor Button</NimbleAnchorButton>
            <NimbleAnchorButton Href="#" ContentHidden="true" Appearance="ButtonAppearance.Outline">
                <NimbleIconKey slot="start"></NimbleIconKey>
                Icon Button
            </NimbleAnchorButton>
        </div>
        <div class="sub-container">
            <div class="container-label">Buttons - Toggle</div>
            <NimbleToggleButton Appearance="ButtonAppearance.Outline">Outline Toggle Button</NimbleToggleButton>
            <NimbleToggleButton Appearance="ButtonAppearance.Block">Block Toggle Button</NimbleToggleButton>
            <NimbleToggleButton Appearance="ButtonAppearance.Ghost">Ghost Toggle Button</NimbleToggleButton>
            <NimbleToggleButton ContentHidden="true" Appearance="ButtonAppearance.Outline">
                <NimbleIconKey slot="start"></NimbleIconKey>
                Icon Toggle Button
            </NimbleToggleButton>
        </div>
        <div class="sub-container">
            <div class="container-label">Card Button</div>
            <NimbleCardButton>
                <span class="card-button-content">Card Button</span>
            </NimbleCardButton>
            <NimbleCardButton selected>
                <span class="card-button-content">Selected Card Button</span>
            </NimbleCardButton>
        </div>
        <div class="sub-container">
            <div class="container-label">Checkbox</div>
            <NimbleCheckbox>Checkbox label</NimbleCheckbox>
            <NimbleCheckbox>Checkbox label</NimbleCheckbox>
            <NimbleCheckbox>Checkbox label</NimbleCheckbox>
        </div>
        <div class="sub-container">
            <div class="container-label">Radio Buttons</div>
            <NimbleRadioGroup Name="options" @bind-Value="@SelectedRadio">
                <NimbleRadio Value="1">Option 1</NimbleRadio>
                <NimbleRadio Value="2">Option 2</NimbleRadio>
                <NimbleRadio Value="3">Option 3</NimbleRadio>
            </NimbleRadioGroup>
            <NimbleTextField @bind-Value="@SelectedRadio">Value</NimbleTextField>
        </div>
        <div class="sub-container">
            <div class="container-label">Dialog</div>
            <NimbleButton Appearance="ButtonAppearance.Outline" @onclick="OpenDialogAsync">Open Dialog</NimbleButton>
            <NimbleTextField readonly Value="@DialogClosedReason">Closed reason</NimbleTextField>
            <NimbleDialog TCloseReason="DialogResult" @ref="_dialog">
                <span slot="title">Have a nice day</span>
                <div>And also a nice week</div>
                <NimbleButton slot="footer" @onclick='() => CloseDialogAsync(DialogResult.OK)'>OK</NimbleButton>
                <NimbleButton slot="footer" @onclick='() => CloseDialogAsync(DialogResult.Cancel)'>Cancel</NimbleButton>
            </NimbleDialog>
        </div>
        <div class="sub-container">
            <div class="container-label">Drawer</div>
            <NimbleButton Appearance="ButtonAppearance.Outline" @onclick="OpenDrawerAsync">Open Drawer</NimbleButton>
            <NimbleSelect class="drawer-location-select" @bind-Value="@DrawerLocationAsString">
                <NimbleListOption Value="@DrawerLocation.Left.ToString()">Drawer: Left-side</NimbleListOption>
                <NimbleListOption Value="@DrawerLocation.Right.ToString()">Drawer: Right-side</NimbleListOption>
            </NimbleSelect>
            <NimbleTextField readonly Value="@DrawerClosedReason">Closed reason</NimbleTextField>
            <NimbleDrawer TCloseReason="DialogResult" Location="_drawerLocation" @ref="_drawer">
                <header>Have a nice day</header>
                <section>And also a nice week</section>
                <footer class="drawer-footer">
                    <NimbleButton @onclick='() => CloseDrawerAsync(DialogResult.OK)'>OK</NimbleButton>
                    <NimbleButton @onclick='() => CloseDrawerAsync(DialogResult.Cancel)'>Cancel</NimbleButton>
                </footer>
            </NimbleDrawer>
        </div>
        <div class="sub-container">
            <div class="container-label">Icons (subset - see <a href="https://nimble.ni.dev/storybook/?path=/docs/components-icons--docs">
                Icons Storybook page</a> for complete set)</div>
            <NimbleIconChartDiagram></NimbleIconChartDiagram>
            <NimbleIconSquareCheck Severity="IconSeverity.Success"></NimbleIconSquareCheck>
            <NimbleIconXmarkCheck Severity="IconSeverity.Warning"></NimbleIconXmarkCheck>
            <NimbleIconXmark Severity="IconSeverity.Error"></NimbleIconXmark>
        </div>
        <div class="sub-container">
            <div class="container-label">Menu</div>
            <NimbleMenu>
                <header>Header 1</header>
                <NimbleMenuItem>
                    Item 1
                    <NimbleIconAdd slot="start"></NimbleIconAdd>
                </NimbleMenuItem>
                <NimbleMenuItem>Item 2</NimbleMenuItem>
                <hr>
                <header>Header 2</header>
                <NimbleMenuItem>Item 4</NimbleMenuItem>
                <NimbleAnchorMenuItem Href="#">Item 5 (link)</NimbleAnchorMenuItem>
            </NimbleMenu>
        </div>
        <div class="sub-container">
            <div class="container-label">Menu button</div>
            <NimbleMenuButton>
                Menu button
                <NimbleMenu slot="menu">
                    <header>Header 1</header>
                    <NimbleMenuItem>
                        Item 1
                        <NimbleIconAdd slot="start"></NimbleIconAdd>
                    </NimbleMenuItem>
                    <NimbleMenuItem>Item 2</NimbleMenuItem>
                    <hr>
                    <header>Header 2</header>
                    <NimbleMenuItem>Item 4</NimbleMenuItem>
                </NimbleMenu>
            </NimbleMenuButton>
        </div>
        <div class="sub-container">
            <div class="container-label">Number Field</div>
            <NimbleNumberField Placeholder="Enter value...">Number Field Label</NimbleNumberField>
        </div>
        <div class="sub-container">
            <div class="container-label">Select</div>
            <NimbleSelect Appearance="DropdownAppearance.Underline">
                <NimbleListOption>Option 1</NimbleListOption>
                <NimbleListOption>Option 2</NimbleListOption>
                <NimbleListOption>Option 3</NimbleListOption>
            </NimbleSelect>
            <NimbleSelect Appearance="DropdownAppearance.Outline">
                <NimbleListOption>Option 1</NimbleListOption>
                <NimbleListOption>Option 2</NimbleListOption>
                <NimbleListOption>Option 3</NimbleListOption>
            </NimbleSelect>
            <NimbleSelect Appearance="DropdownAppearance.Block">
                <NimbleListOption>Option 1</NimbleListOption>
                <NimbleListOption>Option 2</NimbleListOption>
                <NimbleListOption>Option 3</NimbleListOption>
            </NimbleSelect>
        </div>
        <div class="sub-container">
            <div class="container-label">Combobox</div>
            <NimbleCombobox AutoComplete="AutoComplete.Both" Placeholder="Select value..." Appearance="DropdownAppearance.Underline">
                <NimbleListOption>Mary</NimbleListOption>
                <NimbleListOption>Sue</NimbleListOption>
                <NimbleListOption>Dexter</NimbleListOption>
            </NimbleCombobox>
            <NimbleCombobox AutoComplete="AutoComplete.Both" Placeholder="Select value..." Appearance="DropdownAppearance.Outline">
                <NimbleListOption>Mary</NimbleListOption>
                <NimbleListOption>Sue</NimbleListOption>
                <NimbleListOption>Dexter</NimbleListOption>
            </NimbleCombobox>
            <NimbleCombobox AutoComplete="AutoComplete.Both" Placeholder="Select value..." Appearance="DropdownAppearance.Block">
                <NimbleListOption>Mary</NimbleListOption>
                <NimbleListOption>Sue</NimbleListOption>
                <NimbleListOption>Dexter</NimbleListOption>
            </NimbleCombobox>
        </div>
        <div class="sub-container">
            <div class="container-label">Spinner</div>
            <NimbleSpinner></NimbleSpinner>
        </div>
        <div class="sub-container">
            <div class="container-label">Switch</div>
            <NimbleSwitch>Switch</NimbleSwitch>
            <NimbleSwitch Value="true">
                Switch with checked/unchecked messages
                <span slot="unchecked-message">Off</span>
                <span slot="checked-message">On</span>
            </NimbleSwitch>
        </div>
        <div class="sub-container">
            <div class="container-label">Table</div>
            <NimbleTable IdFieldName="Id" @bind-Data="TableData" SelectionMode="TableRowSelectionMode.Multiple" class="table">
                <NimbleTableColumnText
                    FieldName="FirstName"
                    Placeholder="no value"
                    ColumnId="first-name-column"
                    ActionMenuSlot="action-menu"
                    ActionMenuLabel="Action menu"
                    SortDirection="TableColumnSortDirection.Ascending"
                    SortIndex="0"
                >
                    <NimbleIconKey title="First Name"></NimbleIconKey>
                </NimbleTableColumnText>
                <NimbleTableColumnAnchor HrefFieldName="Href" LabelFieldName="LinkLabel" ColumnId="link-column" >Link</NimbleTableColumnAnchor>
                <NimbleTableColumnText FieldName="LastName" ColumnId="last-name-column" Placeholder="no value" GroupIndex="0">Last Name</NimbleTableColumnText>

                <NimbleMenu slot="action-menu">
                    <NimbleMenuItem>Item 1</NimbleMenuItem>
                    <NimbleMenuItem>Item 2</NimbleMenuItem>
                    <NimbleMenuItem>Item 3</NimbleMenuItem>
                </NimbleMenu>
            </NimbleTable>
        </div>
        <NimbleButton class="table-update-button" @onclick=@(_ => UpdateTableData(100))>Update Data</NimbleButton>
        <div class="sub-container">
            <div class="container-label">Tabs</div>
            <NimbleTabs @bind-ActiveId="@ActiveTabId">
                <NimbleTab id="tab-1">Tab 1</NimbleTab>
                <NimbleTab id="tab-2">Tab 2</NimbleTab>
                <NimbleTab id="tab-3" Disabled="true">Tab 3 (Disabled)</NimbleTab>
                <NimbleTabsToolbar>
                    <NimbleButton>Toolbar Button</NimbleButton>
                </NimbleTabsToolbar>
                <NimbleTabPanel>
                    <div class="container-label">Tab 1 content</div>
                </NimbleTabPanel>
                <NimbleTabPanel>
                    <div class="container-label">Tab 2 content</div>
                    <NimbleTextField Placeholder="Enter text into Tab here" />
                </NimbleTabPanel>
                <NimbleTabPanel>
                    <div class="container-label">Tab 3 content</div>
                </NimbleTabPanel>
            </NimbleTabs>
            <label id="activeTab">
                Active tab:
            </label>
            <NimbleSelect @bind-Value="@ActiveTabId" aria-labelledby="activeTab">
                <NimbleListOption Value="tab-1">Tab 1</NimbleListOption>
                <NimbleListOption Value="tab-2">Tab 2</NimbleListOption>
                <NimbleListOption Value="tab-3">Tab 3</NimbleListOption>
            </NimbleSelect>
        </div>
        <div class="sub-container">
            <div class="container-label">Tabs - Anchor</div>
            <NimbleAnchorTabs ActiveId="@ActiveAnchorTabId">
                <NimbleAnchorTab id="a-tab-1" href="https://nimble.ni.dev">Tab 1</NimbleAnchorTab>
                <NimbleAnchorTab id="a-tab-2" href="https://ni.com">Tab 2</NimbleAnchorTab>
                <NimbleAnchorTab id="a-tab-3" Disabled="true">Tab 3 (Disabled)</NimbleAnchorTab>
                <NimbleTabsToolbar>
                    <NimbleButton>Toolbar Button</NimbleButton>
                </NimbleTabsToolbar>
            </NimbleAnchorTabs>
            <label id="activeAnchorTab">
                Active tab:
            </label>
            <NimbleSelect @bind-Value="@ActiveAnchorTabId" aria-labelledby="activeAnchorTab">
                <NimbleListOption Value="a-tab-1">Tab 1</NimbleListOption>
                <NimbleListOption Value="a-tab-2">Tab 2</NimbleListOption>
                <NimbleListOption Value="a-tab-3">Tab 3</NimbleListOption>
            </NimbleSelect>
        </div>
        <div class="sub-container">
            <div class="container-label">Text Area</div>
            <NimbleTextArea Placeholder="Text Area" Cols="50" Rows="5" TextAreaResize="TextAreaResize.Horizontal" Value="Lorem ipsum dolor sit amet, consectetur adipiscing elit, sed do eiusmod tempor incididunt ut labore et dolore magna aliqua. Ut enim ad minim veniam, quis nostrud exercitation ullamco laboris nisi ut aliquip ex ea commodo consequat. Duis aute irure dolor in reprehenderit in voluptate velit esse cillum dolore eu fugiat nulla pariatur. Excepteur sint occaecat cupidatat non proident, sunt in culpa qui officia deserunt mollit anim id est laborum.">Text Area Label</NimbleTextArea>
        </div>
        <div class="sub-container">
            <div class="container-label">Text Field</div>
            <NimbleTextField Placeholder="Text Field" Value="Here is text!">Text Field Label</NimbleTextField>
        </div>
        <div class="sub-container">
            <div class="container-label">Toolbar</div>
            <NimbleToolbar>
                <NimbleButton slot="start" Appearance="ButtonAppearance.Outline">First Button</NimbleButton>
                <NimbleButton slot="start" Appearance="ButtonAppearance.Outline">Second Button</NimbleButton>
                <NimbleButton>Middle Button</NimbleButton>
                <NimbleButton slot="end" Appearance="ButtonAppearance.Outline">Last Button</NimbleButton>
            </NimbleToolbar>
        </div>
        <div class="sub-container">
            <div class="container-label">Tooltip</div>
            <NimbleButton id="default-anchor">Default</NimbleButton>
            <NimbleTooltip Anchor="default-anchor">Tooltip label</NimbleTooltip>
            <NimbleButton id="fail-anchor">Fail</NimbleButton>
            <NimbleTooltip Anchor="fail-anchor" Severity="TooltipSeverity.Error">Tooltip label</NimbleTooltip>
            <NimbleButton id="information-anchor">Information</NimbleButton>
            <NimbleTooltip Anchor="information-anchor" Severity="TooltipSeverity.Information">Tooltip label</NimbleTooltip>
            <NimbleButton id="fail-icon-anchor">Fail Icon</NimbleButton>
            <NimbleTooltip Anchor="fail-icon-anchor" Severity="TooltipSeverity.Error" IconVisible="true">Tooltip label</NimbleTooltip>
            <NimbleButton id="information-icon-anchor">Information Icon</NimbleButton>
            <NimbleTooltip Anchor="information-icon-anchor" Severity="TooltipSeverity.Information" IconVisible="true">Tooltip label</NimbleTooltip>
        </div>
        <div class="sub-container">
            <div class="container-label">Tree View</div>
            <NimbleTreeView>
                <NimbleTreeItem>
                    Parent 1
                    <NimbleTreeItem>Child 1</NimbleTreeItem>
                    <NimbleAnchorTreeItem Href="https://nimble.ni.dev">Child 2 (link)</NimbleAnchorTreeItem>
                    <NimbleTreeItem Disabled="true">Child 3</NimbleTreeItem>
                </NimbleTreeItem>
                <NimbleTreeItem Expanded="true">
                    Parent 2
                    <NimbleTreeItem Selected="true">Child 2-1</NimbleTreeItem>
                    <NimbleTreeItem>Child 2-2</NimbleTreeItem>
                    <NimbleTreeItem>Child 2-3</NimbleTreeItem>
                </NimbleTreeItem>
            </NimbleTreeView>
        </div>
    </div>
</div><|MERGE_RESOLUTION|>--- conflicted
+++ resolved
@@ -5,11 +5,7 @@
 <div class="content container">
     <p>
         Explore the components below to see the Nimble components in action. See the <a
-<<<<<<< HEAD
-                href="https://nimble.ni.dev/storybook/?path=/docs/getting-started--docs">Nimble
-=======
                 href="https://nimble.ni.dev/storybook/">Nimble
->>>>>>> 1d5ab5f6
                 component docs</a> for additional usage details.
     </p>
     <div class="container">
