@page "/"
@namespace Demo.Shared.Pages
@inherits LayoutComponentBase

<div class="content container">
    <p>
        Explore the components below to see the Nimble components in action. See the <a
                href="https://nimble.ni.dev/storybook/">Nimble
                component docs</a> for additional usage details.
    </p>
    <div class="container">
        <div class="sub-container">
            <div class="container-label">Anchor</div>
            <NimbleAnchor Href="#">Site root</NimbleAnchor>
        </div>
        <div class="sub-container">
            <div class="container-label">Breadcrumb</div>
            <NimbleBreadcrumb>
                <NimbleBreadcrumbItem Href="#">Page 1</NimbleBreadcrumbItem>
                <NimbleBreadcrumbItem Href="#">Page 2</NimbleBreadcrumbItem>
                <NimbleBreadcrumbItem>Current Page (No Link)</NimbleBreadcrumbItem>
            </NimbleBreadcrumb>
        </div>
        <div class="sub-container">
            <div class="container-label">Banner</div>
            <NimbleBanner @bind-Open="@BannerOpen" Severity="BannerSeverity.Information">
                <span slot="title">Title of the banner</span>
                This is the message text of this banner. It tells you something interesting.
            </NimbleBanner>
            <NimbleCheckbox @bind-Value="@BannerOpen">Show banner</NimbleCheckbox>
        </div>
        <div class="sub-container">
            <div class="container-label">Buttons</div>
            <NimbleButton Appearance="ButtonAppearance.Outline">Outline Button</NimbleButton>
            <NimbleButton Appearance="ButtonAppearance.Block">Block Button</NimbleButton>
            <NimbleButton Appearance="ButtonAppearance.Ghost">Ghost Button</NimbleButton>
            <NimbleButton ContentHidden="true" Appearance="ButtonAppearance.Outline">
                <NimbleIconKey slot="start"></NimbleIconKey>
                Icon Button
            </NimbleButton>
        </div>
        <div class="sub-container">
            <div class="container-label">Buttons - Anchor</div>
            <NimbleAnchorButton Href="#" Appearance="ButtonAppearance.Outline">Outline Anchor Button</NimbleAnchorButton>
            <NimbleAnchorButton Href="#" Appearance="ButtonAppearance.Block">Block Anchor Button</NimbleAnchorButton>
            <NimbleAnchorButton Href="#" Appearance="ButtonAppearance.Ghost">Ghost Anchor Button</NimbleAnchorButton>
            <NimbleAnchorButton Href="#" ContentHidden="true" Appearance="ButtonAppearance.Outline">
                <NimbleIconKey slot="start"></NimbleIconKey>
                Icon Button
            </NimbleAnchorButton>
        </div>
        <div class="sub-container">
            <div class="container-label">Buttons - Toggle</div>
            <NimbleToggleButton Appearance="ButtonAppearance.Outline">Outline Toggle Button</NimbleToggleButton>
            <NimbleToggleButton Appearance="ButtonAppearance.Block">Block Toggle Button</NimbleToggleButton>
            <NimbleToggleButton Appearance="ButtonAppearance.Ghost">Ghost Toggle Button</NimbleToggleButton>
            <NimbleToggleButton ContentHidden="true" Appearance="ButtonAppearance.Outline">
                <NimbleIconKey slot="start"></NimbleIconKey>
                Icon Toggle Button
            </NimbleToggleButton>
        </div>
        <div class="sub-container">
            <div class="container-label">Card Button</div>
            <NimbleCardButton>
                <span class="card-button-content">Card Button</span>
            </NimbleCardButton>
            <NimbleCardButton selected>
                <span class="card-button-content">Selected Card Button</span>
            </NimbleCardButton>
        </div>
        <div class="sub-container">
            <div class="container-label">Checkbox</div>
            <NimbleCheckbox>Checkbox label</NimbleCheckbox>
            <NimbleCheckbox>Checkbox label</NimbleCheckbox>
            <NimbleCheckbox>Checkbox label</NimbleCheckbox>
        </div>
        <div class="sub-container">
            <div class="container-label">Radio Buttons</div>
            <NimbleRadioGroup Name="options" @bind-Value="@SelectedRadio">
                <NimbleRadio Value="1">Option 1</NimbleRadio>
                <NimbleRadio Value="2">Option 2</NimbleRadio>
                <NimbleRadio Value="3">Option 3</NimbleRadio>
            </NimbleRadioGroup>
            <NimbleTextField @bind-Value="@SelectedRadio">Value</NimbleTextField>
        </div>
        <div class="sub-container">
            <div class="container-label">Dialog</div>
            <NimbleButton Appearance="ButtonAppearance.Outline" @onclick="OpenDialogAsync">Open Dialog</NimbleButton>
            <NimbleTextField readonly Value="@DialogClosedReason">Closed reason</NimbleTextField>
            <NimbleDialog TCloseReason="DialogResult" @ref="_dialog">
                <span slot="title">Have a nice day</span>
                <div>And also a nice week</div>
                <NimbleButton slot="footer" @onclick='() => CloseDialogAsync(DialogResult.OK)'>OK</NimbleButton>
                <NimbleButton slot="footer" @onclick='() => CloseDialogAsync(DialogResult.Cancel)'>Cancel</NimbleButton>
            </NimbleDialog>
        </div>
        <div class="sub-container">
            <div class="container-label">Drawer</div>
            <NimbleButton Appearance="ButtonAppearance.Outline" @onclick="OpenDrawerAsync">Open Drawer</NimbleButton>
            <NimbleSelect class="drawer-location-select" @bind-Value="@DrawerLocationAsString">
                <NimbleListOption Value="@DrawerLocation.Left.ToString()">Drawer: Left-side</NimbleListOption>
                <NimbleListOption Value="@DrawerLocation.Right.ToString()">Drawer: Right-side</NimbleListOption>
            </NimbleSelect>
            <NimbleTextField readonly Value="@DrawerClosedReason">Closed reason</NimbleTextField>
            <NimbleDrawer TCloseReason="DialogResult" Location="_drawerLocation" @ref="_drawer">
                <header>Have a nice day</header>
                <section>And also a nice week</section>
                <footer class="drawer-footer">
                    <NimbleButton @onclick='() => CloseDrawerAsync(DialogResult.OK)'>OK</NimbleButton>
                    <NimbleButton @onclick='() => CloseDrawerAsync(DialogResult.Cancel)'>Cancel</NimbleButton>
                </footer>
            </NimbleDrawer>
        </div>
        <div class="sub-container">
            <div class="container-label">Icons (subset - see <a href="https://nimble.ni.dev/storybook/?path=/docs/components-icons--docs">
                Icons Storybook page</a> for complete set)</div>
            <NimbleIconChartDiagram></NimbleIconChartDiagram>
            <NimbleIconSquareCheck Severity="IconSeverity.Success"></NimbleIconSquareCheck>
            <NimbleIconXmarkCheck Severity="IconSeverity.Warning"></NimbleIconXmarkCheck>
            <NimbleIconXmark Severity="IconSeverity.Error"></NimbleIconXmark>
        </div>
        <div class="sub-container">
            <div class="container-label">Menu</div>
            <NimbleMenu>
                <header>Header 1</header>
                <NimbleMenuItem>
                    Item 1
                    <NimbleIconAdd slot="start"></NimbleIconAdd>
                </NimbleMenuItem>
                <NimbleMenuItem>Item 2</NimbleMenuItem>
                <hr>
                <header>Header 2</header>
                <NimbleMenuItem>Item 4</NimbleMenuItem>
                <NimbleAnchorMenuItem Href="#">Item 5 (link)</NimbleAnchorMenuItem>
            </NimbleMenu>
        </div>
        <div class="sub-container">
            <div class="container-label">Menu button</div>
            <NimbleMenuButton>
                Menu button
                <NimbleMenu slot="menu">
                    <header>Header 1</header>
                    <NimbleMenuItem>
                        Item 1
                        <NimbleIconAdd slot="start"></NimbleIconAdd>
                    </NimbleMenuItem>
                    <NimbleMenuItem>Item 2</NimbleMenuItem>
                    <hr>
                    <header>Header 2</header>
                    <NimbleMenuItem>Item 4</NimbleMenuItem>
                </NimbleMenu>
            </NimbleMenuButton>
        </div>
        <div class="sub-container">
            <div class="container-label">Number Field</div>
            <NimbleNumberField Placeholder="Enter value...">Number Field Label</NimbleNumberField>
        </div>
        <div class="sub-container">
            <div class="container-label">Select</div>
            <NimbleSelect Appearance="DropdownAppearance.Underline">
                <NimbleListOption>Option 1</NimbleListOption>
                <NimbleListOption>Option 2</NimbleListOption>
                <NimbleListOption>Option 3</NimbleListOption>
            </NimbleSelect>
            <NimbleSelect Appearance="DropdownAppearance.Outline">
                <NimbleListOption>Option 1</NimbleListOption>
                <NimbleListOption>Option 2</NimbleListOption>
                <NimbleListOption>Option 3</NimbleListOption>
            </NimbleSelect>
            <NimbleSelect Appearance="DropdownAppearance.Block">
                <NimbleListOption>Option 1</NimbleListOption>
                <NimbleListOption>Option 2</NimbleListOption>
                <NimbleListOption>Option 3</NimbleListOption>
            </NimbleSelect>
        </div>
        <div class="sub-container">
            <div class="container-label">Combobox</div>
            <NimbleCombobox AutoComplete="AutoComplete.Both" Placeholder="Select value..." Appearance="DropdownAppearance.Underline">
                <NimbleListOption>Mary</NimbleListOption>
                <NimbleListOption>Sue</NimbleListOption>
                <NimbleListOption>Dexter</NimbleListOption>
            </NimbleCombobox>
            <NimbleCombobox AutoComplete="AutoComplete.Both" Placeholder="Select value..." Appearance="DropdownAppearance.Outline">
                <NimbleListOption>Mary</NimbleListOption>
                <NimbleListOption>Sue</NimbleListOption>
                <NimbleListOption>Dexter</NimbleListOption>
            </NimbleCombobox>
            <NimbleCombobox AutoComplete="AutoComplete.Both" Placeholder="Select value..." Appearance="DropdownAppearance.Block">
                <NimbleListOption>Mary</NimbleListOption>
                <NimbleListOption>Sue</NimbleListOption>
                <NimbleListOption>Dexter</NimbleListOption>
            </NimbleCombobox>
        </div>
        <div class="sub-container">
            <div class="container-label">Spinner</div>
            <NimbleSpinner></NimbleSpinner>
        </div>
        <div class="sub-container">
            <div class="container-label">Switch</div>
            <NimbleSwitch>Switch</NimbleSwitch>
            <NimbleSwitch Value="true">
                Switch with checked/unchecked messages
                <span slot="unchecked-message">Off</span>
                <span slot="checked-message">On</span>
            </NimbleSwitch>
        </div>
        <div class="sub-container">
            <div class="container-label">Table</div>
            <NimbleTable IdFieldName="Id" @bind-Data="TableData" SelectionMode="TableRowSelectionMode.Multiple" class="table">
                <NimbleTableColumnText
                    FieldName="FirstName"
                    ColumnId="first-name-column"
                    ActionMenuSlot="action-menu"
                    ActionMenuLabel="Action menu"
                    SortDirection="TableColumnSortDirection.Ascending"
                    SortIndex="0"
                >
                    <NimbleIconKey title="First Name"></NimbleIconKey>
                </NimbleTableColumnText>
                <NimbleTableColumnAnchor HrefFieldName="Href" LabelFieldName="LinkLabel" ColumnId="link-column" >Link</NimbleTableColumnAnchor>
<<<<<<< HEAD
                <NimbleTableColumnDateText FieldName="Date" ColumnId="date-column">Date</NimbleTableColumnDateText>
=======
                <NimbleTableColumnEnumText FieldName="StatusCode" TKey="int" ColumnId="status-column">
                    <NimbleMappingText Key="100" Text="Status message 1"></NimbleMappingText>
                    <NimbleMappingText Key="101" Text="Status message 2"></NimbleMappingText>
                    Status
                </NimbleTableColumnEnumText>
>>>>>>> 72fa5e6e
                <NimbleTableColumnText FieldName="LastName" ColumnId="last-name-column" GroupIndex="0">Last Name</NimbleTableColumnText>

                <NimbleMenu slot="action-menu">
                    <NimbleMenuItem>Item 1</NimbleMenuItem>
                    <NimbleMenuItem>Item 2</NimbleMenuItem>
                    <NimbleMenuItem>Item 3</NimbleMenuItem>
                </NimbleMenu>
            </NimbleTable>
        </div>
        <NimbleButton class="table-update-button" @onclick=@(_ => UpdateTableData(100))>Update Data</NimbleButton>
        <div class="sub-container">
            <div class="container-label">Tabs</div>
            <NimbleTabs @bind-ActiveId="@ActiveTabId">
                <NimbleTab id="tab-1">Tab 1</NimbleTab>
                <NimbleTab id="tab-2">Tab 2</NimbleTab>
                <NimbleTab id="tab-3" Disabled="true">Tab 3 (Disabled)</NimbleTab>
                <NimbleTabsToolbar>
                    <NimbleButton>Toolbar Button</NimbleButton>
                </NimbleTabsToolbar>
                <NimbleTabPanel>
                    <div class="container-label">Tab 1 content</div>
                </NimbleTabPanel>
                <NimbleTabPanel>
                    <div class="container-label">Tab 2 content</div>
                    <NimbleTextField Placeholder="Enter text into Tab here" />
                </NimbleTabPanel>
                <NimbleTabPanel>
                    <div class="container-label">Tab 3 content</div>
                </NimbleTabPanel>
            </NimbleTabs>
            <label id="activeTab">
                Active tab:
            </label>
            <NimbleSelect @bind-Value="@ActiveTabId" aria-labelledby="activeTab">
                <NimbleListOption Value="tab-1">Tab 1</NimbleListOption>
                <NimbleListOption Value="tab-2">Tab 2</NimbleListOption>
                <NimbleListOption Value="tab-3">Tab 3</NimbleListOption>
            </NimbleSelect>
        </div>
        <div class="sub-container">
            <div class="container-label">Tabs - Anchor</div>
            <NimbleAnchorTabs ActiveId="@ActiveAnchorTabId">
                <NimbleAnchorTab id="a-tab-1" href="https://nimble.ni.dev">Tab 1</NimbleAnchorTab>
                <NimbleAnchorTab id="a-tab-2" href="https://ni.com">Tab 2</NimbleAnchorTab>
                <NimbleAnchorTab id="a-tab-3" Disabled="true">Tab 3 (Disabled)</NimbleAnchorTab>
                <NimbleTabsToolbar>
                    <NimbleButton>Toolbar Button</NimbleButton>
                </NimbleTabsToolbar>
            </NimbleAnchorTabs>
            <label id="activeAnchorTab">
                Active tab:
            </label>
            <NimbleSelect @bind-Value="@ActiveAnchorTabId" aria-labelledby="activeAnchorTab">
                <NimbleListOption Value="a-tab-1">Tab 1</NimbleListOption>
                <NimbleListOption Value="a-tab-2">Tab 2</NimbleListOption>
                <NimbleListOption Value="a-tab-3">Tab 3</NimbleListOption>
            </NimbleSelect>
        </div>
        <div class="sub-container">
            <div class="container-label">Text Area</div>
            <NimbleTextArea Placeholder="Text Area" Cols="50" Rows="5" TextAreaResize="TextAreaResize.Horizontal" Value="Lorem ipsum dolor sit amet, consectetur adipiscing elit, sed do eiusmod tempor incididunt ut labore et dolore magna aliqua. Ut enim ad minim veniam, quis nostrud exercitation ullamco laboris nisi ut aliquip ex ea commodo consequat. Duis aute irure dolor in reprehenderit in voluptate velit esse cillum dolore eu fugiat nulla pariatur. Excepteur sint occaecat cupidatat non proident, sunt in culpa qui officia deserunt mollit anim id est laborum.">Text Area Label</NimbleTextArea>
        </div>
        <div class="sub-container">
            <div class="container-label">Text Field</div>
            <NimbleTextField Placeholder="Text Field" Value="Here is text!">Text Field Label</NimbleTextField>
        </div>
        <div class="sub-container">
            <div class="container-label">Toolbar</div>
            <NimbleToolbar>
                <NimbleButton slot="start" Appearance="ButtonAppearance.Outline">First Button</NimbleButton>
                <NimbleButton slot="start" Appearance="ButtonAppearance.Outline">Second Button</NimbleButton>
                <NimbleButton>Middle Button</NimbleButton>
                <NimbleButton slot="end" Appearance="ButtonAppearance.Outline">Last Button</NimbleButton>
            </NimbleToolbar>
        </div>
        <div class="sub-container">
            <div class="container-label">Tooltip</div>
            <NimbleButton id="default-anchor">Default</NimbleButton>
            <NimbleTooltip Anchor="default-anchor">Tooltip label</NimbleTooltip>
            <NimbleButton id="fail-anchor">Fail</NimbleButton>
            <NimbleTooltip Anchor="fail-anchor" Severity="TooltipSeverity.Error">Tooltip label</NimbleTooltip>
            <NimbleButton id="information-anchor">Information</NimbleButton>
            <NimbleTooltip Anchor="information-anchor" Severity="TooltipSeverity.Information">Tooltip label</NimbleTooltip>
            <NimbleButton id="fail-icon-anchor">Fail Icon</NimbleButton>
            <NimbleTooltip Anchor="fail-icon-anchor" Severity="TooltipSeverity.Error" IconVisible="true">Tooltip label</NimbleTooltip>
            <NimbleButton id="information-icon-anchor">Information Icon</NimbleButton>
            <NimbleTooltip Anchor="information-icon-anchor" Severity="TooltipSeverity.Information" IconVisible="true">Tooltip label</NimbleTooltip>
        </div>
        <div class="sub-container">
            <div class="container-label">Tree View</div>
            <NimbleTreeView>
                <NimbleTreeItem>
                    Parent 1
                    <NimbleTreeItem>Child 1</NimbleTreeItem>
                    <NimbleAnchorTreeItem Href="https://nimble.ni.dev">Child 2 (link)</NimbleAnchorTreeItem>
                    <NimbleTreeItem Disabled="true">Child 3</NimbleTreeItem>
                </NimbleTreeItem>
                <NimbleTreeItem Expanded="true">
                    Parent 2
                    <NimbleTreeItem Selected="true">Child 2-1</NimbleTreeItem>
                    <NimbleTreeItem>Child 2-2</NimbleTreeItem>
                    <NimbleTreeItem>Child 2-3</NimbleTreeItem>
                </NimbleTreeItem>
            </NimbleTreeView>
        </div>
    </div>
</div><|MERGE_RESOLUTION|>--- conflicted
+++ resolved
@@ -218,15 +218,12 @@
                     <NimbleIconKey title="First Name"></NimbleIconKey>
                 </NimbleTableColumnText>
                 <NimbleTableColumnAnchor HrefFieldName="Href" LabelFieldName="LinkLabel" ColumnId="link-column" >Link</NimbleTableColumnAnchor>
-<<<<<<< HEAD
                 <NimbleTableColumnDateText FieldName="Date" ColumnId="date-column">Date</NimbleTableColumnDateText>
-=======
                 <NimbleTableColumnEnumText FieldName="StatusCode" TKey="int" ColumnId="status-column">
                     <NimbleMappingText Key="100" Text="Status message 1"></NimbleMappingText>
                     <NimbleMappingText Key="101" Text="Status message 2"></NimbleMappingText>
                     Status
                 </NimbleTableColumnEnumText>
->>>>>>> 72fa5e6e
                 <NimbleTableColumnText FieldName="LastName" ColumnId="last-name-column" GroupIndex="0">Last Name</NimbleTableColumnText>
 
                 <NimbleMenu slot="action-menu">
