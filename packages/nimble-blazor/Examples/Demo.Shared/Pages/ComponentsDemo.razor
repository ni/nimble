@page "/"
@namespace Demo.Shared.Pages
@inherits LayoutComponentBase

<div class="content container">
    <p>
        Explore the components below to see the Nimble components in action. See the <a
                href="https://ni.github.io/nimble/storybook/?path=/story/getting-started--page">Nimble
                component docs</a> for additional usage details.
    </p>
    <div class="container">
        <div class="sub-container">
            <div class="container-label">Breadcrumb</div>
            <NimbleBreadcrumb>
                <NimbleBreadcrumbItem href="#">Page 1</NimbleBreadcrumbItem>
                <NimbleBreadcrumbItem href="#">Page 2</NimbleBreadcrumbItem>
                <NimbleBreadcrumbItem>Current Page (No Link)</NimbleBreadcrumbItem>
            </NimbleBreadcrumb>
        </div>
        <div class="sub-container">
            <div class="container-label">Buttons</div>
            <NimbleButton Appearance="ButtonAppearance.Outline">Outline Button</NimbleButton>
            <NimbleButton Appearance="ButtonAppearance.Block">Block Button</NimbleButton>
            <NimbleButton Appearance="ButtonAppearance.Ghost">Ghost Button</NimbleButton>
        </div>
        <div class="sub-container">
            <div class="container-label">Buttons - Toggle</div>
            <NimbleToggleButton Appearance="ButtonAppearance.Outline">Outline Toggle Button</NimbleToggleButton>
            <NimbleToggleButton Appearance="ButtonAppearance.Block">Block Toggle Button</NimbleToggleButton>
            <NimbleToggleButton Appearance="ButtonAppearance.Ghost">Ghost Toggle Button</NimbleToggleButton>
            <NimbleToggleButton ContentHidden="true" Appearance="ButtonAppearance.Outline">
                <NimbleIconKey slot="start"></NimbleIconKey>
                Icon Toggle Button
            </NimbleToggleButton>
        </div>
        <div class="sub-container">
            <div class="container-label">Card Button</div>
            <NimbleCardButton>
                <span class="card-button-content">Card Button</span>
            </NimbleCardButton>
            <NimbleCardButton selected>
                <span class="card-button-content">Selected Card Button</span>
            </NimbleCardButton>
        </div>
        <div class="sub-container">
            <div class="container-label">Checkbox</div>
            <NimbleCheckbox>Checkbox label</NimbleCheckbox>
            <NimbleCheckbox>Checkbox label</NimbleCheckbox>
            <NimbleCheckbox>Checkbox label</NimbleCheckbox>
        </div>
        <div class="sub-container">
            <div class="container-label">Dialog</div>
            <NimbleButton Appearance="ButtonAppearance.Outline" @onclick="OpenDialogAsync">Open Dialog</NimbleButton>
            <NimbleTextField readonly Value="@DialogClosedReason">Closed reason</NimbleTextField>
            <NimbleDialog TCloseReason="DialogResult" @ref="_dialog">
                <h1 class="dialog-header">Have a nice day</h1>
                <p class="dialog-content">And also a nice week</p>
                <NimbleButton @onclick='() => CloseDialogAsync(DialogResult.OK)'>OK</NimbleButton>
                <NimbleButton @onclick='() => CloseDialogAsync(DialogResult.Cancel)'>Cancel</NimbleButton>
            </NimbleDialog>
        </div>
        <div class="sub-container">
            <div class="container-label">Drawer</div>
            <NimbleButton Appearance="ButtonAppearance.Outline" @onclick="OpenDrawerAsync">Open Drawer</NimbleButton>
            <NimbleSelect class="drawer-location-select" @bind-Value="@DrawerLocationAsString">
                <NimbleListOption Value="@DrawerLocation.Left.ToString()">Drawer: Left-side</NimbleListOption>
                <NimbleListOption Value="@DrawerLocation.Right.ToString()">Drawer: Right-side</NimbleListOption>
            </NimbleSelect>
            <NimbleTextField readonly Value="@DrawerClosedReason">Closed reason</NimbleTextField>
            <NimbleDrawer TCloseReason="DialogResult" Location="_drawerLocation" @ref="_drawer">
                <header>Have a nice day</header>
                <section>And also a nice week</section>
                <footer class="drawer-footer">
                    <NimbleButton @onclick='() => CloseDrawerAsync(DialogResult.OK)'>OK</NimbleButton>
                    <NimbleButton @onclick='() => CloseDrawerAsync(DialogResult.Cancel)'>Cancel</NimbleButton>
                </footer>
            </NimbleDrawer>
        </div>
        <div class="sub-container">
            <div class="container-label">Icons (subset - see <a href="https://ni.github.io/nimble/storybook/?path=/docs/icons--icons">
                Icons Storybook page</a> for complete set)</div>
            <NimbleIconChartDiagram></NimbleIconChartDiagram>
            <NimbleIconSquareCheck class="pass"></NimbleIconSquareCheck>
            <NimbleIconXmarkCheck class="warning"></NimbleIconXmarkCheck>
            <NimbleIconXmark class="fail"></NimbleIconXmark>
        </div>
        <div class="sub-container">
            <div class="container-label">Menu</div>
            <NimbleMenu>
                <header>Header 1</header>
                <NimbleMenuItem>
                    Item 1
                    <NimbleIconAdd slot="start"></NimbleIconAdd>
                </NimbleMenuItem>
                <NimbleMenuItem>Item 2</NimbleMenuItem>
                <hr>
                <header>Header 2</header>
                <NimbleMenuItem>Item 4</NimbleMenuItem>
            </NimbleMenu>
        </div>
        <div class="sub-container">
            <div class="container-label">Menu button</div>
            <NimbleMenuButton>
                Menu button
                <NimbleMenu slot="menu">
                    <header>Header 1</header>
                    <NimbleMenuItem>
                        Item 1
                        <NimbleIconAdd slot="start"></NimbleIconAdd>
                    </NimbleMenuItem>
                    <NimbleMenuItem>Item 2</NimbleMenuItem>
                    <hr>
                    <header>Header 2</header>
                    <NimbleMenuItem>Item 4</NimbleMenuItem>
                </NimbleMenu>
<<<<<<< HEAD
            </NimbleMenuButton>
        </div>
        <div class="sub-container">
            <div class="container-label">Select</div>
            <NimbleSelect Appearance="DropdownAppearance.Underline">
                <NimbleListOption>Option 1</NimbleListOption>
                <NimbleListOption>Option 2</NimbleListOption>
                <NimbleListOption>Option 3</NimbleListOption>
            </NimbleSelect>
            <NimbleSelect Appearance="DropdownAppearance.Outline">
                <NimbleListOption>Option 1</NimbleListOption>
                <NimbleListOption>Option 2</NimbleListOption>
                <NimbleListOption>Option 3</NimbleListOption>
            </NimbleSelect>
            <NimbleSelect Appearance="DropdownAppearance.Block">
                <NimbleListOption>Option 1</NimbleListOption>
                <NimbleListOption>Option 2</NimbleListOption>
                <NimbleListOption>Option 3</NimbleListOption>
            </NimbleSelect>
        </div>
        <div class="sub-container">
            <div class="container-label">Combobox</div>
            <NimbleCombobox AutoComplete="AutoComplete.Both" Placeholder="Select value..." Appearance="DropdownAppearance.Underline">
                <NimbleListOption>Mary</NimbleListOption>
                <NimbleListOption>Sue</NimbleListOption>
                <NimbleListOption>Dexter</NimbleListOption>
            </NimbleCombobox>
            <NimbleCombobox AutoComplete="AutoComplete.Both" Placeholder="Select value..." Appearance="DropdownAppearance.Outline">
                <NimbleListOption>Mary</NimbleListOption>
                <NimbleListOption>Sue</NimbleListOption>
                <NimbleListOption>Dexter</NimbleListOption>
            </NimbleCombobox>
            <NimbleCombobox AutoComplete="AutoComplete.Both" Placeholder="Select value..." Appearance="DropdownAppearance.Block">
                <NimbleListOption>Mary</NimbleListOption>
                <NimbleListOption>Sue</NimbleListOption>
                <NimbleListOption>Dexter</NimbleListOption>
            </NimbleCombobox>
        </div>
        <div class="sub-container">
            <div class="container-label">Switch</div>
            <NimbleSwitch>Switch</NimbleSwitch>
            <NimbleSwitch Value="true">
                Switch with checked/unchecked messages
                <span slot="unchecked-message">Off</span>
                <span slot="checked-message">On</span>
            </NimbleSwitch>
        </div>
        <div class="sub-container">
            <div class="container-label">Tabs</div>
            <NimbleTabs @bind-ActiveId="@ActiveTabId">
                <NimbleTab>Tab 1</NimbleTab>
                <NimbleTab>Tab 2</NimbleTab>
                <NimbleTab Disabled="true">Tab 3 (Disabled)</NimbleTab>
                <NimbleTabsToolbar>
                    <NimbleButton>Toolbar Button</NimbleButton>
                </NimbleTabsToolbar>
                <NimbleTabPanel>
                    <div class="container-label">Tab 1 content</div>
                </NimbleTabPanel>
                <NimbleTabPanel>
                    <div class="container-label">Tab 2 content</div>
                </NimbleTabPanel>
                <NimbleTabPanel>
                    <div class="container-label">Tab 3 content</div>
                </NimbleTabPanel>
            </NimbleTabs>
            <NimbleSelect @bind-Value="@ActiveTabId">
                <NimbleListOption Value="tab-1">Tab 1</NimbleListOption>
                <NimbleListOption Value="tab-2">Tab 2</NimbleListOption>
                <NimbleListOption Value="tab-3">Tab 3</NimbleListOption>
            </NimbleSelect>
        </div>
        <div class="sub-container">
            <div class="container-label">Text Area</div>
            <NimbleTextArea Placeholder="Text Area" Cols="50" Rows="5" TextAreaResize="TextAreaResize.Horizontal" Value="Lorem ipsum dolor sit amet, consectetur adipiscing elit, sed do eiusmod tempor incididunt ut labore et dolore magna aliqua. Ut enim ad minim veniam, quis nostrud exercitation ullamco laboris nisi ut aliquip ex ea commodo consequat. Duis aute irure dolor in reprehenderit in voluptate velit esse cillum dolore eu fugiat nulla pariatur. Excepteur sint occaecat cupidatat non proident, sunt in culpa qui officia deserunt mollit anim id est laborum.">Text Area Label</NimbleTextArea>
        </div>
        <div class="sub-container">
            <div class="container-label">Text Field</div>
            <NimbleTextField Placeholder="Text Field" Value="Here is text!">Text Field Label</NimbleTextField>
        </div>
        <div class="sub-container">
            <div class="container-label">Toolbar</div>
            <NimbleToolbar>
                <NimbleButton slot="start" Appearance="ButtonAppearance.Outline">First Button</NimbleButton>
                <NimbleButton slot="start" Appearance="ButtonAppearance.Outline">Second Button</NimbleButton>
                <NimbleButton>Middle Button</NimbleButton>
                <NimbleButton slot="end" Appearance="ButtonAppearance.Outline">Last Button</NimbleButton>
            </NimbleToolbar>
        </div>
        <div class="sub-container">
            <div class="container-label">Tooltip</div>
            <NimbleButton id="default-anchor">Default</NimbleButton>
            <NimbleTooltip Anchor="default-anchor">Tooltip label</NimbleTooltip>
            <NimbleButton id="fail-anchor">Fail</NimbleButton>
            <NimbleTooltip Anchor="fail-anchor" class="fail">Tooltip label</NimbleTooltip>
            <NimbleButton id="information-anchor">Information</NimbleButton>
            <NimbleTooltip Anchor="information-anchor" class="information">Tooltip label</NimbleTooltip>
            <NimbleButton id="fail-icon-anchor">Fail Icon</NimbleButton>
            <NimbleTooltip Anchor="fail-icon-anchor" class="fail icon-visible">Tooltip label</NimbleTooltip>
            <NimbleButton id="information-icon-anchor">Information Icon</NimbleButton>
            <NimbleTooltip Anchor="information-icon-anchor" class="information icon-visible">Tooltip label</NimbleTooltip>
        </div>
        <div class="sub-container">
            <div class="container-label">Tree View</div>
            <NimbleTreeView>
                <NimbleTreeItem>
                    Parent 1
                    <NimbleTreeItem>Child 1</NimbleTreeItem>
                    <NimbleTreeItem>Child 2</NimbleTreeItem>
                    <NimbleTreeItem Disabled="true">Child 3</NimbleTreeItem>
                </NimbleTreeItem>
                <NimbleTreeItem expanded>
                    Parent 2
                    <NimbleTreeItem Selected="true">Child 2-1</NimbleTreeItem>
                    <NimbleTreeItem>Child 2-2</NimbleTreeItem>
                    <NimbleTreeItem>Child 2-3</NimbleTreeItem>
                </NimbleTreeItem>
            </NimbleTreeView>
=======
            </div>
            <div class="sub-container">
                <div class="container-label">Menu button</div>
                <NimbleMenuButton>
                    Menu button
                    <NimbleMenu slot="menu">
                        <header>Header 1</header>
                        <NimbleMenuItem>
                            Item 1
                            <NimbleIconAdd slot="start"></NimbleIconAdd>
                        </NimbleMenuItem>
                        <NimbleMenuItem>Item 2</NimbleMenuItem>
                        <hr>
                        <header>Header 2</header>
                        <NimbleMenuItem>Item 4</NimbleMenuItem>
                    </NimbleMenu>
                </NimbleMenuButton>
            </div>
            <div class="sub-container">
                <div class="container-label">Number Field</div>
                <NimbleNumberField Placeholder="Enter value...">Number Field Label</NimbleNumberField>
            </div>
            <div class="sub-container">
                <div class="container-label">Select</div>
                <NimbleSelect Appearance="DropdownAppearance.Underline">
                    <NimbleListOption>Option 1</NimbleListOption>
                    <NimbleListOption>Option 2</NimbleListOption>
                    <NimbleListOption>Option 3</NimbleListOption>
                </NimbleSelect>
                <NimbleSelect Appearance="DropdownAppearance.Outline">
                    <NimbleListOption>Option 1</NimbleListOption>
                    <NimbleListOption>Option 2</NimbleListOption>
                    <NimbleListOption>Option 3</NimbleListOption>
                </NimbleSelect>
                <NimbleSelect Appearance="DropdownAppearance.Block">
                    <NimbleListOption>Option 1</NimbleListOption>
                    <NimbleListOption>Option 2</NimbleListOption>
                    <NimbleListOption>Option 3</NimbleListOption>
                </NimbleSelect>
            </div>
            <div class="sub-container">
                <div class="container-label">Combobox</div>
                <NimbleCombobox AutoComplete="AutoComplete.Both" Placeholder="Select value..." Appearance="DropdownAppearance.Underline">
                    <NimbleListOption>Mary</NimbleListOption>
                    <NimbleListOption>Sue</NimbleListOption>
                    <NimbleListOption>Dexter</NimbleListOption>
                </NimbleCombobox>
                <NimbleCombobox AutoComplete="AutoComplete.Both" Placeholder="Select value..." Appearance="DropdownAppearance.Outline">
                    <NimbleListOption>Mary</NimbleListOption>
                    <NimbleListOption>Sue</NimbleListOption>
                    <NimbleListOption>Dexter</NimbleListOption>
                </NimbleCombobox>
                <NimbleCombobox AutoComplete="AutoComplete.Both" Placeholder="Select value..." Appearance="DropdownAppearance.Block">
                    <NimbleListOption>Mary</NimbleListOption>
                    <NimbleListOption>Sue</NimbleListOption>
                    <NimbleListOption>Dexter</NimbleListOption>
                </NimbleCombobox>
            </div>
           <div class="sub-container">
                <div class="container-label">Switch</div>
                <NimbleSwitch>Switch</NimbleSwitch>
                <NimbleSwitch Value="true">
                    Switch with checked/unchecked messages
                    <span slot="unchecked-message">Off</span>
                    <span slot="checked-message">On</span>
                </NimbleSwitch>
            </div>
            <div class="sub-container">
                <div class="container-label">Tabs</div>
                <NimbleTabs @bind-ActiveId="@ActiveTabId">
                    <NimbleTab>Tab 1</NimbleTab>
                    <NimbleTab>Tab 2</NimbleTab>
                    <NimbleTab Disabled="true">Tab 3 (Disabled)</NimbleTab>
                    <NimbleTabsToolbar>
                        <NimbleButton>Toolbar Button</NimbleButton>
                    </NimbleTabsToolbar>
                    <NimbleTabPanel>
                        <div class="container-label">Tab 1 content</div>
                    </NimbleTabPanel>
                    <NimbleTabPanel>
                        <div class="container-label">Tab 2 content</div>
                    </NimbleTabPanel>
                    <NimbleTabPanel>
                        <div class="container-label">Tab 3 content</div>
                    </NimbleTabPanel>
                </NimbleTabs>
                <NimbleSelect @bind-Value="@ActiveTabId">
                    <NimbleListOption Value="tab-1">Tab 1</NimbleListOption>
                    <NimbleListOption Value="tab-2">Tab 2</NimbleListOption>
                    <NimbleListOption Value="tab-3">Tab 3</NimbleListOption>
                </NimbleSelect>
            </div>
            <div class="sub-container">
                <div class="container-label">Text Area</div>
                <NimbleTextArea Placeholder="Text Area" Cols="50" Rows="5" TextAreaResize="TextAreaResize.Horizontal" Value="Lorem ipsum dolor sit amet, consectetur adipiscing elit, sed do eiusmod tempor incididunt ut labore et dolore magna aliqua. Ut enim ad minim veniam, quis nostrud exercitation ullamco laboris nisi ut aliquip ex ea commodo consequat. Duis aute irure dolor in reprehenderit in voluptate velit esse cillum dolore eu fugiat nulla pariatur. Excepteur sint occaecat cupidatat non proident, sunt in culpa qui officia deserunt mollit anim id est laborum.">Text Area Label</NimbleTextArea>
            </div>
            <div class="sub-container">
                <div class="container-label">Text Field</div>
                <NimbleTextField Placeholder="Text Field" Value="Here is text!">Text Field Label</NimbleTextField>
            </div>
            <div class="sub-container">
                <div class="container-label">Toolbar</div>
                <NimbleToolbar>
                    <NimbleButton slot="start" Appearance="ButtonAppearance.Outline">First Button</NimbleButton>
                    <NimbleButton slot="start" Appearance="ButtonAppearance.Outline">Second Button</NimbleButton>
                    <NimbleButton>Middle Button</NimbleButton>
                    <NimbleButton slot="end" Appearance="ButtonAppearance.Outline">Last Button</NimbleButton>
                </NimbleToolbar>
            </div>
            <div class="sub-container">
                <div class="container-label">Tooltip</div>
                <NimbleButton id="default-anchor">Default</NimbleButton>
                <NimbleTooltip Anchor="default-anchor">Tooltip label</NimbleTooltip>
                <NimbleButton id="fail-anchor">Fail</NimbleButton>
                <NimbleTooltip Anchor="fail-anchor" class="fail">Tooltip label</NimbleTooltip>
                <NimbleButton id="information-anchor">Information</NimbleButton>
                <NimbleTooltip Anchor="information-anchor" class="information">Tooltip label</NimbleTooltip>
                <NimbleButton id="fail-icon-anchor">Fail Icon</NimbleButton>
                <NimbleTooltip Anchor="fail-icon-anchor" class="fail icon-visible">Tooltip label</NimbleTooltip>
                <NimbleButton id="information-icon-anchor">Information Icon</NimbleButton>
                <NimbleTooltip Anchor="information-icon-anchor" class="information icon-visible">Tooltip label</NimbleTooltip>
            </div>
            <div class="sub-container">
                <div class="container-label">Tree View</div>
                <NimbleTreeView>
                    <NimbleTreeItem>
                        Parent 1
                        <NimbleTreeItem>Child 1</NimbleTreeItem>
                        <NimbleTreeItem>Child 2</NimbleTreeItem>
                        <NimbleTreeItem Disabled="true">Child 3</NimbleTreeItem>
                    </NimbleTreeItem>
                    <NimbleTreeItem expanded>
                        Parent 2
                        <NimbleTreeItem Selected="true">Child 2-1</NimbleTreeItem>
                        <NimbleTreeItem>Child 2-2</NimbleTreeItem>
                        <NimbleTreeItem>Child 2-3</NimbleTreeItem>
                    </NimbleTreeItem>
                </NimbleTreeView>
            </div>
>>>>>>> 1f33d525
        </div>
    </div>
</div><|MERGE_RESOLUTION|>--- conflicted
+++ resolved
@@ -113,8 +113,11 @@
                     <header>Header 2</header>
                     <NimbleMenuItem>Item 4</NimbleMenuItem>
                 </NimbleMenu>
-<<<<<<< HEAD
             </NimbleMenuButton>
+        </div>
+        <div class="sub-container">
+            <div class="container-label">Number Field</div>
+            <NimbleNumberField Placeholder="Enter value...">Number Field Label</NimbleNumberField>
         </div>
         <div class="sub-container">
             <div class="container-label">Select</div>
@@ -232,147 +235,6 @@
                     <NimbleTreeItem>Child 2-3</NimbleTreeItem>
                 </NimbleTreeItem>
             </NimbleTreeView>
-=======
-            </div>
-            <div class="sub-container">
-                <div class="container-label">Menu button</div>
-                <NimbleMenuButton>
-                    Menu button
-                    <NimbleMenu slot="menu">
-                        <header>Header 1</header>
-                        <NimbleMenuItem>
-                            Item 1
-                            <NimbleIconAdd slot="start"></NimbleIconAdd>
-                        </NimbleMenuItem>
-                        <NimbleMenuItem>Item 2</NimbleMenuItem>
-                        <hr>
-                        <header>Header 2</header>
-                        <NimbleMenuItem>Item 4</NimbleMenuItem>
-                    </NimbleMenu>
-                </NimbleMenuButton>
-            </div>
-            <div class="sub-container">
-                <div class="container-label">Number Field</div>
-                <NimbleNumberField Placeholder="Enter value...">Number Field Label</NimbleNumberField>
-            </div>
-            <div class="sub-container">
-                <div class="container-label">Select</div>
-                <NimbleSelect Appearance="DropdownAppearance.Underline">
-                    <NimbleListOption>Option 1</NimbleListOption>
-                    <NimbleListOption>Option 2</NimbleListOption>
-                    <NimbleListOption>Option 3</NimbleListOption>
-                </NimbleSelect>
-                <NimbleSelect Appearance="DropdownAppearance.Outline">
-                    <NimbleListOption>Option 1</NimbleListOption>
-                    <NimbleListOption>Option 2</NimbleListOption>
-                    <NimbleListOption>Option 3</NimbleListOption>
-                </NimbleSelect>
-                <NimbleSelect Appearance="DropdownAppearance.Block">
-                    <NimbleListOption>Option 1</NimbleListOption>
-                    <NimbleListOption>Option 2</NimbleListOption>
-                    <NimbleListOption>Option 3</NimbleListOption>
-                </NimbleSelect>
-            </div>
-            <div class="sub-container">
-                <div class="container-label">Combobox</div>
-                <NimbleCombobox AutoComplete="AutoComplete.Both" Placeholder="Select value..." Appearance="DropdownAppearance.Underline">
-                    <NimbleListOption>Mary</NimbleListOption>
-                    <NimbleListOption>Sue</NimbleListOption>
-                    <NimbleListOption>Dexter</NimbleListOption>
-                </NimbleCombobox>
-                <NimbleCombobox AutoComplete="AutoComplete.Both" Placeholder="Select value..." Appearance="DropdownAppearance.Outline">
-                    <NimbleListOption>Mary</NimbleListOption>
-                    <NimbleListOption>Sue</NimbleListOption>
-                    <NimbleListOption>Dexter</NimbleListOption>
-                </NimbleCombobox>
-                <NimbleCombobox AutoComplete="AutoComplete.Both" Placeholder="Select value..." Appearance="DropdownAppearance.Block">
-                    <NimbleListOption>Mary</NimbleListOption>
-                    <NimbleListOption>Sue</NimbleListOption>
-                    <NimbleListOption>Dexter</NimbleListOption>
-                </NimbleCombobox>
-            </div>
-           <div class="sub-container">
-                <div class="container-label">Switch</div>
-                <NimbleSwitch>Switch</NimbleSwitch>
-                <NimbleSwitch Value="true">
-                    Switch with checked/unchecked messages
-                    <span slot="unchecked-message">Off</span>
-                    <span slot="checked-message">On</span>
-                </NimbleSwitch>
-            </div>
-            <div class="sub-container">
-                <div class="container-label">Tabs</div>
-                <NimbleTabs @bind-ActiveId="@ActiveTabId">
-                    <NimbleTab>Tab 1</NimbleTab>
-                    <NimbleTab>Tab 2</NimbleTab>
-                    <NimbleTab Disabled="true">Tab 3 (Disabled)</NimbleTab>
-                    <NimbleTabsToolbar>
-                        <NimbleButton>Toolbar Button</NimbleButton>
-                    </NimbleTabsToolbar>
-                    <NimbleTabPanel>
-                        <div class="container-label">Tab 1 content</div>
-                    </NimbleTabPanel>
-                    <NimbleTabPanel>
-                        <div class="container-label">Tab 2 content</div>
-                    </NimbleTabPanel>
-                    <NimbleTabPanel>
-                        <div class="container-label">Tab 3 content</div>
-                    </NimbleTabPanel>
-                </NimbleTabs>
-                <NimbleSelect @bind-Value="@ActiveTabId">
-                    <NimbleListOption Value="tab-1">Tab 1</NimbleListOption>
-                    <NimbleListOption Value="tab-2">Tab 2</NimbleListOption>
-                    <NimbleListOption Value="tab-3">Tab 3</NimbleListOption>
-                </NimbleSelect>
-            </div>
-            <div class="sub-container">
-                <div class="container-label">Text Area</div>
-                <NimbleTextArea Placeholder="Text Area" Cols="50" Rows="5" TextAreaResize="TextAreaResize.Horizontal" Value="Lorem ipsum dolor sit amet, consectetur adipiscing elit, sed do eiusmod tempor incididunt ut labore et dolore magna aliqua. Ut enim ad minim veniam, quis nostrud exercitation ullamco laboris nisi ut aliquip ex ea commodo consequat. Duis aute irure dolor in reprehenderit in voluptate velit esse cillum dolore eu fugiat nulla pariatur. Excepteur sint occaecat cupidatat non proident, sunt in culpa qui officia deserunt mollit anim id est laborum.">Text Area Label</NimbleTextArea>
-            </div>
-            <div class="sub-container">
-                <div class="container-label">Text Field</div>
-                <NimbleTextField Placeholder="Text Field" Value="Here is text!">Text Field Label</NimbleTextField>
-            </div>
-            <div class="sub-container">
-                <div class="container-label">Toolbar</div>
-                <NimbleToolbar>
-                    <NimbleButton slot="start" Appearance="ButtonAppearance.Outline">First Button</NimbleButton>
-                    <NimbleButton slot="start" Appearance="ButtonAppearance.Outline">Second Button</NimbleButton>
-                    <NimbleButton>Middle Button</NimbleButton>
-                    <NimbleButton slot="end" Appearance="ButtonAppearance.Outline">Last Button</NimbleButton>
-                </NimbleToolbar>
-            </div>
-            <div class="sub-container">
-                <div class="container-label">Tooltip</div>
-                <NimbleButton id="default-anchor">Default</NimbleButton>
-                <NimbleTooltip Anchor="default-anchor">Tooltip label</NimbleTooltip>
-                <NimbleButton id="fail-anchor">Fail</NimbleButton>
-                <NimbleTooltip Anchor="fail-anchor" class="fail">Tooltip label</NimbleTooltip>
-                <NimbleButton id="information-anchor">Information</NimbleButton>
-                <NimbleTooltip Anchor="information-anchor" class="information">Tooltip label</NimbleTooltip>
-                <NimbleButton id="fail-icon-anchor">Fail Icon</NimbleButton>
-                <NimbleTooltip Anchor="fail-icon-anchor" class="fail icon-visible">Tooltip label</NimbleTooltip>
-                <NimbleButton id="information-icon-anchor">Information Icon</NimbleButton>
-                <NimbleTooltip Anchor="information-icon-anchor" class="information icon-visible">Tooltip label</NimbleTooltip>
-            </div>
-            <div class="sub-container">
-                <div class="container-label">Tree View</div>
-                <NimbleTreeView>
-                    <NimbleTreeItem>
-                        Parent 1
-                        <NimbleTreeItem>Child 1</NimbleTreeItem>
-                        <NimbleTreeItem>Child 2</NimbleTreeItem>
-                        <NimbleTreeItem Disabled="true">Child 3</NimbleTreeItem>
-                    </NimbleTreeItem>
-                    <NimbleTreeItem expanded>
-                        Parent 2
-                        <NimbleTreeItem Selected="true">Child 2-1</NimbleTreeItem>
-                        <NimbleTreeItem>Child 2-2</NimbleTreeItem>
-                        <NimbleTreeItem>Child 2-3</NimbleTreeItem>
-                    </NimbleTreeItem>
-                </NimbleTreeView>
-            </div>
->>>>>>> 1f33d525
         </div>
     </div>
 </div>