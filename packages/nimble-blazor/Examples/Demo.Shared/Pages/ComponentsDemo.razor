@page "/"
@namespace Demo.Shared.Pages
@inherits LayoutComponentBase

<<<<<<< HEAD
<NavigationDrawer @ref="_navigationDrawer" Location="_drawerLocation">
    <div class="content container">
        <p>
            Explore the components below to see the Nimble components in action. See the <a
                    href="https://ni.github.io/nimble/storybook/?path=/story/getting-started--page">Nimble
                    component docs</a> for additional usage details.
        </p>
        <div class="container">
            <div class="sub-container">
                <div class="container-label">Breadcrumb</div>
                <NimbleBreadcrumb>
                    <NimbleBreadcrumbItem Href="#">Page 1</NimbleBreadcrumbItem>
                    <NimbleBreadcrumbItem Href="#">Page 2</NimbleBreadcrumbItem>
                    <NimbleBreadcrumbItem>Current Page (No Link)</NimbleBreadcrumbItem>
                </NimbleBreadcrumb>
            </div>
            <div class="sub-container">
                <div class="container-label">Buttons</div>
                <NimbleButton Appearance="ButtonAppearance.Outline">Outline Button</NimbleButton>
                <NimbleButton Appearance="ButtonAppearance.Block">Block Button</NimbleButton>
                <NimbleButton Appearance="ButtonAppearance.Ghost">Ghost Button</NimbleButton>
            </div>
            <div class="sub-container">
                <div class="container-label">Buttons - Toggle</div>
                <NimbleToggleButton Appearance="ButtonAppearance.Outline">Outline Toggle Button</NimbleToggleButton>
                <NimbleToggleButton Appearance="ButtonAppearance.Block">Block Toggle Button</NimbleToggleButton>
                <NimbleToggleButton Appearance="ButtonAppearance.Ghost">Ghost Toggle Button</NimbleToggleButton>
                <NimbleToggleButton ContentHidden="true" Appearance="ButtonAppearance.Outline">
                    <NimbleIconKey slot="start"></NimbleIconKey>
                    Icon Toggle Button
                </NimbleToggleButton>
            </div>
            <div class="sub-container">
                <div class="container-label">Card Button</div>
                <NimbleCardButton>
                    <span class="card-button-content">Card Button</span>
                </NimbleCardButton>
                <NimbleCardButton selected>
                    <span class="card-button-content">Selected Card Button</span>
                </NimbleCardButton>
            </div>
            <div class="sub-container">
                <div class="container-label">Checkbox</div>
                <NimbleCheckbox>Checkbox label</NimbleCheckbox>
                <NimbleCheckbox>Checkbox label</NimbleCheckbox>
                <NimbleCheckbox>Checkbox label</NimbleCheckbox>
            </div>
            <div class="sub-container">
                <div class="container-label">Radio Buttons</div>
                <NimbleRadioGroup Name="options" @bind-Value="@SelectedRadio">
                    <NimbleRadio Value="1">Option 1</NimbleRadio>
                    <NimbleRadio Value="2">Option 2</NimbleRadio>
                    <NimbleRadio Value="3">Option 3</NimbleRadio>
                </NimbleRadioGroup>
                <NimbleTextField @bind-Value="@SelectedRadio">Value</NimbleTextField>
            </div>
            <div class="sub-container">
                <div class="container-label">Dialog:</div>
                <NimbleButton Appearance="ButtonAppearance.Outline" @onclick="OpenDialogAsync">Open Dialog</NimbleButton>
                <NimbleTextField readonly Value="@ClosedReason">Closed reason</NimbleTextField>
                <NimbleDialog TCloseReason="DialogResult" @ref="_dialog">
                    <h1>Have a nice day</h1>
                    <p>And also a nice week</p>
                    <NimbleButton @onclick='() => CloseDialogAsync(DialogResult.OK)'>OK</NimbleButton>
                    <NimbleButton @onclick='() => CloseDialogAsync(DialogResult.Cancel)'>Cancel</NimbleButton>
                </NimbleDialog>
            </div>
            <div class="sub-container">
                <div class="container-label">Drawer/Sidenav:</div>
                <NimbleButton Appearance="ButtonAppearance.Outline" @onclick="OpenDrawer">Open Drawer</NimbleButton>
                <NimbleButton Appearance="ButtonAppearance.Outline" @onclick="DrawerTogglePinned">Pin/Unpin</NimbleButton>
                <NimbleSelect class="drawer-location-select" @bind-Value="@DrawerLocationAsString">
                    <NimbleListOption Value="@DrawerLocation.Left.ToString()">Drawer: Left-side</NimbleListOption>
                    <NimbleListOption Value="@DrawerLocation.Right.ToString()">Drawer: Right-side</NimbleListOption>
                </NimbleSelect>
            </div>
            <div class="sub-container">
                <div class="container-label">Icons (subset - see <a href="https://ni.github.io/nimble/storybook/?path=/docs/icons--icons">
                    Icons Storybook page</a> for complete set)</div>
                <NimbleIconChartDiagram></NimbleIconChartDiagram>
                <NimbleIconSquareCheck Severity="IconSeverity.Success"></NimbleIconSquareCheck>
                <NimbleIconXmarkCheck Severity="IconSeverity.Warning"></NimbleIconXmarkCheck>
                <NimbleIconXmark Severity="IconSeverity.Error"></NimbleIconXmark>
            </div>
            <div class="sub-container">
                <div class="container-label">Menu</div>
                <NimbleMenu>
=======
<div class="content container">
    <p>
        Explore the components below to see the Nimble components in action. See the <a
                href="https://ni.github.io/nimble/storybook/?path=/story/getting-started--page">Nimble
                component docs</a> for additional usage details.
    </p>
    <div class="container">
        <div class="sub-container">
            <div class="container-label">Breadcrumb</div>
            <NimbleBreadcrumb>
                <NimbleBreadcrumbItem Href="#">Page 1</NimbleBreadcrumbItem>
                <NimbleBreadcrumbItem Href="#">Page 2</NimbleBreadcrumbItem>
                <NimbleBreadcrumbItem>Current Page (No Link)</NimbleBreadcrumbItem>
            </NimbleBreadcrumb>
        </div>
        <div class="sub-container">
            <div class="container-label">Buttons</div>
            <NimbleButton Appearance="ButtonAppearance.Outline">Outline Button</NimbleButton>
            <NimbleButton Appearance="ButtonAppearance.Block">Block Button</NimbleButton>
            <NimbleButton Appearance="ButtonAppearance.Ghost">Ghost Button</NimbleButton>
        </div>
        <div class="sub-container">
            <div class="container-label">Buttons - Toggle</div>
            <NimbleToggleButton Appearance="ButtonAppearance.Outline">Outline Toggle Button</NimbleToggleButton>
            <NimbleToggleButton Appearance="ButtonAppearance.Block">Block Toggle Button</NimbleToggleButton>
            <NimbleToggleButton Appearance="ButtonAppearance.Ghost">Ghost Toggle Button</NimbleToggleButton>
            <NimbleToggleButton ContentHidden="true" Appearance="ButtonAppearance.Outline">
                <NimbleIconKey slot="start"></NimbleIconKey>
                Icon Toggle Button
            </NimbleToggleButton>
        </div>
        <div class="sub-container">
            <div class="container-label">Card Button</div>
            <NimbleCardButton>
                <span class="card-button-content">Card Button</span>
            </NimbleCardButton>
            <NimbleCardButton selected>
                <span class="card-button-content">Selected Card Button</span>
            </NimbleCardButton>
        </div>
        <div class="sub-container">
            <div class="container-label">Checkbox</div>
            <NimbleCheckbox>Checkbox label</NimbleCheckbox>
            <NimbleCheckbox>Checkbox label</NimbleCheckbox>
            <NimbleCheckbox>Checkbox label</NimbleCheckbox>
        </div>
        <div class="sub-container">
            <div class="container-label">Radio Buttons</div>
            <NimbleRadioGroup Name="options" @bind-Value="@SelectedRadio">
                <NimbleRadioButton Value="1">Option 1</NimbleRadioButton>
                <NimbleRadioButton Value="2">Option 2</NimbleRadioButton>
                <NimbleRadioButton Value="3">Option 3</NimbleRadioButton>
            </NimbleRadioGroup>
            <NimbleTextField @bind-Value="@SelectedRadio">Value</NimbleTextField>
        </div>
        <div class="sub-container">
            <div class="container-label">Dialog</div>
            <NimbleButton Appearance="ButtonAppearance.Outline" @onclick="OpenDialogAsync">Open Dialog</NimbleButton>
            <NimbleTextField readonly Value="@DialogClosedReason">Closed reason</NimbleTextField>
            <NimbleDialog TCloseReason="DialogResult" @ref="_dialog">
                <span slot="title">Have a nice day</span>
                <div>And also a nice week</div>
                <NimbleButton slot="footer" @onclick='() => CloseDialogAsync(DialogResult.OK)'>OK</NimbleButton>
                <NimbleButton slot="footer" @onclick='() => CloseDialogAsync(DialogResult.Cancel)'>Cancel</NimbleButton>
            </NimbleDialog>
        </div>
        <div class="sub-container">
            <div class="container-label">Drawer</div>
            <NimbleButton Appearance="ButtonAppearance.Outline" @onclick="OpenDrawerAsync">Open Drawer</NimbleButton>
            <NimbleSelect class="drawer-location-select" @bind-Value="@DrawerLocationAsString">
                <NimbleListOption Value="@DrawerLocation.Left.ToString()">Drawer: Left-side</NimbleListOption>
                <NimbleListOption Value="@DrawerLocation.Right.ToString()">Drawer: Right-side</NimbleListOption>
            </NimbleSelect>
            <NimbleTextField readonly Value="@DrawerClosedReason">Closed reason</NimbleTextField>
            <NimbleDrawer TCloseReason="DialogResult" Location="_drawerLocation" @ref="_drawer">
                <header>Have a nice day</header>
                <section>And also a nice week</section>
                <footer class="drawer-footer">
                    <NimbleButton @onclick='() => CloseDrawerAsync(DialogResult.OK)'>OK</NimbleButton>
                    <NimbleButton @onclick='() => CloseDrawerAsync(DialogResult.Cancel)'>Cancel</NimbleButton>
                </footer>
            </NimbleDrawer>
        </div>
        <div class="sub-container">
            <div class="container-label">Icons (subset - see <a href="https://ni.github.io/nimble/storybook/?path=/docs/icons--icons">
                Icons Storybook page</a> for complete set)</div>
            <NimbleIconChartDiagram></NimbleIconChartDiagram>
            <NimbleIconSquareCheck Severity="IconSeverity.Success"></NimbleIconSquareCheck>
            <NimbleIconXmarkCheck Severity="IconSeverity.Warning"></NimbleIconXmarkCheck>
            <NimbleIconXmark Severity="IconSeverity.Error"></NimbleIconXmark>
        </div>
        <div class="sub-container">
            <div class="container-label">Menu</div>
            <NimbleMenu>
                <header>Header 1</header>
                <NimbleMenuItem>
                    Item 1
                    <NimbleIconAdd slot="start"></NimbleIconAdd>
                </NimbleMenuItem>
                <NimbleMenuItem>Item 2</NimbleMenuItem>
                <hr>
                <header>Header 2</header>
                <NimbleMenuItem>Item 4</NimbleMenuItem>
            </NimbleMenu>
        </div>
        <div class="sub-container">
            <div class="container-label">Menu button</div>
            <NimbleMenuButton>
                Menu button
                <NimbleMenu slot="menu">
>>>>>>> adb1f2d4
                    <header>Header 1</header>
                    <NimbleMenuItem>
                        Item 1
                        <NimbleIconAdd slot="start"></NimbleIconAdd>
                    </NimbleMenuItem>
                    <NimbleMenuItem>Item 2</NimbleMenuItem>
                    <hr>
                    <header>Header 2</header>
                    <NimbleMenuItem>Item 4</NimbleMenuItem>
                </NimbleMenu>
            </NimbleMenuButton>
        </div>
        <div class="sub-container">
            <div class="container-label">Number Field</div>
            <NimbleNumberField Placeholder="Enter value...">Number Field Label</NimbleNumberField>
        </div>
        <div class="sub-container">
            <div class="container-label">Select</div>
            <NimbleSelect Appearance="DropdownAppearance.Underline">
                <NimbleListOption>Option 1</NimbleListOption>
                <NimbleListOption>Option 2</NimbleListOption>
                <NimbleListOption>Option 3</NimbleListOption>
            </NimbleSelect>
            <NimbleSelect Appearance="DropdownAppearance.Outline">
                <NimbleListOption>Option 1</NimbleListOption>
                <NimbleListOption>Option 2</NimbleListOption>
                <NimbleListOption>Option 3</NimbleListOption>
            </NimbleSelect>
            <NimbleSelect Appearance="DropdownAppearance.Block">
                <NimbleListOption>Option 1</NimbleListOption>
                <NimbleListOption>Option 2</NimbleListOption>
                <NimbleListOption>Option 3</NimbleListOption>
            </NimbleSelect>
        </div>
        <div class="sub-container">
            <div class="container-label">Combobox</div>
            <NimbleCombobox AutoComplete="AutoComplete.Both" Placeholder="Select value..." Appearance="DropdownAppearance.Underline">
                <NimbleListOption>Mary</NimbleListOption>
                <NimbleListOption>Sue</NimbleListOption>
                <NimbleListOption>Dexter</NimbleListOption>
            </NimbleCombobox>
            <NimbleCombobox AutoComplete="AutoComplete.Both" Placeholder="Select value..." Appearance="DropdownAppearance.Outline">
                <NimbleListOption>Mary</NimbleListOption>
                <NimbleListOption>Sue</NimbleListOption>
                <NimbleListOption>Dexter</NimbleListOption>
            </NimbleCombobox>
            <NimbleCombobox AutoComplete="AutoComplete.Both" Placeholder="Select value..." Appearance="DropdownAppearance.Block">
                <NimbleListOption>Mary</NimbleListOption>
                <NimbleListOption>Sue</NimbleListOption>
                <NimbleListOption>Dexter</NimbleListOption>
            </NimbleCombobox>
        </div>
        <div class="sub-container">
            <div class="container-label">Switch</div>
            <NimbleSwitch>Switch</NimbleSwitch>
            <NimbleSwitch Value="true">
                Switch with checked/unchecked messages
                <span slot="unchecked-message">Off</span>
                <span slot="checked-message">On</span>
            </NimbleSwitch>
        </div>
        <div class="sub-container">
            <div class="container-label">Tabs</div>
            <NimbleTabs @bind-ActiveId="@ActiveTabId">
                <NimbleTab>Tab 1</NimbleTab>
                <NimbleTab>Tab 2</NimbleTab>
                <NimbleTab Disabled="true">Tab 3 (Disabled)</NimbleTab>
                <NimbleTabsToolbar>
                    <NimbleButton>Toolbar Button</NimbleButton>
                </NimbleTabsToolbar>
                <NimbleTabPanel>
                    <div class="container-label">Tab 1 content</div>
                </NimbleTabPanel>
                <NimbleTabPanel>
                    <div class="container-label">Tab 2 content</div>
                </NimbleTabPanel>
                <NimbleTabPanel>
                    <div class="container-label">Tab 3 content</div>
                </NimbleTabPanel>
            </NimbleTabs>
            <NimbleSelect @bind-Value="@ActiveTabId">
                <NimbleListOption Value="tab-1">Tab 1</NimbleListOption>
                <NimbleListOption Value="tab-2">Tab 2</NimbleListOption>
                <NimbleListOption Value="tab-3">Tab 3</NimbleListOption>
            </NimbleSelect>
        </div>
        <div class="sub-container">
            <div class="container-label">Text Area</div>
            <NimbleTextArea Placeholder="Text Area" Cols="50" Rows="5" TextAreaResize="TextAreaResize.Horizontal" Value="Lorem ipsum dolor sit amet, consectetur adipiscing elit, sed do eiusmod tempor incididunt ut labore et dolore magna aliqua. Ut enim ad minim veniam, quis nostrud exercitation ullamco laboris nisi ut aliquip ex ea commodo consequat. Duis aute irure dolor in reprehenderit in voluptate velit esse cillum dolore eu fugiat nulla pariatur. Excepteur sint occaecat cupidatat non proident, sunt in culpa qui officia deserunt mollit anim id est laborum.">Text Area Label</NimbleTextArea>
        </div>
        <div class="sub-container">
            <div class="container-label">Text Field</div>
            <NimbleTextField Placeholder="Text Field" Value="Here is text!">Text Field Label</NimbleTextField>
        </div>
        <div class="sub-container">
            <div class="container-label">Toolbar</div>
            <NimbleToolbar>
                <NimbleButton slot="start" Appearance="ButtonAppearance.Outline">First Button</NimbleButton>
                <NimbleButton slot="start" Appearance="ButtonAppearance.Outline">Second Button</NimbleButton>
                <NimbleButton>Middle Button</NimbleButton>
                <NimbleButton slot="end" Appearance="ButtonAppearance.Outline">Last Button</NimbleButton>
            </NimbleToolbar>
        </div>
        <div class="sub-container">
            <div class="container-label">Tooltip</div>
            <NimbleButton id="default-anchor">Default</NimbleButton>
            <NimbleTooltip Anchor="default-anchor">Tooltip label</NimbleTooltip>
            <NimbleButton id="fail-anchor">Fail</NimbleButton>
            <NimbleTooltip Anchor="fail-anchor" Severity="TooltipSeverity.Error">Tooltip label</NimbleTooltip>
            <NimbleButton id="information-anchor">Information</NimbleButton>
            <NimbleTooltip Anchor="information-anchor" Severity="TooltipSeverity.Information">Tooltip label</NimbleTooltip>
            <NimbleButton id="fail-icon-anchor">Fail Icon</NimbleButton>
            <NimbleTooltip Anchor="fail-icon-anchor" Severity="TooltipSeverity.Error" IconVisible="true">Tooltip label</NimbleTooltip>
            <NimbleButton id="information-icon-anchor">Information Icon</NimbleButton>
            <NimbleTooltip Anchor="information-icon-anchor" Severity="TooltipSeverity.Information" IconVisible="true">Tooltip label</NimbleTooltip>
        </div>
        <div class="sub-container">
            <div class="container-label">Tree View</div>
            <NimbleTreeView>
                <NimbleTreeItem>
                    Parent 1
                    <NimbleTreeItem>Child 1</NimbleTreeItem>
                    <NimbleTreeItem>Child 2</NimbleTreeItem>
                    <NimbleTreeItem Disabled="true">Child 3</NimbleTreeItem>
                </NimbleTreeItem>
                <NimbleTreeItem Expanded="true">
                    Parent 2
                    <NimbleTreeItem Selected="true">Child 2-1</NimbleTreeItem>
                    <NimbleTreeItem>Child 2-2</NimbleTreeItem>
                    <NimbleTreeItem>Child 2-3</NimbleTreeItem>
                </NimbleTreeItem>
            </NimbleTreeView>
        </div>
    </div>
</div><|MERGE_RESOLUTION|>--- conflicted
+++ resolved
@@ -2,95 +2,6 @@
 @namespace Demo.Shared.Pages
 @inherits LayoutComponentBase
 
-<<<<<<< HEAD
-<NavigationDrawer @ref="_navigationDrawer" Location="_drawerLocation">
-    <div class="content container">
-        <p>
-            Explore the components below to see the Nimble components in action. See the <a
-                    href="https://ni.github.io/nimble/storybook/?path=/story/getting-started--page">Nimble
-                    component docs</a> for additional usage details.
-        </p>
-        <div class="container">
-            <div class="sub-container">
-                <div class="container-label">Breadcrumb</div>
-                <NimbleBreadcrumb>
-                    <NimbleBreadcrumbItem Href="#">Page 1</NimbleBreadcrumbItem>
-                    <NimbleBreadcrumbItem Href="#">Page 2</NimbleBreadcrumbItem>
-                    <NimbleBreadcrumbItem>Current Page (No Link)</NimbleBreadcrumbItem>
-                </NimbleBreadcrumb>
-            </div>
-            <div class="sub-container">
-                <div class="container-label">Buttons</div>
-                <NimbleButton Appearance="ButtonAppearance.Outline">Outline Button</NimbleButton>
-                <NimbleButton Appearance="ButtonAppearance.Block">Block Button</NimbleButton>
-                <NimbleButton Appearance="ButtonAppearance.Ghost">Ghost Button</NimbleButton>
-            </div>
-            <div class="sub-container">
-                <div class="container-label">Buttons - Toggle</div>
-                <NimbleToggleButton Appearance="ButtonAppearance.Outline">Outline Toggle Button</NimbleToggleButton>
-                <NimbleToggleButton Appearance="ButtonAppearance.Block">Block Toggle Button</NimbleToggleButton>
-                <NimbleToggleButton Appearance="ButtonAppearance.Ghost">Ghost Toggle Button</NimbleToggleButton>
-                <NimbleToggleButton ContentHidden="true" Appearance="ButtonAppearance.Outline">
-                    <NimbleIconKey slot="start"></NimbleIconKey>
-                    Icon Toggle Button
-                </NimbleToggleButton>
-            </div>
-            <div class="sub-container">
-                <div class="container-label">Card Button</div>
-                <NimbleCardButton>
-                    <span class="card-button-content">Card Button</span>
-                </NimbleCardButton>
-                <NimbleCardButton selected>
-                    <span class="card-button-content">Selected Card Button</span>
-                </NimbleCardButton>
-            </div>
-            <div class="sub-container">
-                <div class="container-label">Checkbox</div>
-                <NimbleCheckbox>Checkbox label</NimbleCheckbox>
-                <NimbleCheckbox>Checkbox label</NimbleCheckbox>
-                <NimbleCheckbox>Checkbox label</NimbleCheckbox>
-            </div>
-            <div class="sub-container">
-                <div class="container-label">Radio Buttons</div>
-                <NimbleRadioGroup Name="options" @bind-Value="@SelectedRadio">
-                    <NimbleRadio Value="1">Option 1</NimbleRadio>
-                    <NimbleRadio Value="2">Option 2</NimbleRadio>
-                    <NimbleRadio Value="3">Option 3</NimbleRadio>
-                </NimbleRadioGroup>
-                <NimbleTextField @bind-Value="@SelectedRadio">Value</NimbleTextField>
-            </div>
-            <div class="sub-container">
-                <div class="container-label">Dialog:</div>
-                <NimbleButton Appearance="ButtonAppearance.Outline" @onclick="OpenDialogAsync">Open Dialog</NimbleButton>
-                <NimbleTextField readonly Value="@ClosedReason">Closed reason</NimbleTextField>
-                <NimbleDialog TCloseReason="DialogResult" @ref="_dialog">
-                    <h1>Have a nice day</h1>
-                    <p>And also a nice week</p>
-                    <NimbleButton @onclick='() => CloseDialogAsync(DialogResult.OK)'>OK</NimbleButton>
-                    <NimbleButton @onclick='() => CloseDialogAsync(DialogResult.Cancel)'>Cancel</NimbleButton>
-                </NimbleDialog>
-            </div>
-            <div class="sub-container">
-                <div class="container-label">Drawer/Sidenav:</div>
-                <NimbleButton Appearance="ButtonAppearance.Outline" @onclick="OpenDrawer">Open Drawer</NimbleButton>
-                <NimbleButton Appearance="ButtonAppearance.Outline" @onclick="DrawerTogglePinned">Pin/Unpin</NimbleButton>
-                <NimbleSelect class="drawer-location-select" @bind-Value="@DrawerLocationAsString">
-                    <NimbleListOption Value="@DrawerLocation.Left.ToString()">Drawer: Left-side</NimbleListOption>
-                    <NimbleListOption Value="@DrawerLocation.Right.ToString()">Drawer: Right-side</NimbleListOption>
-                </NimbleSelect>
-            </div>
-            <div class="sub-container">
-                <div class="container-label">Icons (subset - see <a href="https://ni.github.io/nimble/storybook/?path=/docs/icons--icons">
-                    Icons Storybook page</a> for complete set)</div>
-                <NimbleIconChartDiagram></NimbleIconChartDiagram>
-                <NimbleIconSquareCheck Severity="IconSeverity.Success"></NimbleIconSquareCheck>
-                <NimbleIconXmarkCheck Severity="IconSeverity.Warning"></NimbleIconXmarkCheck>
-                <NimbleIconXmark Severity="IconSeverity.Error"></NimbleIconXmark>
-            </div>
-            <div class="sub-container">
-                <div class="container-label">Menu</div>
-                <NimbleMenu>
-=======
 <div class="content container">
     <p>
         Explore the components below to see the Nimble components in action. See the <a
@@ -140,9 +51,9 @@
         <div class="sub-container">
             <div class="container-label">Radio Buttons</div>
             <NimbleRadioGroup Name="options" @bind-Value="@SelectedRadio">
-                <NimbleRadioButton Value="1">Option 1</NimbleRadioButton>
-                <NimbleRadioButton Value="2">Option 2</NimbleRadioButton>
-                <NimbleRadioButton Value="3">Option 3</NimbleRadioButton>
+                <NimbleRadio Value="1">Option 1</NimbleRadio>
+                <NimbleRadio Value="2">Option 2</NimbleRadio>
+                <NimbleRadio Value="3">Option 3</NimbleRadio>
             </NimbleRadioGroup>
             <NimbleTextField @bind-Value="@SelectedRadio">Value</NimbleTextField>
         </div>
@@ -201,7 +112,6 @@
             <NimbleMenuButton>
                 Menu button
                 <NimbleMenu slot="menu">
->>>>>>> adb1f2d4
                     <header>Header 1</header>
                     <NimbleMenuItem>
                         Item 1
