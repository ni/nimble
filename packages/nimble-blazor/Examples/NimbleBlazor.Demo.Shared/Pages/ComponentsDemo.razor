--- conflicted
+++ resolved
@@ -80,7 +80,6 @@
                 </NimbleSelect>
             </div>
             <div class="sub-container">
-<<<<<<< HEAD
                 <div class="container-label">Combobox</div>
                 <NimbleCombobox AutoComplete="AutoComplete.Both">
                     <NimbleListOption>Mary</NimbleListOption>
@@ -89,7 +88,6 @@
                 </NimbleCombobox>
             </div>
            <div class="sub-container">
-=======
                 <div class="container-label">Switch</div>
                 <NimbleSwitch>Switch</NimbleSwitch>
                 <NimbleSwitch Value="true">
@@ -128,7 +126,6 @@
                 <NimbleTextArea Placeholder="Text Area" Cols="50" Rows="5" TextAreaResize="TextAreaResize.Horizontal" Value="Lorem ipsum dolor sit amet, consectetur adipiscing elit, sed do eiusmod tempor incididunt ut labore et dolore magna aliqua. Ut enim ad minim veniam, quis nostrud exercitation ullamco laboris nisi ut aliquip ex ea commodo consequat. Duis aute irure dolor in reprehenderit in voluptate velit esse cillum dolore eu fugiat nulla pariatur. Excepteur sint occaecat cupidatat non proident, sunt in culpa qui officia deserunt mollit anim id est laborum.">Text Area Label</NimbleTextArea>
             </div>
             <div class="sub-container">
->>>>>>> c91c30d2
                 <div class="container-label">Text Field</div>
                 <NimbleTextField Placeholder="Text Field" Value="Here is text!">Text Field Label</NimbleTextField>
             </div>
