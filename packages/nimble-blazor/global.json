{
  "sdk": {
<<<<<<< HEAD
    "version": "6.0.419",
=======
    "version": "6.0.420",
>>>>>>> 7f2ee7d7
    "allowPrelease": "false",
    "rollForward": "latestMinor"
  }
}<|MERGE_RESOLUTION|>--- conflicted
+++ resolved
@@ -1,10 +1,6 @@
 {
   "sdk": {
-<<<<<<< HEAD
-    "version": "6.0.419",
-=======
     "version": "6.0.420",
->>>>>>> 7f2ee7d7
     "allowPrelease": "false",
     "rollForward": "latestMinor"
   }
