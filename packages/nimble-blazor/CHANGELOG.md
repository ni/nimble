--- conflicted
+++ resolved
@@ -1,15 +1,9 @@
 # Change Log - @ni/nimble-blazor
 
-<<<<<<< HEAD
-This log was last generated on Mon, 22 May 2023 18:39:33 GMT and should not be manually modified.
+This log was last generated on Tue, 06 Jun 2023 14:41:27 GMT and should not be manually modified.
 
 <!-- Start content -->
 
-=======
-This log was last generated on Tue, 06 Jun 2023 14:41:27 GMT and should not be manually modified.
-
-<!-- Start content -->
-
 ## 11.9.5
 
 Tue, 06 Jun 2023 14:41:27 GMT
@@ -18,7 +12,6 @@
 
 - Specify .NET 6 via global.json file; re-enable Blazor linting ([ni/nimble@717b586](https://github.com/ni/nimble/commit/717b586acc08f4cc956c1142ef5e16e62b88df01))
 
->>>>>>> 1d5ab5f6
 ## 11.9.0
 
 Mon, 22 May 2023 18:39:33 GMT
