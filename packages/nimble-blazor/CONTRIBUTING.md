--- conflicted
+++ resolved
@@ -51,28 +51,17 @@
 Each Nimble Blazor component should also be showcased in the `NimbleBlazor.Demo` example projects. Simple component examples can be added directly in the `ComponentsDemo.razor` file (in the `NimbleBlazor.Demo.Shared` project).
 
 ## Additional Tips
-<<<<<<< HEAD
-### Enabling IIS
-=======
 
 ### Enabling IIS
 
->>>>>>> 0a8039ed
 Click Start, open "Turn Windows features on or off", and configure "Web Management Tools" and "World Wide Web Services" in the following way:  
 ![IIS Feature Configuration](/packages/nimble-blazor/docs/WindowsFeatures-IIS.jpg)
 ### Running published output
 
 The commandline build will create a published distribution of the Blazor client example app, which can also be tested via IIS:
 - Open Internet Information Services (IIS) Manager
-<<<<<<< HEAD
-- In the left pane, right click Sites and click Add Website...
-- Pick a site name
-- Under Physical Path, click [...] and browse to your `nimble-blazor\dist\blazor-client-app` directory
-- Under "Binding", pick a port other than 80 (such as 8080), then click OK
-=======
 - In the left pane, right click "Sites" and click "Add Website..."
 - Pick a site name
 - Under "Physical Path", click [...] and browse to your `nimble-blazor\dist\blazor-client-app` directory
 - Under "Binding", pick a port other than 80 (such as 8080), then click "OK"
->>>>>>> 0a8039ed
 - Open http://localhost:8080 (or whatever port you chose)