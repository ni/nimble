--- conflicted
+++ resolved
@@ -27,9 +27,6 @@
   </ItemGroup>
 
   <ItemGroup>
-<<<<<<< HEAD
-    <PackageReference Include="Microsoft.AspNetCore.Mvc.Testing" Version="6.0.27" />
-=======
     <None Include="packages.lock.json">
       <CopyToOutputDirectory>Never</CopyToOutputDirectory>
     </None>
@@ -37,7 +34,6 @@
 
   <ItemGroup>
     <PackageReference Include="Microsoft.AspNetCore.Mvc.Testing" Version="6.0.28" />
->>>>>>> 7f2ee7d7
     <PackageReference Include="Microsoft.Extensions.Configuration" Version="7.0.0" />
     <PackageReference Include="Microsoft.NET.Test.Sdk" Version="16.11.0" />
     <PackageReference Include="Microsoft.Playwright" Version="$(PkgMicrosoft_Playwright_Version)" />
