--- conflicted
+++ resolved
@@ -27,25 +27,17 @@
   </ItemGroup>
 
   <ItemGroup>
-<<<<<<< HEAD
     <None Include="packages.lock.json">
       <CopyToOutputDirectory>Never</CopyToOutputDirectory>
     </None>
   </ItemGroup>
 
   <ItemGroup>
-    <PackageReference Include="Microsoft.AspNetCore.Mvc.Testing" Version="6.0.26" />
-    <PackageReference Include="Microsoft.Extensions.Configuration" Version="7.0.0" />
-    <PackageReference Include="Microsoft.NET.Test.Sdk" Version="16.10.0" />
-    <PackageReference Include="Microsoft.Playwright" Version="1.40.0" />
-    <PackageReference Include="NI.CSharp.Analyzers" Version="2.0.4" />
-=======
     <PackageReference Include="Microsoft.AspNetCore.Mvc.Testing" Version="6.0.27" />
     <PackageReference Include="Microsoft.Extensions.Configuration" Version="7.0.0" />
     <PackageReference Include="Microsoft.NET.Test.Sdk" Version="16.11.0" />
     <PackageReference Include="Microsoft.Playwright" Version="$(PkgMicrosoft_Playwright_Version)" />
     <PackageReference Include="NI.CSharp.Analyzers" Version="2.0.21" />
->>>>>>> a9b5cede
     <PackageReference Include="System.ComponentModel" Version="4.3.0" />
     <PackageReference Include="xunit" Version="2.7.0" />
     <PackageReference Include="xunit.extensibility.execution" Version="2.7.0" />
