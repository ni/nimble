--- conflicted
+++ resolved
@@ -57,11 +57,7 @@
     [Fact]
     public void NimbleMappingIconTextHiddenAttribute_HasCorrectMarkup()
     {
-<<<<<<< HEAD
-        var element = RenderWithPropertySet<int, bool>(x => x.TextHidden, true);
-=======
         var element = RenderWithPropertySet<int, bool?>(x => x.TextHidden, true);
->>>>>>> 6d502618
 
         Assert.Contains($"text-hidden", element.Markup);
     }
