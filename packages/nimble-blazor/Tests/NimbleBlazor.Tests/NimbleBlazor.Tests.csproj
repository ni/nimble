--- conflicted
+++ resolved
@@ -30,11 +30,7 @@
     <PackageReference Include="bunit.web" Version="1.27.17" />
     <PackageReference Include="coverlet.collector" Version="1.3.0" />
     <PackageReference Include="Microsoft.NET.Test.Sdk" Version="16.11.0" />
-<<<<<<< HEAD
-    <PackageReference Include="NI.CSharp.Analyzers" Version="2.0.21" />
-=======
     <PackageReference Include="NI.CSharp.Analyzers" Version="2.0.25" />
->>>>>>> 7f2ee7d7
     <PackageReference Include="xunit" Version="2.7.0" />
     <PackageReference Include="xunit.extensibility.execution" Version="2.7.0" />
     <PackageReference Include="xunit.runner.visualstudio" Version="2.5.7">
