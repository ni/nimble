/* eslint-disable func-names */
/* eslint-disable no-undef */

/**
 * Register the custom event types used by Nimble components.
 *
 * JavaScript initializer for NimbleBlazor project, see
 * https://docs.microsoft.com/en-us/aspnet/core/blazor/javascript-interoperability/?view=aspnetcore-6.0#javascript-initializers
 */
export function afterStarted(Blazor) {
    // Used by NimbleCheckbox.razor, NimbleSwitch.razor, NimbleToggleButton.razor
    // Necessary because the control's value property is always just the value 'on', so we need to look
    // at the checked property to correctly get the value.
    Blazor.registerCustomEventType('nimblecheckedchange', {
        browserEventName: 'change',
        createEventArgs: event => {
            return {
                checked: event.target.currentChecked
            };
        }
    });
    // Used by NimbleTabs.razor
    // Necessary because the tab control uses a 'change' event but not a value/currentValue property,
    // and we do want to be notified of activeid changes (via the change event) for 2-way binding support.
    Blazor.registerCustomEventType('nimbletabsactiveidchange', {
        browserEventName: 'change',
        createEventArgs: event => {
            return {
                activeId: event.target.activeid
            };
        }
    });
    // Used by NimbleMenuButton.razor
    Blazor.registerCustomEventType('nimblemenubuttontoggle', {
        browserEventName: 'toggle',
        createEventArgs: event => {
            return {
                newState: event.detail.newState,
                oldState: event.detail.oldState
            };
        }
    });
    // Used by NimbleMenuButton.razor
    Blazor.registerCustomEventType('nimblemenubuttonbeforetoggle', {
        browserEventName: 'beforetoggle',
        createEventArgs: event => {
            return {
                newState: event.detail.newState,
                oldState: event.detail.oldState
            };
        }
    });
<<<<<<< HEAD
    // Used by NimbleBanner.razor
    Blazor.registerCustomEventType('nimblebannertoggle', {
        browserEventName: 'toggle',
        createEventArgs: event => {
            return {
                newState: event.detail.newState,
                oldState: event.detail.oldState
=======
    // Used by NimbleTable.razor
    Blazor.registerCustomEventType('nimbleactionmenubeforetoggle', {
        browserEventName: 'action-menu-beforetoggle',
        createEventArgs: event => {
            return {
                newState: event.detail.newState,
                oldState: event.detail.oldState,
                recordIds: event.detail.recordIds,
                columnId: event.detail.columnId
            };
        }
    });
    // Used by NimbleTable.razor
    Blazor.registerCustomEventType('nimbleactionmenutoggle', {
        browserEventName: 'action-menu-toggle',
        createEventArgs: event => {
            return {
                newState: event.detail.newState,
                oldState: event.detail.oldState,
                recordIds: event.detail.recordIds,
                columnId: event.detail.columnId
>>>>>>> 297fa53b
            };
        }
    });
}

window.NimbleBlazor = {
    Dialog: {
        show: async function (dialogReference) {
            const reason = await dialogReference.show();
            return reason === window.customElements.get('nimble-dialog').UserDismissed;
        },
        close: function (dialogReference) {
            dialogReference.close();
        }
    },
    Drawer: {
        show: async function (drawerReference) {
            const reason = await drawerReference.show();
            return reason === window.customElements.get('nimble-drawer').UserDismissed;
        },
        close: function (drawerReference) {
            drawerReference.close();
        }
    },
    Table: {
        setData: async function (tableReference, data) {
            const dataObject = JSON.parse(data);
            tableReference.setData(dataObject);
        },
        checkValidity: function (tableReference) {
            return tableReference.checkValidity();
        },
        getValidity: function (tableReference) {
            return tableReference.validity;
        }
    }
};<|MERGE_RESOLUTION|>--- conflicted
+++ resolved
@@ -50,7 +50,6 @@
             };
         }
     });
-<<<<<<< HEAD
     // Used by NimbleBanner.razor
     Blazor.registerCustomEventType('nimblebannertoggle', {
         browserEventName: 'toggle',
@@ -58,7 +57,9 @@
             return {
                 newState: event.detail.newState,
                 oldState: event.detail.oldState
-=======
+            };
+        }
+    });
     // Used by NimbleTable.razor
     Blazor.registerCustomEventType('nimbleactionmenubeforetoggle', {
         browserEventName: 'action-menu-beforetoggle',
@@ -80,7 +81,6 @@
                 oldState: event.detail.oldState,
                 recordIds: event.detail.recordIds,
                 columnId: event.detail.columnId
->>>>>>> 297fa53b
             };
         }
     });
