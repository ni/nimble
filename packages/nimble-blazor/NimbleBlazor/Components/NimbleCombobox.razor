﻿@namespace NimbleBlazor
@inherits NimbleInputBase<string?>
<CascadingValue TValue=NimbleOptionContext IsFixed=true Value=_context @key=_context>
    <nimble-combobox current-value="@CurrentValueAsString"
                   @onchange="@(EventCallback.Factory.CreateBinder<string?>(this, __value => CurrentValueAsString = __value, CurrentValueAsString))"
                   disabled="@Disabled"
                   position="@Position.ToAttributeValue()"
                   autocomplete="@AutoComplete.ToAttributeValue()"
<<<<<<< HEAD
                   appearance="@Appearance.ToAttributeValue()"
=======
                   placeholder="@Placeholder"
>>>>>>> 2b7f6744
                   @attributes="AdditionalAttributes">
        @ChildContent
    </nimble-combobox>
</CascadingValue><|MERGE_RESOLUTION|>--- conflicted
+++ resolved
@@ -6,11 +6,8 @@
                    disabled="@Disabled"
                    position="@Position.ToAttributeValue()"
                    autocomplete="@AutoComplete.ToAttributeValue()"
-<<<<<<< HEAD
                    appearance="@Appearance.ToAttributeValue()"
-=======
                    placeholder="@Placeholder"
->>>>>>> 2b7f6744
                    @attributes="AdditionalAttributes">
         @ChildContent
     </nimble-combobox>
