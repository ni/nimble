﻿@namespace NimbleBlazor
@typeparam TData
<<<<<<< HEAD
<nimble-table
    @ref="_table"
    id-field-name="@IdFieldName"
    @attributes="AdditionalAttributes">
=======
<nimble-table @ref="_table" @attributes="AdditionalAttributes">
    @ChildContent
>>>>>>> 49ea3561
</nimble-table><|MERGE_RESOLUTION|>--- conflicted
+++ resolved
@@ -1,12 +1,8 @@
 ﻿@namespace NimbleBlazor
 @typeparam TData
-<<<<<<< HEAD
 <nimble-table
     @ref="_table"
     id-field-name="@IdFieldName"
     @attributes="AdditionalAttributes">
-=======
-<nimble-table @ref="_table" @attributes="AdditionalAttributes">
     @ChildContent
->>>>>>> 49ea3561
 </nimble-table>