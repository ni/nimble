--- conflicted
+++ resolved
@@ -1,15 +1,12 @@
 ﻿@namespace NimbleBlazor
 @inherits NimbleTableColumn
 
-<<<<<<< HEAD
 <nimble-table-column-text
+    column-id="@ColumnId"
     field-name="@FieldName"
     placeholder="@Placeholder"
     action-menu-slot="@ActionMenuSlot"
     action-menu-label="@ActionMenuLabel"
 >
-=======
-<nimble-table-column-text column-id="@ColumnId" field-name="@FieldName" placeholder="@Placeholder">
->>>>>>> a88731d3
     @ChildContent
 </nimble-table-column-text>
