﻿using System.Globalization;
using Microsoft.AspNetCore.Components;

namespace NimbleBlazor;

public class TabsChangeEventArgs : EventArgs
{
    public string? ActiveId { get; set; }
}

public class CheckboxChangeEventArgs : EventArgs
{
    public bool Checked { get; set; }
}

public class MenuButtonToggleEventArgs : EventArgs
{
    public bool NewState { get; set; }
    public bool OldState { get; set; }
}

<<<<<<< HEAD
public class BannerToggleEventArgs : EventArgs
{
    public bool OldState { get; set; }
    public bool NewState { get; set; }
=======
public class TableActionMenuToggleEventArgs : EventArgs
{
    public bool NewState { get; set; }
    public bool OldState { get; set; }
    public IEnumerable<string>? RecordIds { get; set; }
    public string? ColumnId { get; set; }
>>>>>>> 297fa53b
}

[EventHandler("onnimbletabsactiveidchange", typeof(TabsChangeEventArgs), enableStopPropagation: true, enablePreventDefault: true)]
[EventHandler("onnimblecheckedchange", typeof(CheckboxChangeEventArgs), enableStopPropagation: true, enablePreventDefault: true)]
[EventHandler("onnimblemenubuttontoggle", typeof(MenuButtonToggleEventArgs), enableStopPropagation: true, enablePreventDefault: false)]
[EventHandler("onnimblemenubuttonbeforetoggle", typeof(MenuButtonToggleEventArgs), enableStopPropagation: true, enablePreventDefault: false)]
<<<<<<< HEAD
[EventHandler("onnimblebannertoggle", typeof(BannerToggleEventArgs), enableStopPropagation: true, enablePreventDefault: true)]
=======
[EventHandler("onnimbleactionmenutoggle", typeof(TableActionMenuToggleEventArgs), enableStopPropagation: true, enablePreventDefault: false)]
[EventHandler("onnimbleactionmenubeforetoggle", typeof(TableActionMenuToggleEventArgs), enableStopPropagation: true, enablePreventDefault: false)]
>>>>>>> 297fa53b
public static class EventHandlers
{
}<|MERGE_RESOLUTION|>--- conflicted
+++ resolved
@@ -19,31 +19,27 @@
     public bool OldState { get; set; }
 }
 
-<<<<<<< HEAD
 public class BannerToggleEventArgs : EventArgs
 {
     public bool OldState { get; set; }
     public bool NewState { get; set; }
-=======
+}
+
 public class TableActionMenuToggleEventArgs : EventArgs
 {
     public bool NewState { get; set; }
     public bool OldState { get; set; }
     public IEnumerable<string>? RecordIds { get; set; }
     public string? ColumnId { get; set; }
->>>>>>> 297fa53b
 }
 
 [EventHandler("onnimbletabsactiveidchange", typeof(TabsChangeEventArgs), enableStopPropagation: true, enablePreventDefault: true)]
 [EventHandler("onnimblecheckedchange", typeof(CheckboxChangeEventArgs), enableStopPropagation: true, enablePreventDefault: true)]
 [EventHandler("onnimblemenubuttontoggle", typeof(MenuButtonToggleEventArgs), enableStopPropagation: true, enablePreventDefault: false)]
 [EventHandler("onnimblemenubuttonbeforetoggle", typeof(MenuButtonToggleEventArgs), enableStopPropagation: true, enablePreventDefault: false)]
-<<<<<<< HEAD
 [EventHandler("onnimblebannertoggle", typeof(BannerToggleEventArgs), enableStopPropagation: true, enablePreventDefault: true)]
-=======
 [EventHandler("onnimbleactionmenutoggle", typeof(TableActionMenuToggleEventArgs), enableStopPropagation: true, enablePreventDefault: false)]
 [EventHandler("onnimbleactionmenubeforetoggle", typeof(TableActionMenuToggleEventArgs), enableStopPropagation: true, enablePreventDefault: false)]
->>>>>>> 297fa53b
 public static class EventHandlers
 {
 }