﻿<Project Sdk="Microsoft.NET.Sdk.Razor">

  <PropertyGroup>
    <TargetFramework>net6.0</TargetFramework>
    <Nullable>enable</Nullable>
    <ImplicitUsings>enable</ImplicitUsings>
    <DebugType>embedded</DebugType>
    <Authors>NI</Authors>
    <PackageProjectUrl>https://github.com/ni/nimble</PackageProjectUrl>
    <RepositoryUrl>https://github.com/ni/nimble</RepositoryUrl>
    <RepositoryType>git</RepositoryType>
    <RestorePackagesWithLockFile>true</RestorePackagesWithLockFile>
    <DisableImplicitNuGetFallbackFolder>true</DisableImplicitNuGetFallbackFolder>
    <PackageTags>Web Components, .NET, Nimble, FAST, Blazor, .NET 6.0</PackageTags>
    <NeutralLanguage>en</NeutralLanguage>
    <PackageLicenseExpression>MIT</PackageLicenseExpression>
  </PropertyGroup>

  <PropertyGroup Condition="'$(Configuration)|$(Platform)'=='Debug|AnyCPU'">
    <NoWarn>1701;1702,8669,1591</NoWarn>
  </PropertyGroup>

  <PropertyGroup Condition="'$(Configuration)|$(Platform)'=='Release|AnyCPU'">
    <NoWarn>CS8669</NoWarn>
  </PropertyGroup>

  <ItemGroup>
    <Content Remove="packages.lock.json" />
  </ItemGroup>

  <ItemGroup>
    <None Remove="CodeAnalysisDictionary.xml" />
  </ItemGroup>

  <ItemGroup>
    <AdditionalFiles Include="..\CodeAnalysisDictionary.xml" Link="CodeAnalysisDictionary.xml" />
  </ItemGroup>

  <ItemGroup>
    <SupportedPlatform Include="browser" />
  </ItemGroup>

  <ItemGroup>
<<<<<<< HEAD
    <PackageReference Include="Microsoft.AspNetCore.Components.Web" Version="6.0.27" />
    <PackageReference Include="NI.CSharp.Analyzers" Version="2.0.21" PrivateAssets="all" />
=======
    <PackageReference Include="Microsoft.AspNetCore.Components.Web" Version="6.0.28" />
    <PackageReference Include="NI.CSharp.Analyzers" Version="2.0.25" PrivateAssets="all" />
>>>>>>> 7f2ee7d7
  </ItemGroup>

  <ItemGroup>
    <Folder Include="wwwroot\" />
  </ItemGroup>

  <ItemGroup>
    <None Include="packages.lock.json" />
  </ItemGroup>

  <Target Name="CopyNimbleResources" BeforeTargets="BeforeBuild">
    <Exec Command="npm run copy-resources" />
  </Target>
</Project><|MERGE_RESOLUTION|>--- conflicted
+++ resolved
@@ -41,13 +41,8 @@
   </ItemGroup>
 
   <ItemGroup>
-<<<<<<< HEAD
-    <PackageReference Include="Microsoft.AspNetCore.Components.Web" Version="6.0.27" />
-    <PackageReference Include="NI.CSharp.Analyzers" Version="2.0.21" PrivateAssets="all" />
-=======
     <PackageReference Include="Microsoft.AspNetCore.Components.Web" Version="6.0.28" />
     <PackageReference Include="NI.CSharp.Analyzers" Version="2.0.25" PrivateAssets="all" />
->>>>>>> 7f2ee7d7
   </ItemGroup>
 
   <ItemGroup>
