--- conflicted
+++ resolved
@@ -35,10 +35,6 @@
 contributing to the component library. To add or update component design documentation, 
 refer to the [documentation guide](https://github.com/ni/nimble/tree/main/packages/nimble-components/docs/creating-storybook-component-documentation.md).
 
-<<<<<<< HEAD
-=======
-/* The following links only works when published to Chomatic or GitHub Pages, not when running Storybook locally */
->>>>>>> 31060ca8
 See the <a href="./example-client-app" target="_blank">example Angular app</a> or <a href="./blazor-client-app/wwwroot" target="_blank">example Blazor app</a> using the components!
 
 ## How to use this site?
