--- conflicted
+++ resolved
@@ -12,15 +12,12 @@
 import { DisabledState, disabledStates } from '../../utilities/tests/states';
 import { hiddenWrapper } from '../../utilities/tests/hidden';
 import { textCustomizationWrapper } from '../../utilities/tests/text-customization';
-<<<<<<< HEAD
 import { buttonTag } from '../../button';
 import { tabTag } from '../../tab';
 import { tabPanelTag } from '../../tab-panel';
 import { tabsToolbarTag } from '../../tabs-toolbar';
 import { tabsTag } from '..';
-=======
 import { loremIpsum } from '../../utilities/tests/lorem-ipsum';
->>>>>>> 3f2301f0
 
 const metadata: Meta = {
     title: 'Tests/Tabs',
