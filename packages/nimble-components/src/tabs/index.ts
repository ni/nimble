--- conflicted
+++ resolved
@@ -6,15 +6,8 @@
 } from '@microsoft/fast-foundation';
 import { styles } from './styles';
 
-<<<<<<< HEAD
-=======
-export * from '../tab';
-export * from '../tab-panel';
-export * from '../tabs-toolbar';
-
 export type { Tabs };
 
->>>>>>> 387093c0
 const nimbleTabs = Tabs.compose<TabsOptions>({
     baseName: 'tabs',
     template,
