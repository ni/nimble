--- conflicted
+++ resolved
@@ -122,18 +122,7 @@
     slot[name='end'] {
         display: none;
     }
-<<<<<<< HEAD
-`
-    .withBehaviors(
-=======
-
-    @media (prefers-reduced-motion) {
-        .control {
-            transition-duration: 0s;
-        }
-    }
 `.withBehaviors(
->>>>>>> 17a29060
         themeBehavior(
             Theme.light,
             css`
