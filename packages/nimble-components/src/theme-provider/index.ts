--- conflicted
+++ resolved
@@ -1,5 +1,6 @@
-import { DesignSystem } from '@microsoft/fast-foundation';
+import { DesignSystem, DesignToken, FoundationElement } from '@microsoft/fast-foundation';
 import { Direction } from '@microsoft/fast-web-utilities';
+import { attr } from '@microsoft/fast-element';
 import { template } from './template';
 import { styles } from './styles';
 import { ThemeBase } from '../theme-base';
@@ -16,8 +17,6 @@
     }
 }
 
-<<<<<<< HEAD
-=======
 function isValidLang(value: string): boolean {
     try {
         // We are relying on the Locale constructor to validate the value
@@ -34,26 +33,10 @@
     cssCustomPropertyName: null
 }).withDefault((): string => (isValidLang(documentElementLang.lang) ? documentElementLang.lang : 'en-US'));
 
-// Not represented as a CSS Custom Property, instead available
-// as an attribute of theme provider.
-export const direction = DesignToken.create<Direction>({
-    name: 'direction',
-    cssCustomPropertyName: null
-}).withDefault(Direction.ltr);
-
-export const theme = DesignToken.create<Theme>({
-    name: 'theme',
-    cssCustomPropertyName: null
-}).withDefault(Theme.light);
-
->>>>>>> f5679e64
 /**
  * The ThemeProvider implementation. Add this component to the page and set its `theme` attribute to control
  * the values of design tokens that provide colors and fonts as CSS custom properties to any descendant components.
  */
-<<<<<<< HEAD
-export class ThemeProvider extends ThemeBase {
-=======
 export class ThemeProvider extends FoundationElement {
     @attr()
     public override lang!: string;
@@ -95,7 +78,6 @@
         }
     }
 
->>>>>>> f5679e64
     public directionChanged(
         _prev: Direction | undefined | null,
         next: Direction | undefined | null
