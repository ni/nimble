/**
 * Design token names should follow the token naming convention:
 * See: https://github.com/ni/nimble/blob/main/packages/nimble-components/CONTRIBUTING.md#token-naming
 */

import type * as TokensNamespace from './design-tokens';

type TokenName = keyof typeof TokensNamespace;

export const tokenNames: { readonly [key in TokenName]: string } = {
    actionRgbPartialColor: 'action-rgb-partial-color',
    applicationBackgroundColor: 'application-background-color',
    headerBackgroundColor: 'header-background-color',
    sectionBackgroundColor: 'section-background-color',
    fillSelectedColor: 'fill-selected-color',
    fillSelectedRgbPartialColor: 'fill-selected-rgb-partial-color',
    fillHoverSelectedColor: 'fill-hover-selected-color',
    fillHoverColor: 'fill-hover-color',
    borderColor: 'border-color',
    borderRgbPartialColor: 'border-rgb-partial-color',
    failColor: 'fail-color',
    warningColor: 'warning-color',
    passColor: 'pass-color',
    borderHoverColor: 'border-hover-color',
    iconColor: 'icon-color',
    popupBoxShadowColor: 'popup-box-shadow-color',
    popupBorderColor: 'popup-border-color',
    controlHeight: 'control-height',
    smallPadding: 'small-padding',
    standardPadding: 'standard-padding',
    labelHeight: 'label-height',
    borderWidth: 'border-width',
    iconSize: 'icon-size',
    groupHeaderTextTransform: 'group-header-text-transform',
    drawerWidth: 'drawer-width',
    smallDelay: 'small-delay',
    mediumDelay: 'medium-delay',
    largeDelay: 'large-delay',
    headlinePlus1Font: 'headline-plus-1-font',
    headlinePlus1FontColor: 'headline-plus-1-font-color',
    headlinePlus1DisabledFontColor: 'headline-plus-1-disabled-font-color',
    headlinePlus1FontFamily: 'headline-plus-1-font-family',
    headlinePlus1FontSize: 'headline-plus-1-font-size',
    headlinePlus1FontWeight: 'headline-plus-1-font-weight',
    headlinePlus1FontLineHeight: 'headline-plus-1-font-line-height',
    headlinePlus1FallbackFontFamily: 'headline-plus-1-fallback-font-family',
    headlineFont: 'headline-font',
    headlineFontColor: 'headline-font-color',
    headlineDisabledFontColor: 'headline-disabled-font-color',
    headlineFontFamily: 'headline-font-family',
    headlineFontSize: 'headline-font-size',
    headlineFontWeight: 'headline-font-weight',
    headlineFontLineHeight: 'headline-font-line-height',
    headlineFallbackFontFamily: 'headline-fallback-font-family',
    titlePlus2Font: 'title-plus-2-font',
    titlePlus2FontColor: 'title-plus-2-font-color',
    titlePlus2DisabledFontColor: 'title-plus-2-disabled-font-color',
    titlePlus2FontFamily: 'title-plus-2-font-family',
    titlePlus2FontSize: 'title-plus-2-font-size',
    titlePlus2FontWeight: 'title-plus-2-font-weight',
    titlePlus2FontLineHeight: 'title-plus-2-font-line-height',
    titlePlus2FallbackFontFamily: 'title-plus-2-fallback-font-family',
    titlePlus1Font: 'title-plus-1-font',
    titlePlus1FontColor: 'title-plus-1-font-color',
    titlePlus1DisabledFontColor: 'title-plus-1-disabled-font-color',
    titlePlus1FontFamily: 'title-plus-1-font-family',
    titlePlus1FontSize: 'title-plus-1-font-size',
    titlePlus1FontWeight: 'title-plus-1-font-weight',
    titlePlus1FontLineHeight: 'title-plus-1-font-line-height',
    titlePlus1FallbackFontFamily: 'title-plus-1-fallback-font-family',
    titleFont: 'title-font',
    titleFontColor: 'title-font-color',
    titleDisabledFontColor: 'title-disabled-font-color',
    titleFontFamily: 'title-font-family',
    titleFontSize: 'title-font-size',
    titleFontWeight: 'title-font-weight',
    titleFontLineHeight: 'title-font-line-height',
    titleFallbackFontFamily: 'title-fallback-font-family',
    subtitlePlus1Font: 'subtitle-plus-1-font',
    subtitlePlus1FontColor: 'subtitle-plus-1-font-color',
    subtitlePlus1DisabledFontColor: 'subtitle-plus-1-disabled-font-color',
    subtitlePlus1FontFamily: 'subtitle-plus-1-font-family',
    subtitlePlus1FontSize: 'subtitle-plus-1-font-size',
    subtitlePlus1FontWeight: 'subtitle-plus-1-font-weight',
    subtitlePlus1FontLineHeight: 'subtitle-plus-1-font-line-height',
    subtitlePlus1FallbackFontFamily: 'subtitle-plus-1-fallback-font-family',
    subtitleFont: 'subtitle-font',
    subtitleFontColor: 'subtitle-font-color',
    subtitleDisabledFontColor: 'subtitle-disabled-font-color',
    subtitleFontFamily: 'subtitle-font-family',
    subtitleFontSize: 'subtitle-font-size',
    subtitleFontWeight: 'subtitle-font-weight',
    subtitleFontLineHeight: 'subtitle-font-line-height',
    subtitleFallbackFontFamily: 'subtitle-fallback-font-family',
    linkStandardFont: 'link-standard-font',
    linkStandardFontColor: 'link-standard-font-color',
    linkStandardDisabledFontColor: 'link-standard-disabled-font-color',
    linkStandardFontFamily: 'link-standard-font-family',
    linkStandardFontSize: 'link-standard-font-size',
    linkStandardFontWeight: 'link-standard-font-weight',
    linkStandardFontLineHeight: 'link-standard-font-line-height',
    linkStandardFallbackFontFamily: 'link-standard-fallback-font-family',
    placeholderFont: 'placeholder-font',
    placeholderFontColor: 'placeholder-font-color',
    placeholderDisabledFontColor: 'placeholder-disabled-font-color',
    placeholderFontFamily: 'placeholder-font-family',
    placeholderFontSize: 'placeholder-font-size',
    placeholderFontWeight: 'placeholder-font-weight',
    placeholderFontLineHeight: 'placeholder-font-line-height',
    placeholderFallbackFontFamily: 'placeholder-fallback-font-family',
    bodyEmphasizedFont: 'body-emphasized-font',
    bodyEmphasizedFontColor: 'body-emphasized-font-color',
    bodyEmphasizedDisabledFontColor: 'body-emphasized-disabled-font-color',
    bodyEmphasizedFontFamily: 'body-emphasized-font-family',
    bodyEmphasizedFontSize: 'body-emphasized-font-size',
    bodyEmphasizedFontWeight: 'body-emphasized-font-weight',
    bodyEmphasizedFontLineHeight: 'body-emphasized-font-line-height',
    bodyEmphasizedFallbackFontFamily: 'body-emphasized-fallback-font-family',
    bodyFont: 'body-font',
    bodyFontColor: 'body-font-color',
    bodyDisabledFontColor: 'body-disabled-font-color',
    bodyFontFamily: 'body-font-family',
    bodyFontSize: 'body-font-size',
    bodyFontWeight: 'body-font-weight',
    bodyFontLineHeight: 'body-font-line-height',
    bodyFallbackFontFamily: 'body-fallback-font-family',
    groupHeaderFont: 'group-header-font',
    groupHeaderFontColor: 'group-header-font-color',
    groupHeaderDisabledFontColor: 'group-header-disabled-font-color',
    groupHeaderFontFamily: 'group-header-font-family',
    groupHeaderFontSize: 'group-header-font-size',
    groupHeaderFontWeight: 'group-header-font-weight',
    groupHeaderFontLineHeight: 'group-header-font-line-height',
    groupHeaderFallbackFontFamily: 'group-header-fallback-font-family',
    controlLabelFont: 'control-label-font',
    controlLabelFontColor: 'control-label-font-color',
    controlLabelDisabledFontColor: 'control-label-disabled-font-color',
    controlLabelFontFamily: 'control-label-font-family',
    controlLabelFontSize: 'control-label-font-size',
    controlLabelFontWeight: 'control-label-font-weight',
    controlLabelFontLineHeight: 'control-label-font-line-height',
    controlLabelFallbackFontFamily: 'control-label-fallback-font-family',
    buttonLabelFont: 'button-label-font',
    buttonLabelFontColor: 'button-label-font-color',
    buttonLabelDisabledFontColor: 'button-label-disabled-font-color',
<<<<<<< HEAD
    tooltipCaptionDisabledFontColor: 'tooltip-caption-disabled-font-color',
    breadcrumbActiveFontColor: 'breadcrumb-active-font-color',
    breadcrumb2FontColor: 'breadcrumb-2-font-color'
=======
    buttonLabelFontFamily: 'button-label-font-family',
    buttonLabelFontSize: 'button-label-font-size',
    buttonLabelFontWeight: 'button-label-font-weight',
    buttonLabelFontLineHeight: 'button-label-font-line-height',
    buttonLabelFallbackFontFamily: 'button-label-fallback-font-family',
    tooltipCaptionFont: 'tooltip-caption-font',
    tooltipCaptionFontColor: 'tooltip-caption-font-color',
    tooltipCaptionDisabledFontColor: 'tooltip-caption-disabled-font-color',
    tooltipCaptionFontFamily: 'tooltip-caption-font-family',
    tooltipCaptionFontSize: 'tooltip-caption-font-size',
    tooltipCaptionFontWeight: 'tooltip-caption-font-weight',
    tooltipCaptionFontLineHeight: 'tooltip-caption-font-line-height',
    tooltipCaptionFallbackFontFamily: 'tooltip-caption-fallback-font-family',
    errorTextFont: 'error-text-font',
    errorTextFontColor: 'error-text-font-color',
    errorTextDisabledFontColor: 'error-text-disabled-font-color',
    errorTextFontFamily: 'error-text-font-family',
    errorTextFontSize: 'error-text-font-size',
    errorTextFontWeight: 'error-text-font-weight',
    errorTextFontLineHeight: 'error-text-font-line-height',
    errorTextFallbackFontFamily: 'error-text-fallback-font-family'
>>>>>>> c33e0b5b
};

const prefix = 'ni-nimble';

export const styleNameFromTokenName = (tokenName: string): string => `${prefix}-${tokenName}`;
export const cssPropertyFromTokenName = (tokenName: string): string => `--${prefix}-${tokenName}`;
export const scssPropertyFromTokenName = (tokenName: string): string => `$${prefix}-${tokenName}`;
export const scssInternalPropertyFromTokenName = (tokenName: string): string => `$${prefix}-internal-${tokenName}`;
export const scssInternalPropertySetterMarkdown = (
    tokenName: string,
    property: string
): string => `\`#{$${prefix}-internal-${tokenName}}: ${property};\``;<|MERGE_RESOLUTION|>--- conflicted
+++ resolved
@@ -143,11 +143,6 @@
     buttonLabelFont: 'button-label-font',
     buttonLabelFontColor: 'button-label-font-color',
     buttonLabelDisabledFontColor: 'button-label-disabled-font-color',
-<<<<<<< HEAD
-    tooltipCaptionDisabledFontColor: 'tooltip-caption-disabled-font-color',
-    breadcrumbActiveFontColor: 'breadcrumb-active-font-color',
-    breadcrumb2FontColor: 'breadcrumb-2-font-color'
-=======
     buttonLabelFontFamily: 'button-label-font-family',
     buttonLabelFontSize: 'button-label-font-size',
     buttonLabelFontWeight: 'button-label-font-weight',
@@ -168,8 +163,9 @@
     errorTextFontSize: 'error-text-font-size',
     errorTextFontWeight: 'error-text-font-weight',
     errorTextFontLineHeight: 'error-text-font-line-height',
-    errorTextFallbackFontFamily: 'error-text-fallback-font-family'
->>>>>>> c33e0b5b
+    errorTextFallbackFontFamily: 'error-text-fallback-font-family',
+    breadcrumbActiveFontColor: 'breadcrumb-active-font-color',
+    breadcrumb2FontColor: 'breadcrumb-2-font-color'
 };
 
 const prefix = 'ni-nimble';
