--- conflicted
+++ resolved
@@ -123,32 +123,9 @@
 import { theme } from './design-tokens-control';
 import { hexToRgbaCssColor } from '../utilities/style/colors';
 
-<<<<<<< HEAD
 // Register the root so design tokens are emitted when used standalone
 DesignToken.registerRoot();
 
-/* eslint-disable @typescript-eslint/naming-convention */
-const Headline1FallbackFontFamily = 'Noto Serif Fallback';
-const Headline2FallbackFontFamily = 'Noto Serif Fallback';
-const Title1FallbackFontFamily = 'Source Sans Pro Fallback';
-const Title2FallbackFontFamily = 'Source Sans Pro Fallback';
-const Title3FallbackFontFamily = 'Source Sans Pro Fallback';
-const Subtitle1FallbackFontFamily = 'Source Sans Pro Fallback';
-const Subtitle2FallbackFontFamily = 'Source Sans Pro Fallback';
-const LinkFallbackFontFamily = 'Source Sans Pro Fallback';
-const PlaceholderFallbackFontFamily = 'Source Sans Pro Fallback';
-const BodyFallbackFontFamily = 'Source Sans Pro Fallback';
-const BodyEmphasizedFallbackFontFamily = 'Source Sans Pro Fallback';
-const GroupLabel1FallbackFontFamily = 'Source Sans Pro Fallback';
-const ControlLabel1FallbackFontFamily = 'Source Sans Pro Fallback';
-const ButtonLabel1FallbackFontFamily = 'Source Sans Pro Fallback';
-const TooltipCaptionFallbackFontFamily = 'Source Sans Pro Fallback';
-const ErrorLightUiFallbackFontFamily = 'Source Sans Pro Fallback';
-const GridHeaderFallbackFontFamily = 'Source Sans Pro Fallback';
-/* eslint-enable @typescript-eslint/naming-convention */
-
-=======
->>>>>>> 68e220a0
 // Color Tokens
 export const actionRgbPartialColor = DesignToken.create<string>(
     styleNameFromTokenName(tokenNames.actionRgbPartialColor)
