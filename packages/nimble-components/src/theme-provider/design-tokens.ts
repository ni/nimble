--- conflicted
+++ resolved
@@ -25,13 +25,8 @@
     Title2Family,
     GroupLabel1Family,
     GroupLabel1Size,
-<<<<<<< HEAD
     GroupLabel1Weight,
-    LegacyContentFamily,
     PassTypographyLightUi
-=======
-    GroupLabel1Weight
->>>>>>> eb7b93d6
 } from '@ni/nimble-tokens/dist/styledictionary/js/tokens';
 import { Theme } from './types';
 import { tokenNames, styleNameFromTokenName } from './design-token-names';
@@ -268,78 +263,19 @@
     return getColorForTheme(element, Black91, Black15, White);
 }
 
+function getHyperlinkColorForTheme(element: HTMLElement): string {
+    return getColorForTheme(
+        element,
+        PassTypographyLightUi,
+        Black15,
+        Black15
+    );
+}
+
 function getFillColorSelectedForTheme(element: HTMLElement): string {
     return getColorForTheme(element, Selection100, Selection100, White);
 }
 
 function getFillColorHoverForTheme(element: HTMLElement): string {
-<<<<<<< HEAD
-    return getColorForTheme(element, Black91, Black15, White, SlLegacyBlue);
-}
-
-function getHyperlinkColorForTheme(element: HTMLElement): string {
-    return getColorForTheme(
-        element,
-        PassTypographyLightUi,
-        Black15,
-        Black15,
-        SlLegacyBlue
-    );
-}
-
-function getFontForTheme(element: HTMLElement): string {
-    switch (theme.getValueFor(element)) {
-        case Theme.LegacyBlue:
-            return `${LegacyContentFamily}`;
-        default:
-            return `${BodyFamily}`;
-    }
-}
-
-function getLabelFontForTheme(element: HTMLElement): string {
-    switch (theme.getValueFor(element)) {
-        case Theme.LegacyBlue:
-            return `${LegacyContentFamily}`;
-        default:
-            return `${ControlLabel1Family}, ${BodyFamily}`;
-    }
-}
-
-function getGroupLabelFontForTheme(element: HTMLElement): string {
-    switch (theme.getValueFor(element)) {
-        case Theme.LegacyBlue:
-            return `${LegacyContentFamily}`;
-        default:
-            return `${GroupLabel1Family}, ${BodyFamily}`;
-    }
-}
-
-function getGroupLabelTextTransformForTheme(element: HTMLElement): string {
-    switch (theme.getValueFor(element)) {
-        case Theme.LegacyBlue:
-            return 'none';
-        default:
-            return 'uppercase';
-    }
-}
-
-function getLabelTextTransformForTheme(element: HTMLElement): string {
-    switch (theme.getValueFor(element)) {
-        case Theme.LegacyBlue:
-            return 'none';
-        default:
-            return 'none';
-    }
-}
-
-function getLabelTextSizeForTheme(element: HTMLElement): string {
-    switch (theme.getValueFor(element)) {
-        case Theme.LegacyBlue:
-            return '13px';
-        default:
-            return ControlLabel1Size;
-    }
-=======
     return getColorForTheme(element, Black91, Black15, White);
->>>>>>> eb7b93d6
 }