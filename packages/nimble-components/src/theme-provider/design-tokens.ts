import { DesignToken } from '@microsoft/fast-foundation';
import hexRgb from 'hex-rgb';
import {
    Black7,
    Black91,
    Black85,
    Black15,
    Black30,
    Black75,
    Black80,
    White,
    Enterprise,
    Selection100,
    Fail100LightUi,
    SmallDelay,
    MediumDelay,
    Fail100DarkUi,
    Warning100LightUi,
    Warning100DarkUi,
    Pass100LightUi,
    Pass100DarkUi,
    BodyFamily,
    BodySize,
    BodyWeight,
    ControlLabel1Family,
    ControlLabel1Size,
    ControlLabel1Weight,
<<<<<<< HEAD
    ErrorLightUiSize,
    ErrorLightUiFamily,
    ErrorLightUiWeight,
    Warning100LightUi,
    Warning100DarkUi,
    Pass100LightUi,
    Pass100DarkUi,
    Title2Size,
    Title2Family,
=======
>>>>>>> 0686e5dc
    GroupLabel1Family,
    GroupLabel1Size,
    GroupLabel1Weight,
    Headline2Size,
    Headline2Family,
    Headline2Weight,
    Headline1Size,
    Headline1Family,
    Headline1Weight,
    Title3Size,
    Title3Family,
    Title3Weight,
    Title2Size,
    Title2Family,
    Title2Weight,
    Title1Size,
    Title1Family,
    Title1Weight,
    Subtitle2Size,
    Subtitle2Family,
    Subtitle2Weight,
    Subtitle1Size,
    Subtitle1Family,
    Subtitle1Weight,
    LinkLightUiSize,
    LinkLightUiFamily,
    LinkLightUiWeight,
    PlaceholderSize,
    PlaceholderFamily,
    PlaceholderWeight,
    BodyEmphasizedSize,
    BodyEmphasizedFamily,
    BodyEmphasizedWeight,
    ButtonLabel1Size,
    ButtonLabel1Family,
    ButtonLabel1Weight,
    TooltipCaptionSize,
    TooltipCaptionFamily,
    TooltipCaptionWeight,
    Headline2LineHeight,
    Headline1LineHeight,
    Title3LineHeight,
    Title2LineHeight,
    Title1LineHeight,
    Subtitle2LineHeight,
    Subtitle1LineHeight,
    LinkLineHeight,
    PlaceholderLineHeight,
    BodyEmphasizedLineHeight,
    BodyLineHeight,
    GroupLabel1LineHeight,
    ControlLabel1LineHeight,
    ButtonLabel1LineHeight,
    TooltipCaptionLineHeight
} from '@ni/nimble-tokens/dist/styledictionary/js/tokens';
import { Theme } from './types';
import { tokenNames, styleNameFromTokenName } from './design-token-names';
import { theme } from '.';

// Color Tokens
export const actionRgbPartialColor = DesignToken.create<string>(
    styleNameFromTokenName(tokenNames.actionRgbPartialColor)
).withDefault((element: HTMLElement) => hexToRgbPartial(getColorForTheme(element, Black91, Black15, White)));

export const applicationBackgroundColor = DesignToken.create<string>(
    styleNameFromTokenName(tokenNames.applicationBackgroundColor)
).withDefault((element: HTMLElement) => getColorForTheme(element, White, Black85, Enterprise));

export const headerBackgroundColor = DesignToken.create<string>(
    styleNameFromTokenName(tokenNames.headerBackgroundColor)
).withDefault((element: HTMLElement) => getColorForTheme(element, Black7, Black80, Enterprise));

export const sectionBackgroundColor = DesignToken.create<string>(
    styleNameFromTokenName(tokenNames.sectionBackgroundColor)
).withDefault((element: HTMLElement) => getColorForTheme(element, Black30, Black91, Enterprise));

export const fillColorSelected = DesignToken.create<string>(
    styleNameFromTokenName(tokenNames.fillColorSelected)
).withDefault((element: HTMLElement) => hexToRgbaCssColor(getFillColorSelectedForTheme(element), 0.3));

export const fillSelectedRgbPartialColor = DesignToken.create<string>(
    styleNameFromTokenName(tokenNames.fillSelectedRgbPartialColor)
).withDefault((element: HTMLElement) => hexToRgbPartial(getFillColorSelectedForTheme(element)));

export const fillHoverSelectedColor = DesignToken.create<string>(
    styleNameFromTokenName(tokenNames.fillHoverSelectedColor)
).withDefault((element: HTMLElement) => hexToRgbaCssColor(getFillColorSelectedForTheme(element), 0.15));

export const fillHoverColor = DesignToken.create<string>(
    styleNameFromTokenName(tokenNames.fillHoverColor)
).withDefault((element: HTMLElement) => hexToRgbaCssColor(getfillHoverColorForTheme(element), 0.1));

export const borderColor = DesignToken.create<string>(
    styleNameFromTokenName(tokenNames.borderColor)
).withDefault((element: HTMLElement) => getDefaultLineColorForTheme(element));

export const borderRgbPartialColor = DesignToken.create<string>(
    styleNameFromTokenName(tokenNames.borderRgbPartialColor)
).withDefault((element: HTMLElement) => hexToRgbPartial(getDefaultLineColorForTheme(element)));

export const failColor = DesignToken.create<string>(
    styleNameFromTokenName(tokenNames.failColor)
).withDefault((element: HTMLElement) => getFailColorForTheme(element));

export const warningColor = DesignToken.create<string>(
    styleNameFromTokenName(tokenNames.warningColor)
).withDefault((element: HTMLElement) => getWarningColorForTheme(element));

export const passColor = DesignToken.create<string>(
    styleNameFromTokenName(tokenNames.passColor)
).withDefault((element: HTMLElement) => getPassColorForTheme(element));

export const borderHoverColor = DesignToken.create<string>(
    styleNameFromTokenName(tokenNames.borderHoverColor)
).withDefault((element: HTMLElement) => getColorForTheme(element, Selection100, Selection100, White));

// Component Color Tokens
export const iconColor = DesignToken.create<string>(
    styleNameFromTokenName(tokenNames.iconColor)
).withDefault((element: HTMLElement) => getColorForTheme(element, Black91, Black15, White));

export const popupBoxShadowColor = DesignToken.create<string>(
    styleNameFromTokenName(tokenNames.popupBoxShadowColor)
).withDefault((element: HTMLElement) => hexToRgbaCssColor(getColorForTheme(element, Black75, Black85, Black85), 0.3));

export const popupBorderColor = DesignToken.create<string>(
    styleNameFromTokenName(tokenNames.popupBorderColor)
).withDefault((element: HTMLElement) => hexToRgbaCssColor(getColorForTheme(element, Black91, Black15, White), 0.3));

// Component Sizing Tokens
export const controlHeight = DesignToken.create<string>(
    styleNameFromTokenName(tokenNames.controlHeight)
).withDefault('32px');
export const smallPadding = DesignToken.create<string>(
    styleNameFromTokenName(tokenNames.smallPadding)
).withDefault('4px');
export const standardPadding = DesignToken.create<string>(
    styleNameFromTokenName(tokenNames.standardPadding)
).withDefault('16px');
export const labelHeight = DesignToken.create<string>(
    styleNameFromTokenName(tokenNames.labelHeight)
).withDefault('16px');
export const borderWidth = DesignToken.create<string>(
    styleNameFromTokenName(tokenNames.borderWidth)
).withDefault('1px');
export const iconSize = DesignToken.create<string>(
    styleNameFromTokenName(tokenNames.iconSize)
).withDefault('16px');
export const drawerWidth = DesignToken.create<string>(
    styleNameFromTokenName(tokenNames.drawerWidth)
).withDefault('784px');

<<<<<<< HEAD
// Font Family Tokens
export const fontFamily = DesignToken.create<string>(
    styleNameFromTokenName(tokenNames.fontFamily)
).withDefault(BodyFamily);
export const labelFontFamily = DesignToken.create<string>(
    styleNameFromTokenName(tokenNames.labelFontFamily)
).withDefault(`${ControlLabel1Family}, ${BodyFamily}`);
export const groupLabelFontFamily = DesignToken.create<string>(
    styleNameFromTokenName(tokenNames.groupLabelFontFamily)
).withDefault(`${GroupLabel1Family}, ${BodyFamily}`);
export const drawerHeaderFontFamily = DesignToken.create<string>(
    styleNameFromTokenName(tokenNames.drawerHeaderFontFamily)
).withDefault(Title2Family);
export const errorTextFontFamily = DesignToken.create<string>(
    styleNameFromTokenName(tokenNames.errorTextFontFamily)
).withDefault(ErrorLightUiFamily);

// Font Sizing Tokens
export const labelFontSize = DesignToken.create<string>(
    styleNameFromTokenName(tokenNames.labelFontSize)
).withDefault(ControlLabel1Size);
export const contentFontSize = DesignToken.create<string>(
    styleNameFromTokenName(tokenNames.contentFontSize)
).withDefault(BodySize);
export const groupLabelFontSize = DesignToken.create<string>(
    styleNameFromTokenName(tokenNames.groupLabelFontSize)
).withDefault(GroupLabel1Size);
export const drawerHeaderFontSize = DesignToken.create<string>(
    styleNameFromTokenName(tokenNames.drawerHeaderFontSize)
).withDefault(Title2Size);
export const errorTextFontSize = DesignToken.create<string>(
    styleNameFromTokenName(tokenNames.errorTextFontSize)
).withDefault(ErrorLightUiSize);

// Font Weight Tokens
export const groupLabelFontWeight = DesignToken.create<string>(
    styleNameFromTokenName(tokenNames.groupLabelFontWeight)
).withDefault(GroupLabel1Weight);

export const labelFontWeight = DesignToken.create<string>(
    styleNameFromTokenName(tokenNames.labelFontWeight)
).withDefault(ControlLabel1Weight);
=======
// Font Tokens
export const headlinePlus1Font = DesignToken.create<string>(
    styleNameFromTokenName(tokenNames.headlinePlus1Font)
).withDefault(
    `${Headline2Weight} ${Headline2Size}/${Headline2LineHeight} ${Headline2Family}, serif`
);
export const headlineFont = DesignToken.create<string>(
    styleNameFromTokenName(tokenNames.headlineFont)
).withDefault(
    `${Headline1Weight} ${Headline1Size}/${Headline1LineHeight} ${Headline1Family}, serif`
);
export const titlePlus2Font = DesignToken.create<string>(
    styleNameFromTokenName(tokenNames.titlePlus2Font)
).withDefault(
    `${Title3Weight} ${Title3Size}/${Title3LineHeight} ${Title3Family}, sans-serif`
);
export const titlePlus1Font = DesignToken.create<string>(
    styleNameFromTokenName(tokenNames.titlePlus1Font)
).withDefault(
    `${Title2Weight} ${Title2Size}/${Title2LineHeight} ${Title2Family}, sans-serif`
);
export const titleFont = DesignToken.create<string>(
    styleNameFromTokenName(tokenNames.titleFont)
).withDefault(
    `${Title1Weight} ${Title1Size}/${Title1LineHeight} ${Title1Family}, sans-serif`
);
export const subtitlePlus1Font = DesignToken.create<string>(
    styleNameFromTokenName(tokenNames.subtitlePlus1Font)
).withDefault(
    `${Subtitle2Weight} ${Subtitle2Size}/${Subtitle2LineHeight} ${Subtitle2Family}, sans-serif`
);
export const subtitleFont = DesignToken.create<string>(
    styleNameFromTokenName(tokenNames.subtitleFont)
).withDefault(
    `${Subtitle1Weight} ${Subtitle1Size}/${Subtitle1LineHeight} ${Subtitle1Family}, sans-serif`
);
export const linkStandardFont = DesignToken.create<string>(
    styleNameFromTokenName(tokenNames.linkStandardFont)
).withDefault(
    `${LinkLightUiWeight} ${LinkLightUiSize}/${LinkLineHeight} ${LinkLightUiFamily}, sans-serif`
);
export const placeholderFont = DesignToken.create<string>(
    styleNameFromTokenName(tokenNames.placeholderFont)
).withDefault(
    `${PlaceholderWeight} ${PlaceholderSize}/${PlaceholderLineHeight} ${PlaceholderFamily}, sans-serif`
);
export const bodyEmphasizedFont = DesignToken.create<string>(
    styleNameFromTokenName(tokenNames.bodyEmphasizedFont)
).withDefault(
    `${BodyEmphasizedWeight} ${BodyEmphasizedSize}/${BodyEmphasizedLineHeight} ${BodyEmphasizedFamily}, sans-serif`
);
export const bodyFont = DesignToken.create<string>(
    styleNameFromTokenName(tokenNames.bodyFont)
).withDefault(
    `${BodyWeight} ${BodySize}/${BodyLineHeight} ${BodyFamily}, sans-serif`
);
export const groupHeaderFont = DesignToken.create<string>(
    styleNameFromTokenName(tokenNames.groupHeaderFont)
).withDefault(
    `${GroupLabel1Weight} ${GroupLabel1Size}/${GroupLabel1LineHeight} ${GroupLabel1Family}, sans-serif`
);
export const controlLabelFont = DesignToken.create<string>(
    styleNameFromTokenName(tokenNames.controlLabelFont)
).withDefault(
    `${ControlLabel1Weight} ${ControlLabel1Size}/${ControlLabel1LineHeight} ${ControlLabel1Family}, sans-serif`
);
export const buttonLabelFont = DesignToken.create<string>(
    styleNameFromTokenName(tokenNames.buttonLabelFont)
).withDefault(
    `${ButtonLabel1Weight} ${ButtonLabel1Size}/${ButtonLabel1LineHeight} ${ButtonLabel1Family}, sans-serif`
);
export const tooltipCaptionFont = DesignToken.create<string>(
    styleNameFromTokenName(tokenNames.tooltipCaptionFont)
).withDefault(
    `${TooltipCaptionWeight} ${TooltipCaptionSize}/${TooltipCaptionLineHeight} ${TooltipCaptionFamily}, sans-serif`
);
>>>>>>> 0686e5dc

export const errorTextFontWeight = DesignToken.create<string>(
    styleNameFromTokenName(tokenNames.errorTextFontWeight)
).withDefault(ErrorLightUiWeight);

// Font Color Tokens

export const headlinePlus1FontColor = DesignToken.create<string>(
    styleNameFromTokenName(tokenNames.headlinePlus1FontColor)
).withDefault((element: HTMLElement) => getDefaultFontColorForTheme(element));
export const headlineFontColor = DesignToken.create<string>(
    styleNameFromTokenName(tokenNames.headlineFontColor)
).withDefault((element: HTMLElement) => getDefaultFontColorForTheme(element));
export const titlePlus2FontColor = DesignToken.create<string>(
    styleNameFromTokenName(tokenNames.titlePlus2FontColor)
).withDefault((element: HTMLElement) => getDefaultFontColorForTheme(element));
export const titlePlus1FontColor = DesignToken.create<string>(
    styleNameFromTokenName(tokenNames.titlePlus1FontColor)
).withDefault((element: HTMLElement) => getDefaultFontColorForTheme(element));
export const titleFontColor = DesignToken.create<string>(
    styleNameFromTokenName(tokenNames.titleFontColor)
).withDefault((element: HTMLElement) => getDefaultFontColorForTheme(element));
export const subtitlePlus1FontColor = DesignToken.create<string>(
    styleNameFromTokenName(tokenNames.subtitlePlus1FontColor)
).withDefault((element: HTMLElement) => getDefaultFontColorForTheme(element));
export const subtitleFontColor = DesignToken.create<string>(
    styleNameFromTokenName(tokenNames.subtitleFontColor)
).withDefault((element: HTMLElement) => getDefaultFontColorForTheme(element));
export const linkStandardFontColor = DesignToken.create<string>(
    styleNameFromTokenName(tokenNames.linkStandardFontColor)
).withDefault((element: HTMLElement) => getDefaultFontColorForTheme(element));
export const placeholderFontColor = DesignToken.create<string>(
    styleNameFromTokenName(tokenNames.placeholderFontColor)
).withDefault((element: HTMLElement) => hexToRgbaCssColor(getDefaultFontColorForTheme(element), 0.6));
export const bodyEmphasizedFontColor = DesignToken.create<string>(
    styleNameFromTokenName(tokenNames.bodyEmphasizedFontColor)
).withDefault((element: HTMLElement) => getDefaultFontColorForTheme(element));
export const bodyFontColor = DesignToken.create<string>(
    styleNameFromTokenName(tokenNames.bodyFontColor)
).withDefault((element: HTMLElement) => getDefaultFontColorForTheme(element));
export const groupHeaderFontColor = DesignToken.create<string>(
    styleNameFromTokenName(tokenNames.groupHeaderFontColor)
).withDefault((element: HTMLElement) => getDefaultFontColorForTheme(element));
export const controlLabelFontColor = DesignToken.create<string>(
    styleNameFromTokenName(tokenNames.controlLabelFontColor)
).withDefault((element: HTMLElement) => hexToRgbaCssColor(getDefaultFontColorForTheme(element), 0.6));
export const buttonLabelFontColor = DesignToken.create<string>(
    styleNameFromTokenName(tokenNames.buttonLabelFontColor)
).withDefault((element: HTMLElement) => getDefaultFontColorForTheme(element));
export const tooltipCaptionFontColor = DesignToken.create<string>(
    styleNameFromTokenName(tokenNames.tooltipCaptionFontColor)
).withDefault((element: HTMLElement) => getDefaultFontColorForTheme(element));
export const headlinePlus1DisabledFontColor = DesignToken.create<string>(
    styleNameFromTokenName(tokenNames.headlinePlus1DisabledFontColor)
).withDefault((element: HTMLElement) => hexToRgbaCssColor(getDefaultFontColorForTheme(element), 0.3));
export const headlineDisabledFontColor = DesignToken.create<string>(
    styleNameFromTokenName(tokenNames.headlineDisabledFontColor)
).withDefault((element: HTMLElement) => hexToRgbaCssColor(getDefaultFontColorForTheme(element), 0.3));
export const titlePlus2DisabledFontColor = DesignToken.create<string>(
    styleNameFromTokenName(tokenNames.titlePlus2DisabledFontColor)
).withDefault((element: HTMLElement) => hexToRgbaCssColor(getDefaultFontColorForTheme(element), 0.3));
export const titlePlus1DisabledFontColor = DesignToken.create<string>(
    styleNameFromTokenName(tokenNames.titlePlus1DisabledFontColor)
).withDefault((element: HTMLElement) => hexToRgbaCssColor(getDefaultFontColorForTheme(element), 0.3));
export const titleDisabledFontColor = DesignToken.create<string>(
    styleNameFromTokenName(tokenNames.titleDisabledFontColor)
).withDefault((element: HTMLElement) => hexToRgbaCssColor(getDefaultFontColorForTheme(element), 0.3));
export const subtitlePlus1DisabledFontColor = DesignToken.create<string>(
    styleNameFromTokenName(tokenNames.subtitlePlus1DisabledFontColor)
).withDefault((element: HTMLElement) => hexToRgbaCssColor(getDefaultFontColorForTheme(element), 0.3));
export const subtitleDisabledFontColor = DesignToken.create<string>(
    styleNameFromTokenName(tokenNames.subtitleDisabledFontColor)
).withDefault((element: HTMLElement) => hexToRgbaCssColor(getDefaultFontColorForTheme(element), 0.3));
export const linkStandardDisabledFontColor = DesignToken.create<string>(
    styleNameFromTokenName(tokenNames.linkStandardDisabledFontColor)
).withDefault((element: HTMLElement) => hexToRgbaCssColor(getDefaultFontColorForTheme(element), 0.3));
export const placeholderDisabledFontColor = DesignToken.create<string>(
    styleNameFromTokenName(tokenNames.placeholderDisabledFontColor)
).withDefault((element: HTMLElement) => hexToRgbaCssColor(getDefaultFontColorForTheme(element), 0.3));
export const bodyEmphasizedDisabledFontColor = DesignToken.create<string>(
    styleNameFromTokenName(tokenNames.bodyEmphasizedDisabledFontColor)
).withDefault((element: HTMLElement) => hexToRgbaCssColor(getDefaultFontColorForTheme(element), 0.3));
export const bodyDisabledFontColor = DesignToken.create<string>(
    styleNameFromTokenName(tokenNames.bodyDisabledFontColor)
).withDefault((element: HTMLElement) => hexToRgbaCssColor(getDefaultFontColorForTheme(element), 0.3));
export const groupHeaderDisabledFontColor = DesignToken.create<string>(
    styleNameFromTokenName(tokenNames.groupHeaderDisabledFontColor)
).withDefault((element: HTMLElement) => hexToRgbaCssColor(getDefaultFontColorForTheme(element), 0.3));
export const controlLabelDisabledFontColor = DesignToken.create<string>(
    styleNameFromTokenName(tokenNames.controlLabelDisabledFontColor)
).withDefault((element: HTMLElement) => hexToRgbaCssColor(getDefaultFontColorForTheme(element), 0.3));
export const buttonLabelDisabledFontColor = DesignToken.create<string>(
    styleNameFromTokenName(tokenNames.buttonLabelDisabledFontColor)
).withDefault((element: HTMLElement) => hexToRgbaCssColor(getDefaultFontColorForTheme(element), 0.3));
export const tooltipCaptionDisabledFontColor = DesignToken.create<string>(
    styleNameFromTokenName(tokenNames.tooltipCaptionDisabledFontColor)
).withDefault((element: HTMLElement) => hexToRgbaCssColor(getDefaultFontColorForTheme(element), 0.3));

// Font Transform Tokens
export const groupHeaderTextTransform = DesignToken.create<string>(
    styleNameFromTokenName(tokenNames.groupHeaderTextTransform)
).withDefault('uppercase');

// Animation Tokens
export const smallDelay = DesignToken.create<string>(
    styleNameFromTokenName(tokenNames.smallDelay)
).withDefault(SmallDelay);
export const mediumDelay = DesignToken.create<string>(
    styleNameFromTokenName(tokenNames.mediumDelay)
).withDefault(MediumDelay);
export const largeDelay = DesignToken.create<number>(
    styleNameFromTokenName(tokenNames.largeDelay)
).withDefault(250);

// Private helpers functions
function hexToRgbPartial(hexValue: string): string {
    const { red, green, blue } = hexRgb(hexValue);
    return `${red}, ${green}, ${blue}`;
}

function hexToRgbaCssColor(hexValue: string, alpha: number): string {
    const { red, green, blue } = hexRgb(hexValue);
    return `rgba(${red}, ${green}, ${blue}, ${alpha})`;
}

function getColorForTheme(
    element: HTMLElement,
    lightThemeColor: string,
    darkThemeColor: string,
    colorThemeColor: string
): string {
    switch (theme.getValueFor(element)) {
        case Theme.Light:
            return lightThemeColor;
        case Theme.Dark:
            return darkThemeColor;
        case Theme.Color:
            return colorThemeColor;
        default:
            return lightThemeColor;
    }
}

function getWarningColorForTheme(element: HTMLElement): string {
    return getColorForTheme(
        element,
        Warning100LightUi,
        Warning100DarkUi,
        Warning100DarkUi
    );
}

function getFailColorForTheme(element: HTMLElement): string {
    return getColorForTheme(
        element,
        Fail100LightUi,
        Fail100DarkUi,
        Fail100DarkUi
    );
}

function getPassColorForTheme(element: HTMLElement): string {
    return getColorForTheme(
        element,
        Pass100LightUi,
        Pass100DarkUi,
        Pass100DarkUi
    );
}

function getDefaultLineColorForTheme(element: HTMLElement): string {
    return getColorForTheme(element, Black91, Black15, White);
}

function getDefaultFontColorForTheme(element: HTMLElement): string {
    return getColorForTheme(element, Black91, Black15, White);
}

function getFillColorSelectedForTheme(element: HTMLElement): string {
    return getColorForTheme(element, Selection100, Selection100, White);
}

function getfillHoverColorForTheme(element: HTMLElement): string {
    return getColorForTheme(element, Black91, Black15, White);
}<|MERGE_RESOLUTION|>--- conflicted
+++ resolved
@@ -25,18 +25,6 @@
     ControlLabel1Family,
     ControlLabel1Size,
     ControlLabel1Weight,
-<<<<<<< HEAD
-    ErrorLightUiSize,
-    ErrorLightUiFamily,
-    ErrorLightUiWeight,
-    Warning100LightUi,
-    Warning100DarkUi,
-    Pass100LightUi,
-    Pass100DarkUi,
-    Title2Size,
-    Title2Family,
-=======
->>>>>>> 0686e5dc
     GroupLabel1Family,
     GroupLabel1Size,
     GroupLabel1Weight,
@@ -76,6 +64,9 @@
     TooltipCaptionSize,
     TooltipCaptionFamily,
     TooltipCaptionWeight,
+    ErrorLightUiSize,
+    ErrorLightUiFamily,
+    ErrorLightUiWeight,
     Headline2LineHeight,
     Headline1LineHeight,
     Title3LineHeight,
@@ -189,50 +180,6 @@
     styleNameFromTokenName(tokenNames.drawerWidth)
 ).withDefault('784px');
 
-<<<<<<< HEAD
-// Font Family Tokens
-export const fontFamily = DesignToken.create<string>(
-    styleNameFromTokenName(tokenNames.fontFamily)
-).withDefault(BodyFamily);
-export const labelFontFamily = DesignToken.create<string>(
-    styleNameFromTokenName(tokenNames.labelFontFamily)
-).withDefault(`${ControlLabel1Family}, ${BodyFamily}`);
-export const groupLabelFontFamily = DesignToken.create<string>(
-    styleNameFromTokenName(tokenNames.groupLabelFontFamily)
-).withDefault(`${GroupLabel1Family}, ${BodyFamily}`);
-export const drawerHeaderFontFamily = DesignToken.create<string>(
-    styleNameFromTokenName(tokenNames.drawerHeaderFontFamily)
-).withDefault(Title2Family);
-export const errorTextFontFamily = DesignToken.create<string>(
-    styleNameFromTokenName(tokenNames.errorTextFontFamily)
-).withDefault(ErrorLightUiFamily);
-
-// Font Sizing Tokens
-export const labelFontSize = DesignToken.create<string>(
-    styleNameFromTokenName(tokenNames.labelFontSize)
-).withDefault(ControlLabel1Size);
-export const contentFontSize = DesignToken.create<string>(
-    styleNameFromTokenName(tokenNames.contentFontSize)
-).withDefault(BodySize);
-export const groupLabelFontSize = DesignToken.create<string>(
-    styleNameFromTokenName(tokenNames.groupLabelFontSize)
-).withDefault(GroupLabel1Size);
-export const drawerHeaderFontSize = DesignToken.create<string>(
-    styleNameFromTokenName(tokenNames.drawerHeaderFontSize)
-).withDefault(Title2Size);
-export const errorTextFontSize = DesignToken.create<string>(
-    styleNameFromTokenName(tokenNames.errorTextFontSize)
-).withDefault(ErrorLightUiSize);
-
-// Font Weight Tokens
-export const groupLabelFontWeight = DesignToken.create<string>(
-    styleNameFromTokenName(tokenNames.groupLabelFontWeight)
-).withDefault(GroupLabel1Weight);
-
-export const labelFontWeight = DesignToken.create<string>(
-    styleNameFromTokenName(tokenNames.labelFontWeight)
-).withDefault(ControlLabel1Weight);
-=======
 // Font Tokens
 export const headlinePlus1Font = DesignToken.create<string>(
     styleNameFromTokenName(tokenNames.headlinePlus1Font)
@@ -309,11 +256,11 @@
 ).withDefault(
     `${TooltipCaptionWeight} ${TooltipCaptionSize}/${TooltipCaptionLineHeight} ${TooltipCaptionFamily}, sans-serif`
 );
->>>>>>> 0686e5dc
-
-export const errorTextFontWeight = DesignToken.create<string>(
-    styleNameFromTokenName(tokenNames.errorTextFontWeight)
-).withDefault(ErrorLightUiWeight);
+export const errorTextFont = DesignToken.create<string>(
+    styleNameFromTokenName(tokenNames.errorTextFont)
+).withDefault(
+    `${ErrorLightUiWeight} ${ErrorLightUiSize}/${TooltipCaptionLineHeight} ${ErrorLightUiFamily}, sans-serif`
+);
 
 // Font Color Tokens
 
