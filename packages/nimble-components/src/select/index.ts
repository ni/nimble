// Based on: https://github.com/microsoft/fast/blob/%40microsoft/fast-foundation_v2.49.5/packages/web-components/fast-foundation/src/select/select.ts
import {
    attr,
    html,
    observable,
    Observable,
    volatile
} from '@microsoft/fast-element';
import {
    AnchoredRegion,
    DesignSystem,
    Select as FoundationSelect,
    ListboxOption,
    SelectOptions,
    SelectPosition,
    applyMixins,
    StartEnd,
    DelegatesARIASelect
} from '@microsoft/fast-foundation';
import {
    findLastIndex,
    keyArrowDown,
    keyArrowUp,
    keyEnd,
    keyEnter,
    keyEscape,
    keyHome,
    keySpace,
    uniqueId
} from '@microsoft/fast-web-utilities';
import { arrowExpanderDown16X16 } from '@ni/nimble-tokens/dist/icons/js';
import { styles } from './styles';
import {
    DropdownAppearance,
    ListOptionOwner
} from '../patterns/dropdown/types';
import { errorTextTemplate } from '../patterns/error/template';
import type { ErrorPattern } from '../patterns/error/types';
import { iconExclamationMarkTag } from '../icons/exclamation-mark';
import { template } from './template';
import { ListOption } from '../list-option';
import { FilterMode } from './types';
import { diacriticInsensitiveStringNormalizer } from '../utilities/models/string-normalizers';
import { FormAssociatedSelect } from './models/select-form-associated';
import { ListOptionGroup } from '../list-option-group';

declare global {
    interface HTMLElementTagNameMap {
        'nimble-select': Select;
    }
}

// Used in overrides of base class methods
// eslint-disable-next-line @typescript-eslint/no-invalid-void-type
type BooleanOrVoid = boolean | void;

const isNimbleListOption = (el: Element | undefined): el is ListOption => {
    return el instanceof ListOption;
};

const isOptionSelectable = (el: ListOption): boolean => {
    return !el.visuallyHidden && !el.disabled && !el.hidden;
};

const isOptionPlaceholder = (el: ListboxOption): boolean => {
    return el.disabled && el.hidden;
};

/**
 * A nimble-styled HTML select.
 */
export class Select
    extends FormAssociatedSelect
    implements ErrorPattern, ListOptionOwner {
    @attr
    public appearance: DropdownAppearance = DropdownAppearance.underline;

    /**
     * Reflects the placement for the listbox when the select is open.
     *
     * @public
     */
    @attr({ attribute: 'position' })
    public positionAttribute?: SelectPosition;

    /**
     * A message explaining why the value is invalid.
     *
     * @public
     * @remarks
     * HTML Attribute: error-text
     */
    @attr({ attribute: 'error-text' })
    public errorText: string | undefined;

    @attr({ attribute: 'error-visible', mode: 'boolean' })
    public errorVisible = false;

    @attr({ attribute: 'filter-mode' })
    public filterMode: FilterMode = FilterMode.none;

    @attr({ attribute: 'clearable', mode: 'boolean' })
    public clearable = false;

    /**
     * @internal
     */
    @observable
    public displayPlaceholder = false;

    /**
     * @internal
     */
    @attr({ attribute: 'open', mode: 'boolean' })
    public open = false;

    /**
     * Holds the current state for the calculated position of the listbox.
     *
     * @public
     */
    @observable
    public position?: SelectPosition;

    /**
     * The ref to the internal `.control` element.
     *
     * @internal
     */
    @observable
    public control!: HTMLElement;

    /**
     * Reference to the internal listbox element.
     *
     * @internal
     */
    public listbox!: HTMLDivElement;

    /**
     * The unique id for the internal listbox element.
     *
     * @internal
     */
    public listboxId: string = uniqueId('listbox-');

    /**
     * @internal
     */
    @observable
    public scrollableRegion!: HTMLElement;

    /**
     * @internal
     */
    @observable
    public filterInput?: HTMLInputElement;

    /**
     * @internal
     */
    @observable
    public anchoredRegion!: AnchoredRegion;

    /** @internal */
    @observable
    public hasOverflow = false;

    /**
     * @internal
     */
    @observable
    public filteredOptions: ListboxOption[] = [];

    /**
     * @internal
     */
    @observable
    public filter = '';

    /**
     * The max height for the listbox when opened.
     *
     * @internal
     */
    @observable
    public maxHeight = 0;

    /**
     * The component is collapsible when in single-selection mode with no size attribute.
     *
     * @internal
     */
    @volatile
    public get collapsible(): boolean {
        return !(this.multiple || typeof this.size === 'number');
    }

    private _value = '';
    private forcedPosition = false;
    private openActiveIndex?: number;

    /**
     * @internal
     */
    public override connectedCallback(): void {
        super.connectedCallback();
        this.forcedPosition = !!this.positionAttribute;
        if (this.open) {
            this.initializeOpenState();
        }
    }

    public override get value(): string {
        Observable.track(this, 'value');
        return this._value;
    }

    public override set value(next: string) {
        const prev = this._value;
        let newValue = next;

        if (this.options?.length) {
            const newValueIndex = this.options.findIndex(
                el => el.value === newValue
            );
            const prevSelectedValue = this.options[this.selectedIndex]?.value ?? null;
            const nextSelectedValue = this.options[newValueIndex]?.value ?? null;

            if (
                newValueIndex === -1
                || prevSelectedValue !== nextSelectedValue
            ) {
                newValue = '';
                this.selectedIndex = newValueIndex;
            }

            newValue = this.firstSelectedOption?.value ?? newValue;
        }

        if (prev !== newValue && !(this.open && this.selectedIndex < 0)) {
            this._value = newValue;
            super.valueChanged(prev, newValue);
            Observable.notify(this, 'value');
            this.updateDisplayValue();
        }
    }

    /**
     * @internal
     */
    @volatile
    public get displayValue(): string {
        Observable.track(this, 'displayValue');
        return this.firstSelectedOption?.text ?? '';
    }

    /**
     * @internal
     */
    public anchoredRegionChanged(
        _prev: AnchoredRegion | undefined,
        _next: AnchoredRegion | undefined
    ): void {
        if (this.anchoredRegion && this.control) {
            this.anchoredRegion.anchorElement = this.control;
        }
    }

    /**
     * @internal
     */
    public controlChanged(
        _prev: HTMLElement | undefined,
        _next: HTMLElement | undefined
    ): void {
        if (this.anchoredRegion && this.control) {
            this.anchoredRegion.anchorElement = this.control;
        }
    }

    /**
     * @internal
     */
    public override slottedOptionsChanged(
        prev: Element[],
        next: Element[]
    ): void {
        const value = this.value;
        this.options.forEach(o => {
            const notifier = Observable.getNotifier(o);
            notifier.unsubscribe(this, 'value');
            notifier.unsubscribe(this, 'hidden');
            notifier.unsubscribe(this, 'disabled');
        });

        const options = this.getSlottedOptions(next);
        super.slottedOptionsChanged(prev, options);

        options.forEach(o => {
            const notifier = Observable.getNotifier(o);
            notifier.subscribe(this, 'value');
            notifier.subscribe(this, 'hidden');
            notifier.subscribe(this, 'disabled');
        });
        this.setProxyOptions();
        this.updateValue();
        // We need to force an update to the filteredOptions observable
        // (by calling 'filterOptions()) so that the template correctly updates.
        this.filterOptions();
        if (value) {
            this.value = value;
        }
    }

    /**
     * @internal
     */
    public override clickHandler(e: MouseEvent): BooleanOrVoid {
        // do nothing if the select is disabled
        if (this.disabled) {
            return;
        }

        let optionClicked = false;
        if (this.open) {
            const captured = (e.target as HTMLElement).closest<ListOption>(
                'option,[role=option]'
            );
            optionClicked = captured !== null;

            if (captured?.disabled) {
                return;
            }
        }

        const previousSelectedIndex = this.selectedIndex;
        super.clickHandler(e);

        this.open = this.collapsible && !this.open;
        if (
            !this.open
            && this.selectedIndex !== previousSelectedIndex
            && optionClicked
        ) {
            this.updateValue(true);
        }
    }

    /**
     * Updates the value when an option's value changes.
     *
     * @param source - the source object
     * @param propertyName - the property to evaluate
     *
     * @internal
     * @override
     */
    public override handleChange(source: unknown, propertyName: string): void {
        // don't call super.handleChange so hidden options can be selected programmatically
        const sourceElement = source as Element;
        switch (propertyName) {
            case 'value': {
                this.updateValue();
                break;
            }
            case 'selected': {
                if (
                    isNimbleListOption(sourceElement)
                    && sourceElement.selected
                ) {
                    this.selectedIndex = this.options.indexOf(sourceElement);
                } else {
                    this.clearSelect();
                }
                break;
            }
            case 'hidden': {
                if (isNimbleListOption(sourceElement)) {
                    sourceElement.visuallyHidden = sourceElement.hidden;
                }
                this.updateDisplayValue();
                break;
            }
            case 'disabled': {
                this.updateDisplayValue();
                break;
            }
            default:
                break;
        }
    }

    /**
     * Prevents focus when size is set and a scrollbar is clicked.
     *
     * @param e - the mouse event object
     *
     * @override
     * @internal
     */
    public override mousedownHandler(e: MouseEvent): BooleanOrVoid {
        if (e.offsetX >= 0 && e.offsetX <= this.listbox?.scrollWidth) {
            return super.mousedownHandler(e);
        }

        return this.collapsible;
    }

    /**
     * @internal
     */
    public regionLoadedHandler(): void {
        this.focusAndScrollOptionIntoView();
    }

    /**
     * Sets the multiple property on the proxy element.
     *
     * @param prev - the previous multiple value
     * @param next - the current multiple value
     */
    public override multipleChanged(
        prev: boolean | undefined,
        next: boolean
    ): void {
        super.multipleChanged(prev, next);

        if (this.proxy) {
            this.proxy.multiple = next;
        }
    }

    /**
     * @internal
     */
    public inputClickHandler(e: MouseEvent): void {
        e.stopPropagation(); // clicking in filter input shouldn't close dropdown
    }

    /**
     * @internal
     */
    public clearClickHandler(e: MouseEvent): void {
        this.open = false;
        this.clearSelect();
        this.updateValue(true);
        e.stopPropagation();
    }

    /**
     * @internal
     */
    public updateDisplayValue(): void {
        const placeholderOption = this.getPlaceholderOption();
        if (
            placeholderOption
            && this.firstSelectedOption === placeholderOption
        ) {
            this.displayPlaceholder = true;
        } else {
            this.displayPlaceholder = false;
        }

        Observable.notify(this, 'displayValue');
    }

    /**
     * Handle content changes on the control input.
     *
     * @param e - the input event
     * @internal
     */
    public inputHandler(e: InputEvent): boolean {
        this.filter = this.filterInput?.value ?? '';
        this.filterOptions();

        const enabledOptions = this.filteredOptions.filter(o => !o.disabled);
        let activeOptionIndex = this.filter !== ''
            ? this.openActiveIndex ?? this.selectedIndex
            : this.selectedIndex;

        if (
            enabledOptions.length > 0
            && !enabledOptions.find(o => o === this.options[activeOptionIndex])
        ) {
            activeOptionIndex = this.options.indexOf(enabledOptions[0]!);
        } else if (enabledOptions.length === 0) {
            activeOptionIndex = -1;
        }
        this.setActiveOption(activeOptionIndex);

        if (e.inputType.includes('deleteContent') || !this.filter.length) {
            return true;
        }

        e.stopPropagation();
        return true;
    }

    /**
     * @internal
     */
    public override focusoutHandler(e: FocusEvent): BooleanOrVoid {
        super.focusoutHandler(e);
        if (!this.open) {
            return true;
        }

        this.open = false;
        const focusTarget = e.relatedTarget as HTMLElement;
        if (this.isSameNode(focusTarget)) {
            this.focus();
            return true;
        }

        return true;
    }

    /**
     * @internal
     */
    public override keydownHandler(e: KeyboardEvent): BooleanOrVoid {
        const initialSelectedIndex = this.selectedIndex;
        super.keydownHandler(e);
        const key = e.key;
        if (e.ctrlKey || e.shiftKey) {
            return true;
        }

        let currentActiveIndex = this.openActiveIndex ?? this.selectedIndex;
        switch (key) {
            case keySpace: {
                // when dropdown is open allow user to enter a space for filter text
                if (this.open && this.filterMode !== FilterMode.none) {
                    break;
                }

                e.preventDefault();
                if (this.collapsible && this.typeAheadExpired) {
                    this.open = !this.open;
                }
                if (!this.open) {
                    this.focus();
                }
                break;
            }
            case keyHome:
            case keyEnd: {
                e.preventDefault();
                break;
            }
            case keyEnter: {
                e.preventDefault();
                if (
                    this.filteredOptions.length === 0
                    || this.filteredOptions.every(o => o.disabled)
                ) {
                    return false;
                }
                this.open = !this.open;
                if (!this.open) {
                    this.focus();
                }
                break;
            }
            case keyEscape: {
                if (!this.open) {
                    if (this.clearable) {
                        this.clearSelect();
                        this.updateValue(true);
                        return true;
                    }

                    break;
                }

                if (this.collapsible && this.open) {
                    e.preventDefault();
                    this.open = false;
                }

                currentActiveIndex = this.selectedIndex;
                this.focus();
                break;
            }

            default: {
                break;
            }
        }

        if (!this.open && this.selectedIndex !== currentActiveIndex) {
            this.selectedIndex = currentActiveIndex;
        }

        if (!this.open && initialSelectedIndex !== this.selectedIndex) {
            this.updateValue(true);
        }

        return !(key === keyArrowDown || key === keyArrowUp);
    }

    /**
     * Updates the proxy value when the selected index changes.
     *
     * @param prev - the previous selected index
     * @param next - the next selected index
     *
     * @internal
     */
    public override selectedIndexChanged(
        _: number | undefined,
        __: number
    ): void {
        // Don't call super.selectedIndexChanged as this will disallow disabled options
        // from being valid initial selected values. Our setDefaultSelectedOption
        // implementation handles skipping non-selected disabled options for the initial
        // selected value.
        this.setSelectedOptions();
        if (this.open) {
            this.setActiveOption(this.selectedIndex);
        }
        this.updateValue();
    }

    /**
     * @internal
     * Fork of Listbox implementation, so that the selectedIndex is not changed while the dropdown
     * is open.
     */
    public override typeaheadBufferChanged(_: string, __: string): void {
        if (this.$fastController.isConnected) {
            const typeaheadMatches = this.getTypeaheadMatches();

            if (typeaheadMatches.length) {
                const activeOptionIndex = this.options.indexOf(
                    typeaheadMatches[0] as ListOption
                );
                if (!(this.open && this.filterMode !== FilterMode.none)) {
                    this.setActiveOption(activeOptionIndex);
                }
            }

            this.typeaheadExpired = false;
        }
    }

    /**
     * Synchronize the `aria-disabled` property when the `disabled` property changes.
     *
     * @param prev - The previous disabled value
     * @param next - The next disabled value
     *
     * @internal
     */
    public override disabledChanged(prev: boolean, next: boolean): void {
        if (super.disabledChanged) {
            super.disabledChanged(prev, next);
        }
        this.ariaDisabled = this.disabled ? 'true' : 'false';
    }

    /**
     * Reset the element to its first selectable option when its parent form is reset.
     *
     * @internal
     */
    public override formResetCallback(): void {
        this.setProxyOptions();
        // Call the base class's implementation setDefaultSelectedOption instead of the select's
        // override, in order to reset the selectedIndex without using the value property.
        super.setDefaultSelectedOption();
        if (this.selectedIndex === -1) {
            this.selectedIndex = 0;
        }
    }

    /**
     * @internal
     */
    public override selectNextOption(): void {
        // don't call super.selectNextOption as that relies on side-effecty
        // behavior to not select disabled option (which no longer works)
        const startIndex = this.openActiveIndex ?? this.selectedIndex;
        for (let i = startIndex + 1; i < this.options.length; i++) {
            const listOption = this.options[i]!;
            if (
                isNimbleListOption(listOption)
                && isOptionSelectable(listOption)
            ) {
                this.setActiveOption(i);
                break;
            }
        }
    }

    /**
     * @internal
     */
    public override selectPreviousOption(): void {
        // don't call super.selectPreviousOption as that relies on side-effecty
        // behavior to not select disabled option (which no longer works)
        const startIndex = this.openActiveIndex ?? this.selectedIndex;
        for (let i = startIndex - 1; i >= 0; i--) {
            const listOption = this.options[i]!;
            if (
                isNimbleListOption(listOption)
                && isOptionSelectable(listOption)
            ) {
                this.setActiveOption(i);
                break;
            }
        }
    }

    /**
     * @internal
     */
    public override selectFirstOption(): void {
        const newActiveOptionIndex = this.options.findIndex(
            o => isNimbleListOption(o) && isOptionSelectable(o)
        );
        this.setActiveOption(newActiveOptionIndex);
    }

    /**
     * @internal
     */
    public override selectLastOption(): void {
        const newActiveOptionIndex = findLastIndex(
            this.options,
            o => isNimbleListOption(o) && isOptionSelectable(o)
        );
        this.setActiveOption(newActiveOptionIndex);
    }

    /**
     * @internal
     */
    public registerOption(option: ListOption): void {
        if (this.options.includes(option)) {
            return;
        }

        // Adding an option to the end, ultimately, isn't the correct
        // thing to do, as this will mean the option's index in the options,
        // at least temporarily, does not match the DOM order. However, it
        // is expected that a successive run of `slottedOptionsChanged` will
        // correct this order issue. See 'https://github.com/ni/nimble/issues/1915'
        // for more info.
        this.options.push(option);
    }

    protected override setSelectedOptions(): void {
        // Prevents parent classes from resetting selectedIndex to a positive
        // value while filtering, which can result in a disabled option being
        // selected.
        if (this.open && this.selectedIndex === -1) {
            return;
        }
        super.setSelectedOptions();
    }

    protected override focusAndScrollOptionIntoView(): void {
        if (this.open) {
            super.focusAndScrollOptionIntoView();
            window.requestAnimationFrame(() => {
                this.filterInput?.focus();
            });
        }
    }

    protected override getTypeaheadMatches(): ListboxOption[] {
        const matches = super.getTypeaheadMatches();
        // Don't allow placeholder to be matched
        return matches.filter(o => !o.hidden && !o.disabled);
    }

    protected positionChanged(
        _: SelectPosition | undefined,
        next: SelectPosition | undefined
    ): void {
        this.positionAttribute = next;
        this.setPositioning();
    }

    /**
     * Updates the proxy's size property when the size attribute changes.
     *
     * @param prev - the previous size
     * @param next - the current size
     *
     * @override
     * @internal
     */
    protected override sizeChanged(
        prev: number | undefined,
        next: number
    ): void {
        super.sizeChanged(prev, next);

        if (this.proxy) {
            this.proxy.size = next;
        }
    }

    protected openChanged(): void {
        if (!this.collapsible) {
            return;
        }

        if (this.open) {
            this.initializeOpenState();
            return;
        }

        const activeOption = this.options[this.openActiveIndex ?? this.selectedIndex];
        if (isNimbleListOption(activeOption)) {
            activeOption.activeOption = false;
        }
        this.openActiveIndex = undefined;
        this.filter = '';
        if (this.filterInput) {
            this.filterInput.value = '';
        }

        this.ariaControls = '';
        this.ariaExpanded = 'false';
    }

    /**
     * Updates the selectedness of each option when the list of selected options changes.
     *
     * @param prev - the previous list of selected options
     * @param next - the current list of selected options
     *
     * @override
     * @internal
     */
    protected override selectedOptionsChanged(
        _prev: ListboxOption[] | undefined,
        next: ListboxOption[]
    ): void {
        // don't call super.selectedOptionsChanged so we don't filter out hidden elements
        // when updating 'selected' state (copied relevant super implementation)
        this.options?.forEach((o, i) => {
            const notifier = Observable.getNotifier(o);
            notifier.unsubscribe(this, 'selected');
            o.selected = next.includes(o);
            notifier.subscribe(this, 'selected');
            const proxyOption = this.proxy?.options.item(i);
            if (proxyOption) {
                proxyOption.selected = o.selected;
            }
        });
    }

    /**
     * Sets the selected index to match the first option with the selected attribute, or
     * the first selectable option.
     *
     * @override
     * @internal
     */
    protected override setDefaultSelectedOption(): void {
        const options: ListboxOption[] = this.options
            ?? Array.from(this.children).filter(o => isNimbleListOption(o));

        const optionIsSelected = (option: ListboxOption): boolean => {
            return option.hasAttribute('selected') || option.selected;
        };
        let selectedIndex = -1;
        let firstValidOptionIndex = -1;
        let placeholderIndex = -1;
        for (let i = 0; i < options?.length; i++) {
            const option = options[i]!;
            if (optionIsSelected(option) || option.value === this.value) {
                selectedIndex = i;
                break;
            } else if (placeholderIndex === -1 && isOptionPlaceholder(option)) {
                placeholderIndex = i;
            } else if (
                firstValidOptionIndex === -1
                && isOptionSelectable(option as ListOption)
            ) {
                firstValidOptionIndex = i;
            }
        }

        if (selectedIndex !== -1) {
            this.selectedIndex = selectedIndex;
        } else if (placeholderIndex !== -1) {
            this.selectedIndex = placeholderIndex;
        } else if (firstValidOptionIndex !== -1) {
            this.selectedIndex = firstValidOptionIndex;
        } else {
            this.selectedIndex = 0;
        }
    }

<<<<<<< HEAD
    private getSlottedOptions(slottedElements: Element[]): ListboxOption[] {
        const options: ListOption[] = [];
        slottedElements.forEach(el => {
            if (el instanceof ListOption) {
                options.push(el);
            } else if (el instanceof ListOptionGroup) {
                options.splice(options.length, 0, ...this.getGroupOptions(el));
            }
        });

        return options;
    }

    private committedSelectedOptionChanged(): void {
        this.updateDisplayValue();
=======
    private setActiveOption(newActiveIndex: number): void {
        const activeOption = this.options[newActiveIndex];
        if (this.open) {
            if (isNimbleListOption(activeOption)) {
                activeOption.activeOption = true;
            }

            const previousActiveIndex = this.openActiveIndex ?? this.selectedIndex;
            const previousActiveOption = this.options[previousActiveIndex];
            if (
                previousActiveIndex !== newActiveIndex
                && isNimbleListOption(previousActiveOption)
            ) {
                previousActiveOption.activeOption = false;
            }

            this.openActiveIndex = newActiveIndex;
            this.focusAndScrollActiveOptionIntoView();
        } else {
            this.selectedIndex = newActiveIndex;
        }

        this.ariaActiveDescendant = activeOption?.id ?? '';
    }

    private focusAndScrollActiveOptionIntoView(): void {
        const optionToFocus = this.options[this.openActiveIndex ?? this.selectedIndex];
        // Copied from FAST: To ensure that the browser handles both `focus()` and
        // `scrollIntoView()`, the timing here needs to guarantee that they happen on
        // different frames. Since this function is typically called from the `openChanged`
        // observer, `DOM.queueUpdate` causes the calls to be grouped into the same frame.
        // To prevent this, `requestAnimationFrame` is used instead of `DOM.queueUpdate`.
        if (optionToFocus !== undefined && this.contains(optionToFocus)) {
            optionToFocus.focus();
            requestAnimationFrame(() => {
                optionToFocus.scrollIntoView({ block: 'nearest' });
            });
        }
    }

    private getPlaceholderOption(): ListOption | undefined {
        return this.options.find(o => o.hidden && o.disabled) as ListOption;
>>>>>>> f06b18a5
    }

    private setPositioning(): void {
        if (!this.$fastController.isConnected) {
            // Don't call setPositioning() until we're connected,
            // since this.forcedPosition isn't initialized yet.
            return;
        }
        const currentBox = this.getBoundingClientRect();
        const viewportHeight = window.innerHeight;
        const availableBottom = viewportHeight - currentBox.bottom;

        if (this.forcedPosition) {
            this.position = this.positionAttribute;
        } else if (currentBox.top > availableBottom) {
            this.position = SelectPosition.above;
        } else {
            this.position = SelectPosition.below;
        }

        this.positionAttribute = this.forcedPosition
            ? this.positionAttribute
            : this.position;

        this.maxHeight = this.position === SelectPosition.above
            ? Math.trunc(currentBox.top)
            : Math.trunc(availableBottom);
        this.updateListboxMaxHeightCssVariable();
    }

    /**
     * Filter available options by text value.
     *
     * @public
     */
    private filterOptions(): void {
        if (!this.$fastController.isConnected) {
            return;
        }

        const filter = this.filter.toLowerCase();
        const normalizedFilter = diacriticInsensitiveStringNormalizer(filter);
        const filteredOptions: ListOption[] = [];
        const filterOption = (
            option: ListboxOption,
            group?: ListOptionGroup
        ): boolean => {
            const optionMatchesFilter = diacriticInsensitiveStringNormalizer(
                option.text
            ).includes(normalizedFilter);
            const groupLabel = group?.labelContent ?? '';
            const groupMatchesFilter = diacriticInsensitiveStringNormalizer(groupLabel).includes(
                normalizedFilter
            );
            const optionIsHidden = (option.hidden || !optionMatchesFilter)
                && ((group && !groupMatchesFilter) ?? true);
            if (isNimbleListOption(option)) {
                option.visuallyHidden = optionIsHidden;
                if (!optionIsHidden) {
                    filteredOptions.push(option);
                }
            }

            return optionIsHidden;
        };

        let lastVisibleOptionGroupIndex = -1;
        let visibleElementAfterLastVisibleGroup = false;
        let previousVisibleElementNotGroup = false;
        for (let i = 0; i < this.slottedOptions.length; i++) {
            const element = this.slottedOptions[i]!;
            if (i > 0) {
                const previousElement = this.slottedOptions[i - 1];
                previousVisibleElementNotGroup = previousElement instanceof ListOption
                    && !(previousElement.hidden || previousElement.visuallyHidden);
            }

            if (element instanceof ListOptionGroup) {
                this.clearGroupStyling(element);
                const groupOptions = this.getGroupOptions(element);
                let allOptionsHidden = true;
                groupOptions.forEach(o => {
                    allOptionsHidden = filterOption(o, element) && allOptionsHidden;
                });
                element.visuallyHidden = allOptionsHidden;

                if (!allOptionsHidden) {
                    if (previousVisibleElementNotGroup) {
                        element.classList.add('show-top-separator');
                    }

                    if (lastVisibleOptionGroupIndex > -1) {
                        this.slottedOptions[
                            lastVisibleOptionGroupIndex
                        ]!.classList.remove('last-visible-option-group');
                    }
                    element.classList.add('last-visible-option-group');
                    visibleElementAfterLastVisibleGroup = false;
                    lastVisibleOptionGroupIndex = i;
                }
            } else {
                const optionHidden = filterOption(element as ListboxOption);
                visibleElementAfterLastVisibleGroup = !optionHidden;
            }
        }
        if (
            lastVisibleOptionGroupIndex > -1
            && visibleElementAfterLastVisibleGroup
        ) {
            this.slottedOptions[lastVisibleOptionGroupIndex]!.classList.add(
                'show-bottom-separator'
            );
        }
        this.filteredOptions = filteredOptions;
    }

    private clearGroupStyling(group: ListOptionGroup): void {
        group.classList.remove('show-top-separator');
        group.classList.remove('last-visible-option-group');
        group.classList.remove('show-bottom-separator');
    }

    private getGroupOptions(group: ListOptionGroup): ListOption[] {
        return Array.from(group.children).filter(
            el => el instanceof ListOption
        ) as ListOption[];
    }

    /**
     * Sets the value and display value to match the first selected option.
     *
     * @param shouldEmit - if true, the input and change events will be emitted
     *
     * @internal
     */
    private updateValue(shouldEmit?: boolean): void {
        if (this.$fastController.isConnected) {
            this.value = this.firstSelectedOption?.value ?? '';
        }

        if (shouldEmit) {
            this.$emit('input');
            this.$emit('change', this, {
                bubbles: true,
                composed: undefined
            });
        }
    }

    private clearSelect(): void {
        const placeholder = this.getPlaceholderOption();
        this.selectedIndex = placeholder
            ? this.options.indexOf(placeholder)
            : -1;
    }

    /**
     * Resets and fills the proxy to match the component's options.
     *
     * @internal
     */
    private setProxyOptions(): void {
        if (this.proxy instanceof HTMLSelectElement && this.options) {
            this.proxy.options.length = 0;
            this.options.forEach(option => {
                const proxyOption = option.proxy
                    || (option instanceof HTMLOptionElement
                        ? option.cloneNode()
                        : null);

                if (proxyOption) {
                    this.proxy.options.add(proxyOption);
                }
            });
        }
    }

    private filterChanged(): void {
        this.filterOptions();
    }

    private maxHeightChanged(): void {
        this.updateListboxMaxHeightCssVariable();
    }

    private initializeOpenState(): void {
        this.setActiveOption(this.selectedIndex);
        this.ariaControls = this.listboxId;
        this.ariaExpanded = 'true';

        this.setPositioning();
        this.focusAndScrollOptionIntoView();
    }

    private updateListboxMaxHeightCssVariable(): void {
        if (this.listbox) {
            this.listbox.style.setProperty(
                '--ni-private-select-max-height',
                `${this.maxHeight}px`
            );
        }
    }
}

const nimbleSelect = Select.compose<SelectOptions>({
    baseName: 'select',
    baseClass: FoundationSelect,
    template,
    styles,
    indicator: arrowExpanderDown16X16.data,
    end: html<Select>`
        <${iconExclamationMarkTag}
            severity="error"
            class="error-icon"
        ></${iconExclamationMarkTag}>
        ${errorTextTemplate}
    `
});

applyMixins(Select, StartEnd, DelegatesARIASelect);
DesignSystem.getOrCreate().withPrefix('nimble').register(nimbleSelect());
export const selectTag = 'nimble-select';<|MERGE_RESOLUTION|>--- conflicted
+++ resolved
@@ -899,7 +899,6 @@
         }
     }
 
-<<<<<<< HEAD
     private getSlottedOptions(slottedElements: Element[]): ListboxOption[] {
         const options: ListOption[] = [];
         slottedElements.forEach(el => {
@@ -913,9 +912,6 @@
         return options;
     }
 
-    private committedSelectedOptionChanged(): void {
-        this.updateDisplayValue();
-=======
     private setActiveOption(newActiveIndex: number): void {
         const activeOption = this.options[newActiveIndex];
         if (this.open) {
@@ -958,7 +954,6 @@
 
     private getPlaceholderOption(): ListOption | undefined {
         return this.options.find(o => o.hidden && o.disabled) as ListOption;
->>>>>>> f06b18a5
     }
 
     private setPositioning(): void {
