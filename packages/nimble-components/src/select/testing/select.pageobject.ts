--- conflicted
+++ resolved
@@ -174,13 +174,8 @@
             this.selectElement.open
             && this.selectElement.filterMode !== FilterMode.none
         ) {
-<<<<<<< HEAD
-            const filterInput = this.selectElement.filterInput;
-            filterInput!.value = filterInput!.value + character;
-=======
-            const filterInput = this.getFilterInput()!;
+            const filterInput = this.selectElement.filterInput!;
             filterInput.value = filterInput.value + character;
->>>>>>> 3edd7f5d
         }
         const inputElement = this.selectElement.open
             && this.selectElement.filterMode !== FilterMode.none
