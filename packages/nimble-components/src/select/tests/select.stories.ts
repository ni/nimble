import type { Meta, StoryObj } from '@storybook/html';
import { withXD } from 'storybook-addon-xd-designs';
import { html, repeat } from '@microsoft/fast-element';
import { createUserSelectedThemeStory } from '../../utilities/tests/storybook';
import '../../all-components';
import { DropdownAppearance } from '../../patterns/dropdown/types';

interface SelectArgs {
    disabled: boolean;
    invalid: boolean;
    errorText: string;
    dropDownPosition: string;
    options: OptionArgs[];
    appearance: string;
}

interface OptionArgs {
    label: string;
    value: string;
    disabled: boolean;
}

const metadata: Meta<SelectArgs> = {
    title: 'Select',
    decorators: [withXD],
    parameters: {
        docs: {
            description: {
                component:
                    "Select is a control for selecting amongst a set of options. Its value comes from the `value` of the currently selected `nimble-list-option`, or, if no value exists for that option, the option's content. Upon clicking on the element, the other options are visible. The user cannot manually enter values, and thus the list cannot be filtered."
            }
        },
        design: {
            artboardUrl:
                'https://xd.adobe.com/view/33ffad4a-eb2c-4241-b8c5-ebfff1faf6f6-66ac/screen/6ec70d21-9a59-40cd-a8f4-45cfeed9e01e/specs'
        },
        actions: {
            handles: ['change']
        }
    },
    // prettier-ignore
    render: createUserSelectedThemeStory(html`
        <nimble-select
<<<<<<< HEAD
            class="${x => (x.invalid ? 'invalid' : '')}"
            error-text="${x => x.errorText}"
            ?disabled="${x => x.disabled}"
            position="${x => x.dropDownPosition}"
            appearance="${x => x.appearance}">
=======
            ?disabled="${x => x.disabled}"
            position="${x => x.dropDownPosition}"
            appearance="${x => x.appearance}"
        >
>>>>>>> 2c07a38e
            ${repeat(x => x.options, html<OptionArgs>`
                <nimble-list-option
                    value="${x => x.value}"
                    ?disabled="${x => x.disabled}"
                >
                    ${x => x.label}
                </nimble-list-option>
            `)}
        </nimble-select>
    `),
    argTypes: {
        dropDownPosition: {
            options: ['above', 'below'],
            control: { type: 'select' }
        },
        appearance: {
            options: Object.values(DropdownAppearance),
            control: { type: 'radio' }
        },
        errorText: {
            name: 'error-text'
        }
    },
    args: {
        disabled: false,
        invalid: false,
        errorText: 'Value is invalid',
        dropDownPosition: 'below',
        appearance: DropdownAppearance.underline,
        options: [
            { label: 'Option 1', value: '1', disabled: false },
            { label: 'Option 2', value: '2', disabled: true },
            { label: 'Option 3', value: '3', disabled: false },
            { label: 'Option 4', value: '4', disabled: false },
            { label: 'Option 5', value: '5', disabled: false },
            { label: 'Option 6', value: '6', disabled: false },
            { label: 'Option 7', value: '7', disabled: false },
            { label: 'Option 8', value: '8', disabled: false },
            { label: 'Option 9', value: '9', disabled: false },
            { label: 'Option 10', value: '10', disabled: false },
            { label: 'Option 11', value: '11', disabled: false },
            { label: 'Option 12', value: '12', disabled: false },
            { label: 'Option 13', value: '13', disabled: false },
            { label: 'Option 14', value: '14', disabled: false },
            { label: 'Option 15', value: '15', disabled: false },
            { label: 'Option 16', value: '16', disabled: false },
            { label: 'Option 17', value: '17', disabled: false },
            { label: 'Option 18', value: '18', disabled: false },
            { label: 'Option 19', value: '19', disabled: false },
            { label: 'Option 20', value: '20', disabled: false }
        ]
    }
};

export default metadata;

export const underlineSelect: StoryObj<SelectArgs> = {
    args: { appearance: DropdownAppearance.underline }
};

export const outlineSelect: StoryObj<SelectArgs> = {
    args: { appearance: DropdownAppearance.outline }
};

export const blockSelect: StoryObj<SelectArgs> = {
    args: { appearance: DropdownAppearance.block }
};<|MERGE_RESOLUTION|>--- conflicted
+++ resolved
@@ -7,7 +7,7 @@
 
 interface SelectArgs {
     disabled: boolean;
-    invalid: boolean;
+    errorVisible: boolean;
     errorText: string;
     dropDownPosition: string;
     options: OptionArgs[];
@@ -41,18 +41,12 @@
     // prettier-ignore
     render: createUserSelectedThemeStory(html`
         <nimble-select
-<<<<<<< HEAD
-            class="${x => (x.invalid ? 'invalid' : '')}"
+            ?error-visible="${x => x.errorVisible}"
             error-text="${x => x.errorText}"
-            ?disabled="${x => x.disabled}"
-            position="${x => x.dropDownPosition}"
-            appearance="${x => x.appearance}">
-=======
             ?disabled="${x => x.disabled}"
             position="${x => x.dropDownPosition}"
             appearance="${x => x.appearance}"
         >
->>>>>>> 2c07a38e
             ${repeat(x => x.options, html<OptionArgs>`
                 <nimble-list-option
                     value="${x => x.value}"
@@ -74,11 +68,14 @@
         },
         errorText: {
             name: 'error-text'
+        },
+        errorVisible: {
+            name: 'error-visible'
         }
     },
     args: {
         disabled: false,
-        invalid: false,
+        errorVisible: false,
         errorText: 'Value is invalid',
         dropDownPosition: 'below',
         appearance: DropdownAppearance.underline,
