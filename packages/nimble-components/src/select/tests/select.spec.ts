--- conflicted
+++ resolved
@@ -325,8 +325,6 @@
         selectedOption!.textContent = 'foo';
         await waitForUpdatesAsync();
         expect(pageObject.getDisplayText()).toBe('foo');
-<<<<<<< HEAD
-=======
 
         await disconnect();
     });
@@ -398,7 +396,6 @@
         expect(element.ariaActiveDescendant).toBe(
             pageObject.getActiveOption()!.id
         );
->>>>>>> 748620af
 
         await disconnect();
     });
@@ -430,7 +427,6 @@
         await disconnect();
     });
 
-<<<<<<< HEAD
     it('clear button is visible by default with no placholder', async () => {
         const { element, connect, disconnect } = await setup();
         element.clearable = true;
@@ -480,7 +476,10 @@
         pageObject.clickOption(1);
         await waitForUpdatesAsync();
         expect(pageObject.isClearButtonVisible()).toBeTrue();
-=======
+
+        await disconnect();
+    });
+
     it('when handling change event, value of select element matches what was selected in dropdown on focusout', async () => {
         const { element, connect, disconnect } = await setup();
         await connect();
@@ -494,7 +493,6 @@
         const selectValue = await changeValuePromise;
 
         expect(selectValue).toBe('two');
->>>>>>> 748620af
 
         await disconnect();
     });
@@ -1141,7 +1139,16 @@
             expect(pageObject.isOptionVisible(1)).toBeFalse();
         });
 
-<<<<<<< HEAD
+        it('selecting option via typing will not select placeholder', async () => {
+            const newOptions = element.options.map(o => o as ListOption);
+            newOptions.push(new ListOption('One one', 'one one'));
+            await pageObject.setOptions(newOptions);
+            expect(pageObject.getDisplayText()).toBe('One');
+            pageObject.pressCharacterKey('o');
+            await waitForUpdatesAsync();
+            expect(pageObject.getDisplayText()).toBe('One one');
+        });
+
         describe('clearable', () => {
             beforeEach(() => {
                 element.clearable = true;
@@ -1168,16 +1175,6 @@
 
                 expect(pageObject.getDisplayText()).toBe('One');
             });
-=======
-        it('selecting option via typing will not select placeholder', async () => {
-            const newOptions = element.options.map(o => o as ListOption);
-            newOptions.push(new ListOption('One one', 'one one'));
-            await pageObject.setOptions(newOptions);
-            expect(pageObject.getDisplayText()).toBe('One');
-            pageObject.pressCharacterKey('o');
-            await waitForUpdatesAsync();
-            expect(pageObject.getDisplayText()).toBe('One one');
->>>>>>> 748620af
         });
     });
 
