import { html, repeat } from '@microsoft/fast-element';
import { parameterizeSpec, parameterizeSuite } from '@ni/jasmine-parameterized';
import { fixture, Fixture } from '../../utilities/tests/fixture';
import { Select, selectTag } from '..';
import { SelectPageObjectInternal as SelectPageObject } from './select.pageobject.internal';
import { ListOption, listOptionTag } from '../../list-option';
import { waitForUpdatesAsync } from '../../testing/async-helpers';
import { checkFullyInViewport } from '../../utilities/tests/intersection-observer';
import { FilterMode, SelectFilterInputEventDetail } from '../types';
import {
    createEventListener,
    waitAnimationFrame
} from '../../utilities/tests/component';
import { filterSearchLabel } from '../../label-provider/core/label-tokens';
import { ListOptionGroup } from '../../list-option-group';
import type { Button } from '../../button';
import { isListOptionGroup } from '../template';

const disabledOption = 'disabled';
const disabledSelectedOption = 'disabled selected';
const placeholderSelectedOption = 'disabled selected hidden';

type OptionInitialState =
    | 'selected'
    | 'disabled'
    | 'disabled selected'
    | 'disabled hidden'
    | 'disabled selected hidden'
    | 'hidden'
    | 'visually-hidden';

async function setup(
    position?: string,
    open?: boolean,
    firstOptionState?: OptionInitialState,
    secondOptionState?: OptionInitialState
): Promise<Fixture<Select>> {
    const viewTemplate = html`
        <nimble-select
            ${position !== undefined ? `position="${position}"` : ''}
            ${open ? 'open' : ''}
        >
            <nimble-list-option
                value="one"
                ${firstOptionState !== undefined ? firstOptionState : ''}
                >One</nimble-list-option
            >
            <nimble-list-option
                value="two"
                ${secondOptionState !== undefined ? secondOptionState : ''}
                >Two</nimble-list-option
            >
            <nimble-list-option value="three">Three</nimble-list-option>
            <nimble-list-option disabled value="t-disabled"
                >T Disabled</nimble-list-option
            >
            <nimble-list-option value="zürich">Zürich</nimble-list-option>
            <nimble-list-option value="has space">Has Space</nimble-list-option>
        </nimble-select>
    `;
    return fixture<Select>(viewTemplate);
}

async function setupWithGroups(): Promise<Fixture<Select>> {
    const viewTemplate = html`
        <nimble-select>
            <nimble-list-option-group label="Group One">
                <nimble-list-option value="one">One</nimble-list-option>
                <nimble-list-option value="two">Two</nimble-list-option>
                <nimble-list-option value="edge">Edge</nimble-list-option>
            </nimble-list-option-group>
            <nimble-list-option-group label="Group Two">
                <nimble-list-option value="three">Three</nimble-list-option>
                <nimble-list-option value="four">Four</nimble-list-option>
            </nimble-list-option-group>
            <nimble-list-option-group label="Gróup Three">
                <nimble-list-option value="five">Five</nimble-list-option>
                <nimble-list-option value="six">Six</nimble-list-option>
                <nimble-list-option value="edge">Edge</nimble-list-option>
            </nimble-list-option-group>
        </nimble-select>
    `;
    return fixture<Select>(viewTemplate);
}

async function clickAndWaitForOpen(select: Select): Promise<void> {
    const regionLoadedListener = createEventListener(select, 'loaded');
    select.click();
    await regionLoadedListener.promise;
}

describe('Select', () => {
    it('should set classes based on collapsible, open, disabled, and position', async () => {
        const { element, connect, disconnect } = await setup('above', true);

        element.disabled = true;
        element.position = 'above';
        await connect();
        await waitForUpdatesAsync();

        expect(element.classList.contains('collapsible')).toBeTrue();
        expect(element.classList.contains('above')).toBeTrue();
        expect(element.classList.contains('disabled')).toBeTrue();
        expect(element.classList.contains('open')).toBeTrue();

        await disconnect();
    });

    const ariaTestData: {
        attrName: string,
        propSetter: (x: Select, value: string) => void
    }[] = [
        {
            attrName: 'aria-controls',
            propSetter: (x, v) => {
                x.ariaControls = v;
            }
        },
        {
            attrName: 'aria-disabled',
            propSetter: (x, v) => {
                x.ariaDisabled = v;
            }
        },
        {
            attrName: 'aria-expanded',
            propSetter: (x, v) => {
                x.ariaExpanded = v;
            }
        },
        {
            attrName: 'aria-multiselectable',
            propSetter: (x, v) => {
                x.ariaMultiSelectable = v;
            }
        }
    ];
    ariaTestData.forEach(testData => {
        it(`should set ${testData.attrName} from property`, async () => {
            const { element, connect, disconnect } = await setup('above', true);
            await connect();

            testData.propSetter(element, 'foo');
            await waitForUpdatesAsync();
            expect(element.getAttribute(testData.attrName)).toEqual('foo');

            await disconnect();
        });
    });

    it('should respect value set before connect is completed', async () => {
        const { element, connect, disconnect } = await setup();

        const connectTask = connect();
        element.value = 'two';
        await connectTask;

        expect(element.value).toBe('two');

        await disconnect();
    });

    it('should respect "open" and "position" attributes when both set', async () => {
        const position = 'above';
        const { element, connect, disconnect } = await setup(position, true);

        await connect();
        await waitForUpdatesAsync();

        expect(element.getAttribute('open')).not.toBeNull();
        expect(element.getAttribute('position')).toBe(position);

        await disconnect();
    });

    it('should keep selected value when options change', async () => {
        const { element, connect, disconnect } = await setup();
        await connect();
        element.value = 'two';
        await waitForUpdatesAsync();
        expect(element.value).toBe('two');

        element.insertBefore(
            new ListOption('zero', 'zero'),
            element.options[0]!
        );
        await waitForUpdatesAsync();

        expect(element.value).toBe('two');

        await disconnect();
    });

    it('filter input is not visible with default filterMode', async () => {
        const { element, connect, disconnect } = await setup();
        await connect();
        const pageObject = new SelectPageObject(element);
        await clickAndWaitForOpen(element);
        expect(pageObject.isDropdownVisible()).toBeTrue();
        expect(pageObject.isFilterInputVisible()).toBeFalse();

        await disconnect();
    });

    it('pressing <Esc> after navigating to new option in dropdown maintains original selected option', async () => {
        const { element, connect, disconnect } = await setup();
        await connect();
        const pageObject = new SelectPageObject(element);
        pageObject.clickSelect();
        pageObject.pressArrowDownKey();
        await waitForUpdatesAsync();
        pageObject.pressEscapeKey();
        await waitForUpdatesAsync();

        expect(element.value).toBe('one');
        await disconnect();
    });

    it('navigating between options in dropdown does not update display value', async () => {
        const { element, connect, disconnect } = await setup();
        await connect();
        const pageObject = new SelectPageObject(element);
        pageObject.clickSelect();
        pageObject.pressArrowDownKey();
        await waitForUpdatesAsync();

        expect(pageObject.getDisplayText()).toBe('One');
        await disconnect();
    });

    it('pressing <Space> will select a new value and close dropdown', async () => {
        const { element, connect, disconnect } = await setup();
        await connect();
        const pageObject = new SelectPageObject(element);
        pageObject.clickSelect();
        pageObject.pressArrowDownKey();
        await pageObject.pressSpaceKey();
        expect(element.value).toBe('two');
        expect(element.open).toBeFalse();

        await disconnect();
    });

    it('option that is not hidden but is visuallyHidden, if removed and then added back, will be visible', async () => {
        const { element, connect, disconnect } = await setup();
        await connect();
        const option = element.options[0]! as ListOption;
        option.visuallyHidden = true;
        element.removeChild(option);
        await waitForUpdatesAsync();
        element.appendChild(option);
        await waitForUpdatesAsync();

        expect(option.visuallyHidden).toBeFalse();

        await disconnect();
    });

    describe('Default selected option', () => {
        it('disabled option that is marked as selected initially will be used as value', async () => {
            // mark second option as selected to be different than default
            const { element, connect, disconnect } = await setup(
                undefined,
                false,
                undefined,
                disabledSelectedOption
            );
            await connect();
            await waitForUpdatesAsync();
            expect(element.value).toBe('two');

            await disconnect();
        });

        const defaultOptionTestCases = [
            {
                name: 'first option selected, first is default',
                option1State: 'selected',
                option2State: undefined,
                expected: 'one'
            },
            {
                name: 'first option disabled, second is default',
                option1State: 'disabled',
                option2State: undefined,
                expected: 'two'
            },
            {
                name: 'first option hidden, second is default',
                option1State: 'hidden',
                option2State: undefined,
                expected: 'two'
            },
            {
                name: 'first option visually-hidden, second is default',
                option1State: 'visually-hidden',
                option2State: undefined,
                expected: 'two'
            },
            {
                name: 'first option hidden and disabled, first is default as placeholder',
                option1State: 'disabled hidden',
                option2State: undefined,
                expected: 'one'
            },
            {
                name: 'first option disabled, second is disabled hidden, second is default as placeholder',
                option1State: 'disabled',
                option2State: 'disabled hidden',
                expected: 'two'
            },
            {
                name: 'first option disabled, second is disabled, third is default',
                option1State: 'disabled',
                option2State: 'disabled',
                expected: 'three'
            },
            {
                name: 'second option selected, second is default',
                option1State: undefined,
                option2State: 'selected',
                expected: 'two'
            }
        ] as const;
        parameterizeSpec(defaultOptionTestCases, (spec, name, value) => {
            spec(name, async () => {
                const { element, connect, disconnect } = await setup(
                    undefined,
                    false,
                    value.option1State,
                    value.option2State
                );
                await connect();
                await waitForUpdatesAsync();
                expect(element.value).toBe(value.expected);

                await disconnect();
            });
        });
    });

    it('can set value to a disabled option', async () => {
        const { element, connect, disconnect } = await setup(
            undefined,
            false,
            undefined,
            disabledOption
        );
        await connect();
        await waitForUpdatesAsync();
        element.value = 'two';
        expect(element.value).toEqual('two');
        expect(element.selectedIndex).toEqual(1);

        await disconnect();
    });

    it('updating hidden attribute sets/removes visually-hidden attribute', async () => {
        const { element, connect, disconnect } = await setup();
        await connect();
        await waitForUpdatesAsync();
        const option = element.options[0]! as ListOption;
        option.hidden = true;
        expect(option.visuallyHidden).toBeTrue();

        option.hidden = false;
        expect(option.visuallyHidden).toBeFalse();

        await disconnect();
    });

    it('can not select a disabled option via the arrow keys', async () => {
        const { element, connect, disconnect } = await setup(
            undefined,
            false,
            undefined,
            disabledOption
        );
        const pageObject = new SelectPageObject(element);
        await connect();
        await waitForUpdatesAsync();
        await clickAndWaitForOpen(element);
        pageObject.pressArrowDownKey();
        expect(pageObject.getActiveOption()?.value).toBe('three');

        pageObject.pressArrowUpKey();
        expect(pageObject.getActiveOption()?.value).toBe('one');

        await disconnect();
    });

    it('changing textContent of selected option updates display of select', async () => {
        const { element, connect, disconnect } = await setup();
        const pageObject = new SelectPageObject(element);
        await connect();
        await waitForUpdatesAsync();
        const selectedOption = pageObject.getSelectedOption();
        selectedOption!.textContent = 'foo';
        await waitForUpdatesAsync();
        expect(pageObject.getDisplayText()).toBe('foo');

        await disconnect();
    });

    it('after forcing Select to be blank, user can arrow down to first available option in dropdown', async () => {
        const { element, connect, disconnect } = await setup();
        const pageObject = new SelectPageObject(element);
        await connect();
        await waitForUpdatesAsync();
        element.selectedIndex = -1;
        await waitForUpdatesAsync();

        pageObject.clickSelect();
        pageObject.pressArrowDownKey();
        expect(pageObject.getActiveOption()?.value).toBe('one');

        await disconnect();
    });

    it('after forcing Select to be blank, pressing arrow down sets value to first available option', async () => {
        const { element, connect, disconnect } = await setup();
        const pageObject = new SelectPageObject(element);
        await connect();
        await waitForUpdatesAsync();
        element.selectedIndex = -1;
        await waitForUpdatesAsync();

        pageObject.pressArrowDownKey();
        expect(pageObject.getSelectedOption()?.value).toBe('one');

        await disconnect();
    });

    it('selecting option via typing character while dropdown is closed changes value', async () => {
        const { element, connect, disconnect } = await setup();
        const pageObject = new SelectPageObject(element);
        await connect();
        await waitForUpdatesAsync();
        pageObject.pressCharacterKey('t');
        await waitForUpdatesAsync();

        expect(element.value).toBe('two');

        await disconnect();
    });

    it('selecting option via typing character while dropdown is open with no filter does not change value', async () => {
        const { element, connect, disconnect } = await setup();
        const pageObject = new SelectPageObject(element);
        await connect();
        await waitForUpdatesAsync();
        pageObject.clickSelect();
        pageObject.pressCharacterKey('t');
        await waitForUpdatesAsync();

        expect(element.value).toBe('one');
        expect(pageObject.getActiveOption()?.value).toBe('two');

        await disconnect();
    });

    it('while navigating dropdown, ariaActiveDescendant is set to active option', async () => {
        const { element, connect, disconnect } = await setup();
        const pageObject = new SelectPageObject(element);
        await connect();
        await waitForUpdatesAsync();
        pageObject.clickSelect();
        pageObject.pressArrowDownKey();
        expect(element.ariaActiveDescendant).toBe(
            pageObject.getActiveOption()!.id
        );

        await disconnect();
    });

    it('option added directly to DOM synchronously registers with Select', async () => {
        const { element, connect, disconnect } = await setup();
        await connect();
        await waitForUpdatesAsync();
        const newOption = new ListOption('foo', 'foo');
        const registerOptionSpy = spyOn(
            element,
            'registerOption'
        ).and.callThrough();
        registerOptionSpy.calls.reset();
        element.insertBefore(newOption, element.options[0]!);

        expect(registerOptionSpy.calls.count()).toBe(1);
        expect(element.options).toContain(newOption);

        // While the option is registered synchronously as shown above,
        // properties like selectedIndex will only be correct asynchronously
        // See https://github.com/ni/nimble/issues/1915
        expect(element.selectedIndex).toBe(0);
        await waitForUpdatesAsync();
        expect(element.value).toBe('one');
        // This assertion shows that after 'slottedOptionsChanged' runs, the
        // 'selectedIndex' state has been corrected to expected DOM order.
        expect(element.selectedIndex).toBe(1);
        await disconnect();
    });

    it('programmatically setting selected of current selected option to false results in blank display', async () => {
        const { element, connect, disconnect } = await setup();
        await connect();
        const pageObject = new SelectPageObject(element);
        const selectedOption = pageObject.getSelectedOption();
        selectedOption!.selected = false;
        await waitForUpdatesAsync();

        expect(pageObject.getDisplayText()).toBe('');

        await disconnect();
    });

    it('navigating to different option in dropdown and then clicking away does not change value', async () => {
        const { element, connect, disconnect } = await setup();
        await connect();
        await waitForUpdatesAsync();
        const pageObject = new SelectPageObject(element);
        await clickAndWaitForOpen(element);

        pageObject.pressArrowDownKey();
        await pageObject.clickAway();

        expect(element.value).toBe('one');

        await disconnect();
    });

    it('navigating to different option in dropdown and then clicking select (not dropdown) does not change value or emit change event', async () => {
        const { element, connect, disconnect } = await setup();
        await connect();
        await waitForUpdatesAsync();
        const changeEvent = jasmine.createSpy();
        element.addEventListener('change', changeEvent);
        const pageObject = new SelectPageObject(element);
        await clickAndWaitForOpen(element);

        pageObject.pressArrowDownKey();
        pageObject.clickSelect();

        expect(element.value).toBe('one');
        expect(changeEvent.calls.count()).toBe(0);

        await disconnect();
    });

<<<<<<< HEAD
    it('setting loadingVisible to true shows loading visual', async () => {
        const { element, connect, disconnect } = await setup();
        const pageObject = new SelectPageObject(element);
        await connect();
        element.loadingVisible = true;
        await waitForUpdatesAsync();

        expect(pageObject.isLoadingVisualVisible()).toBeTrue();

        await disconnect();
    });

    it('removing selected option results in first selectable option being selected', async () => {
        const { element, connect, disconnect } = await setup();
        await connect();
        await waitForUpdatesAsync();
        expect(element.value).toBe('one');

        element.removeChild(element.options[0]!);
        await waitForUpdatesAsync();
        expect(element.value).toBe('two');

        await disconnect();
    });

=======
>>>>>>> fb95160b
    describe('with all options disabled', () => {
        async function setupAllDisabled(): Promise<Fixture<Select>> {
            const viewTemplate = html`
                <nimble-select>
                    <nimble-list-option disabled value="one"
                        >One</nimble-list-option
                    >
                    <nimble-list-option disabled value="two"
                        >Two</nimble-list-option
                    >
                    <nimble-list-option disabled value="three"
                        >Three</nimble-list-option
                    >
                </nimble-select>
            `;
            return fixture<Select>(viewTemplate);
        }

        it('when all options disabled, first option is selected', async () => {
            const { element, connect, disconnect } = await setupAllDisabled();
            await connect();
            await waitForUpdatesAsync();

            expect(element.value).toBe('one');

            await disconnect();
        });
    });

    describe('with all options hidden', () => {
        async function setupAllHidden(): Promise<Fixture<Select>> {
            const viewTemplate = html`
                <nimble-select>
                    <nimble-list-option hidden value="one"
                        >One</nimble-list-option
                    >
                    <nimble-list-option hidden value="two"
                        >Two</nimble-list-option
                    >
                    <nimble-list-option hidden value="three"
                        >Three</nimble-list-option
                    >
                </nimble-select>
            `;
            return fixture<Select>(viewTemplate);
        }

        it('when all options hidden, first option is selected', async () => {
            const { element, connect, disconnect } = await setupAllHidden();
            await connect();
            await waitForUpdatesAsync();

            expect(element.value).toBe('one');

            await disconnect();
        });
    });

    describe('with 500 options', () => {
        async function setup500Options(): Promise<Fixture<Select>> {
            // prettier-ignore
            const viewTemplate = html`
                <${selectTag}>
                    ${repeat(() => [...Array(500).keys()], html<number>`
                        <nimble-list-option value="${x => x}">${x => x}</nimble-list-option>`)}
                </${selectTag}>
            `;
            return fixture<Select>(viewTemplate);
        }

        it('should limit dropdown height to viewport', async () => {
            const { element, connect, disconnect } = await setup500Options();
            await connect();
            await clickAndWaitForOpen(element);
            const fullyVisible = await checkFullyInViewport(element.listbox);

            expect(element.scrollableRegion.scrollHeight).toBeGreaterThan(
                window.innerHeight
            );
            expect(fullyVisible).toBe(true);

            await disconnect();
        });

        it('should scroll the selected option into view when opened', async () => {
            const { element, connect, disconnect } = await setup500Options();
            element.value = '300';
            await connect();
            element.focus();
            await clickAndWaitForOpen(element);
            await waitForUpdatesAsync();
            await waitAnimationFrame(); // necessary because scrolling is queued with requestAnimationFrame

            expect(element.scrollableRegion.scrollTop).toBeGreaterThan(8000);

            element.value = '0';
            await waitForUpdatesAsync();
            await waitAnimationFrame(); // necessary because scrolling is queued with requestAnimationFrame

            expect(element.scrollableRegion.scrollTop).toBeCloseTo(4);

            await disconnect();
        });
    });

    describe('within a div', () => {
        async function setupInDiv(): Promise<Fixture<Select>> {
            // prettier-ignore
            const viewTemplate = html`
                <div style="overflow: auto;">
                    <${selectTag}>
                        ${repeat(() => [...Array(5).keys()], html<number>`
                            <${listOptionTag} value="${x => x}">${x => x}</${listOptionTag}>`)}
                    </${selectTag}>
                </div>
            `;
            return fixture<Select>(viewTemplate);
        }

        it('should not confine dropdown to div with "overflow: auto"', async () => {
            const { element, connect, disconnect } = await setupInDiv();
            const select: Select = element.querySelector(selectTag)!;
            await connect();
            await clickAndWaitForOpen(select);
            const fullyVisible = await checkFullyInViewport(select.listbox);

            expect(fullyVisible).toBe(true);

            await disconnect();
        });
    });

    it('should export its tag', () => {
        expect(selectTag).toBe('nimble-select');
    });

    it('can construct an element instance', () => {
        expect(document.createElement('nimble-select')).toBeInstanceOf(Select);
    });

    describe('title overflow', () => {
        let element: Select;
        let connect: () => Promise<void>;
        let disconnect: () => Promise<void>;

        function dispatchEventToSelectedValue(
            event: Event
        ): boolean | undefined {
            return element
                .shadowRoot!.querySelector('.selected-value')!
                .dispatchEvent(event);
        }

        function getSelectedValueTitle(): string {
            return (
                element
                    .shadowRoot!.querySelector('.selected-value')!
                    .getAttribute('title') ?? ''
            );
        }

        function setSelectedValueContent(value: string): void {
            element.options[1]!.textContent = value;
            element.value = 'two';
        }

        beforeEach(async () => {
            ({ element, connect, disconnect } = await setup());
            element.style.width = '200px';
            await connect();
        });

        afterEach(async () => {
            await disconnect();
        });

        it('sets title when option text is ellipsized', async () => {
            const optionContent = 'a very long value that should get ellipsized due to not fitting within the allocated width';
            setSelectedValueContent(optionContent);
            await waitForUpdatesAsync();
            dispatchEventToSelectedValue(new MouseEvent('mouseover'));
            await waitForUpdatesAsync();
            expect(getSelectedValueTitle()).toBe(optionContent);
        });

        it('does not set title when option text is fully visible', async () => {
            const optionContent = 'short value';
            setSelectedValueContent(optionContent);
            dispatchEventToSelectedValue(new MouseEvent('mouseover'));
            await waitForUpdatesAsync();
            expect(getSelectedValueTitle()).toBe('');
        });

        it('removes title on mouseout of option', async () => {
            const optionContent = 'a very long value that should get ellipsized due to not fitting within the allocated width';
            setSelectedValueContent(optionContent);
            dispatchEventToSelectedValue(new MouseEvent('mouseover'));
            await waitForUpdatesAsync();
            dispatchEventToSelectedValue(new MouseEvent('mouseout'));
            await waitForUpdatesAsync();
            expect(getSelectedValueTitle()).toBe('');
        });
    });

    describe('opening and closing dropdown', () => {
        let element: Select;
        let connect: () => Promise<void>;
        let disconnect: () => Promise<void>;
        let pageObject: SelectPageObject;

        beforeEach(async () => {
            ({ element, connect, disconnect } = await setup());
            element.style.width = '200px';
            element.filterMode = FilterMode.standard;
            await connect();
            pageObject = new SelectPageObject(element);
        });

        afterEach(async () => {
            await disconnect();
        });

        const filterModeTestData = [
            {
                filter: FilterMode.none,
                name: 'none'
            },
            {
                filter: FilterMode.standard,
                name: 'standard'
            }
        ] as const;
        parameterizeSuite(filterModeTestData, (suite, name, value) => {
            suite(`with filterMode = ${name}`, () => {
                beforeEach(() => {
                    element.filterMode = value.filter;
                });

                it('pressing <Enter> opens dropdown', () => {
                    pageObject.pressEnterKey();
                    expect(element.open).toBeTrue();
                });

                it('pressing <Space> opens dropdown', async () => {
                    await pageObject.pressSpaceKey();
                    expect(element.open).toBeTrue();
                });

                it('after pressing <Esc> to close dropdown, <Enter> will re-open dropdown', () => {
                    pageObject.clickSelect();
                    pageObject.pressEscapeKey();
                    expect(element.open).toBeFalse();
                    pageObject.pressEnterKey();
                    expect(element.open).toBeTrue();
                });

                it('after closing dropdown by pressing <Esc>, activeElement is Select element', () => {
                    pageObject.clickSelect();
                    pageObject.pressEscapeKey();
                    expect(document.activeElement).toBe(element);
                });

                it('after closing dropdown by committing a value with <Enter>, activeElement is Select element', () => {
                    pageObject.clickSelect();
                    pageObject.pressArrowDownKey();
                    pageObject.pressEnterKey();
                    expect(document.activeElement).toBe(element);
                });

                it('after closing dropdown by committing a value with <Tab>, activeElement is not Select element', () => {
                    pageObject.clickSelect();
                    pageObject.pressArrowDownKey();
                    pageObject.pressTabKey();
                    expect(document.activeElement).not.toBe(element);
                });
            });
        });
    });

    describe('filtering', () => {
        let element: Select;
        let connect: () => Promise<void>;
        let disconnect: () => Promise<void>;
        let pageObject: SelectPageObject;

        describe('with filterMode = standard', () => {
            beforeEach(async () => {
                ({ element, connect, disconnect } = await setup());
                element.style.width = '200px';
                element.filterMode = FilterMode.standard;
                await connect();
                pageObject = new SelectPageObject(element);
            });

            afterEach(async () => {
                await disconnect();
            });

            it('matches any character in option strings', async () => {
                await pageObject.openAndSetFilterText('o'); // Matches 'One' and 'Two'
                const filteredOptions = pageObject
                    .getFilteredOptions()
                    .map(option => option.text);
                await pageObject.closeDropdown();
                expect(filteredOptions).toContain('One');
                expect(filteredOptions).toContain('Two');
                expect(filteredOptions.length).toBe(2);
            });

            it('matches diacritic characters in option strings', async () => {
                await pageObject.openAndSetFilterText('u'); // Matches 'Zürich'
                const filteredOptions = pageObject
                    .getFilteredOptions()
                    .map(option => option.text);
                await pageObject.closeDropdown();
                expect(filteredOptions).toContain('Zürich');
                expect(filteredOptions.length).toBe(1);
            });

            it('filtering out current selected item and then pressing <Esc> does not change value, reverts selected item and closes popup', async () => {
                let currentSelection = pageObject.getSelectedOption();
                expect(currentSelection?.text).toBe('One');
                expect(element.value).toBe('one');

                await pageObject.openAndSetFilterText('T'); // Matches 'Two' and 'Three'
                pageObject.pressEscapeKey();
                currentSelection = pageObject.getSelectedOption();
                expect(currentSelection?.text).toBe('One');
                expect(element.value).toBe('one');
                expect(element.open).toBeFalse();
            });

            it('opening popup shows correct selected element after cancelling previous selection', async () => {
                let currentSelection = pageObject.getSelectedOption();
                expect(currentSelection?.text).toBe('One');
                expect(element.value).toBe('one');

                await pageObject.openAndSetFilterText('T'); // Matches 'Two' and 'Three'
                currentSelection = pageObject.getActiveOption();
                expect(currentSelection?.text).toBe('Two');
                pageObject.pressEscapeKey();

                pageObject.clickSelect();
                currentSelection = pageObject.getActiveOption();
                expect(currentSelection?.text).toBe('One');
            });

            it('opening popup shows correct selected element after filtering and committing but not changing selected option', async () => {
                let currentSelection = pageObject.getSelectedOption();
                expect(currentSelection?.text).toBe('One');
                expect(element.value).toBe('one');

                await pageObject.openAndSetFilterText('One'); // Matches 'One'
                pageObject.pressEnterKey();

                pageObject.clickSelect();
                currentSelection = pageObject.getActiveOption();
                expect(currentSelection?.selected).toBeTrue();
            });

            it('filtering out current selected item and then pressing <Enter> changes value, emits change event, and closes popup', async () => {
                const currentSelection = pageObject.getSelectedOption();
                expect(currentSelection?.text).toBe('One');
                expect(element.value).toBe('one');

                const changeEvent = jasmine.createSpy();
                element.addEventListener('change', changeEvent);
                await pageObject.openAndSetFilterText('T'); // Matches 'Two' and 'Three'
                pageObject.pressEnterKey();
                await waitForUpdatesAsync();
                expect(element.value).toBe('two'); // 'Two' is first option in list so it should be selected now
                expect(pageObject.getDisplayText()).toBe('Two');
                expect(changeEvent.calls.count()).toBe(1);
                expect(element.open).toBeFalse();
            });

            it('filtering out current selected item and then pressing <Tab> does not change value and closes popup', async () => {
                const currentSelection = pageObject.getSelectedOption();
                expect(currentSelection?.text).toBe('One');
                expect(element.value).toBe('one');

                await pageObject.openAndSetFilterText('T'); // Matches 'Two' and 'Three'
                pageObject.pressTabKey();
                expect(element.value).toBe('one');
                expect(element.open).toBeFalse();
            });

            it('filtering out current selected item and then clicking active option changes value, emits change event, and closes popup', async () => {
                const currentSelection = pageObject.getSelectedOption();
                expect(currentSelection?.text).toBe('One');
                expect(element.value).toBe('one');

                const changeEvent = jasmine.createSpy();
                element.addEventListener('change', changeEvent);
                await pageObject.openAndSetFilterText('T'); // Matches 'Two' and 'Three'
                pageObject.clickActiveItem();
                await waitForUpdatesAsync();
                expect(element.value).toBe('two'); // 'Two' is first option in list so it should be selected now
                expect(pageObject.getDisplayText()).toBe('Two');
                expect(changeEvent.calls.count()).toBe(1);
                expect(element.open).toBeFalse();
            });

            it('filtering out current selected item and then clicking non-selected option changes value and closes popup', async () => {
                const currentSelection = pageObject.getSelectedOption();
                expect(currentSelection?.text).toBe('One');
                expect(element.value).toBe('one');

                await pageObject.openAndSetFilterText('T'); // Matches 'Two' and 'Three'
                pageObject.clickOption(2); // index 2 matches option with 'Three' text
                expect(element.value).toBe('three');
                expect(element.open).toBeFalse();
            });

            it('filtering out current selected item and then losing focus does not change value and closes popup', async () => {
                const currentSelection = pageObject.getSelectedOption();
                expect(currentSelection?.text).toBe('One');
                expect(element.value).toBe('one');

                await pageObject.openAndSetFilterText('T'); // Matches 'Two' and 'Three'
                await pageObject.clickAway();
                expect(element.value).toBe('one'); // 'Two' is first option in list so it should be selected now
                expect(element.open).toBeFalse();
            });

            it('allows <Space> to be used as part of filter text', async () => {
                await pageObject.openAndSetFilterText(' '); // Matches 'Has Space'
                const currentSelection = pageObject.getActiveOption();
                expect(currentSelection?.text).toBe('Has Space');
                expect(element.open).toBeTrue();
            });

            it('pressing <Space> after dropdown is open will enter " " as filter text and keep dropdown open', async () => {
                pageObject.clickSelect();
                await pageObject.pressSpaceKey();
                expect(element.open).toBeTrue();
                expect(pageObject.getFilterInputText()).toBe(' ');
            });

            it('opening dropdown after applying filter previously starts with empty filter', async () => {
                await pageObject.openAndSetFilterText('T'); // Matches 'Two' and 'Three'
                await pageObject.closeDropdown();
                pageObject.clickSelect();

                expect(pageObject.getFilterInputText()).toBe('');
                expect(pageObject.getFilteredOptions().length).toBe(6);
            });

            it('entering filter text with no match results in "no items found" element', async () => {
                await pageObject.openAndSetFilterText('abc'); // Matches nothing
                expect(pageObject.isNoResultsLabelVisible()).toBeTrue();
            });

            it('entering filter text with matches does not display "not items found" element', async () => {
                await pageObject.openAndSetFilterText('T');
                expect(pageObject.isNoResultsLabelVisible()).toBeFalse();
            });

            it('opening dropdown with no filter does not display "not items found" element', async () => {
                await clickAndWaitForOpen(element);
                expect(pageObject.isNoResultsLabelVisible()).toBeFalse();
            });

            it('clicking disabled option does not cause select to change state', async () => {
                await pageObject.openAndSetFilterText('T');
                const currentFilteredOptions = pageObject.getFilteredOptions();
                pageObject.clickOption(3); // click disabled option

                expect(pageObject.getFilteredOptions()).toEqual(
                    currentFilteredOptions
                );
                expect(element.open).toBeTrue();
                expect(pageObject.getActiveOption()?.text).toBe('Two');
            });

            it('filtering to only disabled item, then pressing <Enter> does not close popup or change value', async () => {
                await pageObject.openAndSetFilterText('Disabled');
                pageObject.pressEnterKey();
                expect(element.open).toBeTrue();
                expect(element.value).toBe('one');
            });

            it('filtering to only disabled item, then pressing <Esc> closes popup and does not change value or selectedIndex', async () => {
                await pageObject.openAndSetFilterText('Disabled');
                pageObject.pressEscapeKey();
                expect(element.open).toBeFalse();
                expect(element.value).toBe('one');
                expect(element.selectedIndex).toBe(0);
            });

            it('filtering to only disabled item, then pressing <Tab> closes popup and does not change value or selectedIndex', async () => {
                await pageObject.openAndSetFilterText('Disabled');
                pageObject.pressTabKey();
                expect(element.open).toBeFalse();
                expect(element.value).toBe('one');
                expect(element.selectedIndex).toBe(0);
            });

            it('filtering to no available options, then pressing <Enter> does not close popup or change value', async () => {
                await pageObject.openAndSetFilterText('abc');
                pageObject.pressEnterKey();
                expect(element.open).toBeTrue();
                expect(element.value).toBe('one');
            });

            // Fails on Webkit. Tracked by https://github.com/ni/nimble/issues/2170
            it('filtering to no available options sets ariaActiveDescendent to empty string #SkipWebkit', async () => {
                await pageObject.openAndSetFilterText('abc');
                expect(element.ariaActiveDescendant).toBe('');
            });

            it('filtering to only disabled item, then clicking away does not change value', async () => {
                await pageObject.openAndSetFilterText('Disabled');
                await pageObject.clickAway();
                const currentSelection = pageObject.getSelectedOption();
                expect(currentSelection?.value).toBe('one');
            });

            it('filtering to only disabled item does not select item', async () => {
                await pageObject.openAndSetFilterText('Disabled');
                expect(pageObject.getActiveOption()).toBeNull();
            });

            it('updating slottedOptions while open applies filter to new options', async () => {
                const newOptions = [
                    new ListOption('Ten', 'ten'),
                    new ListOption('Twenty', 'twenty')
                ];
                await pageObject.openAndSetFilterText('tw');
                expect(pageObject.getFilteredOptions()[0]?.value).toBe('two');
                await pageObject.setOptions(newOptions);
                expect(pageObject.getFilteredOptions()[0]?.value).toBe(
                    'twenty'
                );
            });

            it('clicking in filter input after dropdown is open, does not close dropdown', async () => {
                await clickAndWaitForOpen(element);
                await pageObject.clickFilterInput();
                expect(element.open).toBeTrue();
            });

            it('filter input placeholder gets text from design token', async () => {
                filterSearchLabel.setValueFor(element, 'foo');
                await waitForUpdatesAsync();
                const filterInput = element.shadowRoot?.querySelector('.filter-input');
                expect(filterInput?.getAttribute('placeholder')).toBe('foo');
            });

            it('filter input "aria-controls" and "aria-activedescendant" attributes are set to element state', async () => {
                await clickAndWaitForOpen(element);
                const filterInput = element.shadowRoot?.querySelector('.filter-input');
                expect(filterInput?.getAttribute('aria-controls')).toBe(
                    element.ariaControls
                );
                expect(filterInput?.getAttribute('aria-activedescendant')).toBe(
                    element.ariaActiveDescendant
                );
            });

            it('pressing arrow keys selects next visible item when option between current and next is filtered out', async () => {
                const newOptions = element.options.map(o => o as ListOption);
                newOptions.push(new ListOption('Twenty', 'twenty'));
                await pageObject.setOptions(newOptions);
                await pageObject.openAndSetFilterText('tw');
                pageObject.pressArrowDownKey();
                let currentSelection = pageObject.getActiveOption();
                expect(currentSelection?.value).toBe('twenty');

                pageObject.pressArrowUpKey();
                currentSelection = pageObject.getActiveOption();
                expect(currentSelection?.value).toBe('two');
            });

            it('can not select option that has been filtered out pressing arrowUp', async () => {
                await pageObject.openAndSetFilterText('tw');
                pageObject.pressArrowUpKey();
                pageObject.pressEnterKey();
                await waitForUpdatesAsync();
                let currentSelection = pageObject.getSelectedOption();
                expect(currentSelection?.value).toBe('two');

                // make sure we can select other options after clearing filter
                pageObject.clickSelect();
                pageObject.pressArrowUpKey();
                pageObject.pressEnterKey();
                currentSelection = pageObject.getSelectedOption();
                expect(currentSelection?.value).toBe('one');
            });

            it('can not select option that has been filtered out pressing arrowDown', async () => {
                await pageObject.openAndSetFilterText('tw');
                pageObject.pressArrowDownKey();
                pageObject.pressEnterKey();
                let currentSelection = pageObject.getSelectedOption();
                expect(currentSelection?.value).toBe('two');

                // make sure we can select other options after clearing filter
                pageObject.clickSelect();
                pageObject.pressArrowDownKey();
                pageObject.pressEnterKey();
                currentSelection = pageObject.getSelectedOption();
                expect(currentSelection?.value).toBe('three');
            });

            it('after hiding all elements, dropdown shows no results label', async () => {
                element.options.forEach(o => {
                    o.hidden = true;
                });
                await waitForUpdatesAsync();
                expect(pageObject.isNoResultsLabelVisible()).toBeTrue();
            });

            it('when dropdown is closed, entering text executes typeahead and sets value', () => {
                pageObject.pressCharacterKey('t');
                expect(element.value).toBe('two');
            });

            it('opening dropdown after pressing <Esc> during filter text entry, maintains original display text', async () => {
                await clickAndWaitForOpen(element);
                pageObject.pressCharacterKey('t');
                pageObject.pressEscapeKey();
                pageObject.clickSelect();
                await waitForUpdatesAsync();

                expect(pageObject.getDisplayText()).toBe('One');
            });

            it('filtering options does not change selected option in dropdown', async () => {
                element.value = 'three';
                await pageObject.openAndSetFilterText('t'); // filters to 'Two' and 'Three'

                expect(pageObject.getActiveOption()?.value).toBe('three');
            });

            it('filtering options does not change selected option in dropdown after navigating with arrow keys', async () => {
                await clickAndWaitForOpen(element);
                pageObject.pressArrowDownKey();
                pageObject.pressArrowDownKey(); // option 'Three' should be active
                pageObject.pressCharacterKey('t'); // filters to 'Two' and 'Three'

                expect(pageObject.getActiveOption()?.value).toBe('three');
            });

            it('dismissing dropdown with <Tab> after navigation and then filtering to no options, does not update value', async () => {
                await clickAndWaitForOpen(element);
                pageObject.pressArrowDownKey();
                pageObject.pressCharacterKey('?');
                pageObject.pressTabKey();

                expect(pageObject.getSelectedOption()?.value).toBe('one');
            });

            it('dismissing dropdown by clicking away after navigation and then filtering to no options, does not update value', async () => {
                await clickAndWaitForOpen(element);
                pageObject.pressArrowDownKey();
                pageObject.pressCharacterKey('?');
                await pageObject.clickAway();

                expect(pageObject.getSelectedOption()?.value).toBe('one');
            });

            it('option that is not hidden but visuallyHidden, if removed from DOM, and then re-added to DOM while dropdown open, is not displayed in dropdown', async () => {
                const option = element.options[1] as ListOption;
                await pageObject.openAndSetFilterText('Three');
                expect(option.visuallyHidden).toBeTrue();

                element.removeChild(option);
                await waitForUpdatesAsync();
                element.appendChild(option);
                await waitForUpdatesAsync();

                expect(option.visuallyHidden).toBeTrue();
            });

            it('option that is not hidden but visuallyHidden, if removed from DOM, and then re-added to DOM while dropdown closed, is visible in dropdown when opened', async () => {
                const option = element.options[1] as ListOption;
                await pageObject.openAndSetFilterText('Three');
                expect(option.visuallyHidden).toBeTrue();

                element.removeChild(option);
                await waitForUpdatesAsync();
                await pageObject.clickAway(); // clears filter
                element.appendChild(option);
                await waitForUpdatesAsync();
                pageObject.clickSelect();

                expect(option.visuallyHidden).toBeFalse();
            });

            it('option that is not hidden but is visuallyHidden, if removed and then added back, will be visible', async () => {
                const option = element.options[0]! as ListOption;
                option.visuallyHidden = true;
                element.removeChild(option);
                await waitForUpdatesAsync();
                element.appendChild(option);
                await waitForUpdatesAsync();

                expect(option.visuallyHidden).toBeFalse();
            });
        });

        describe('with filterMode = manual', () => {
            beforeEach(async () => {
                ({ element, connect, disconnect } = await setup());
                element.style.width = '200px';
                element.filterMode = FilterMode.manual;
                await connect();
                pageObject = new SelectPageObject(element);
            });

            afterEach(async () => {
                await disconnect();
            });

            it('does not automatically filter options when filterMode is manual', async () => {
                await pageObject.openAndSetFilterText('o');
                const filteredOptions = pageObject.getFilteredOptions();
                expect(filteredOptions.length).toBe(6);
            });

            it('emits filter-input event when filter text is entered', async () => {
                const filterInputEvent = jasmine.createSpy();
                element.addEventListener('filter-input', filterInputEvent);
                await pageObject.openAndSetFilterText('o');
                expect(filterInputEvent).toHaveBeenCalledTimes(1);
            });

            it('emits filter-input event with empty filterText when dropdown is closed', async () => {
                const filterInputEvent = jasmine.createSpy();
                element.addEventListener('filter-input', filterInputEvent);
                await pageObject.openAndSetFilterText('o');
                await pageObject.closeDropdown();
                expect(filterInputEvent).toHaveBeenCalledTimes(2);
                expect(
                    (
                        (filterInputEvent.calls.argsFor(1)[0] as CustomEvent)
                            .detail as SelectFilterInputEventDetail
                    ).filterText
                ).toBe('');
            });
        });
    });

    describe('placeholder', () => {
        let element: Select;
        let connect: () => Promise<void>;
        let disconnect: () => Promise<void>;
        let pageObject: SelectPageObject;

        beforeEach(async () => {
            ({ element, connect, disconnect } = await setup(
                undefined,
                false,
                placeholderSelectedOption
            ));
            element.style.width = '200px';
            element.filterMode = FilterMode.standard;
            await connect();
            await waitForUpdatesAsync();
            pageObject = new SelectPageObject(element);
            await waitForUpdatesAsync();
        });

        afterEach(async () => {
            await disconnect();
        });

        it('placeholder option is not present in dropdown', async () => {
            await clickAndWaitForOpen(element);
            expect(pageObject.isOptionVisible(0)).toBeFalse();
        });

        it('selecting option will replace placeholder text with selected option text', async () => {
            expect(pageObject.getDisplayText()).toBe('One');
            await clickAndWaitForOpen(element);
            pageObject.clickOption(1);
            await waitForUpdatesAsync();

            expect(pageObject.getDisplayText()).toBe('Two');
        });

        it('placeholder can be changed to another option programmatically', async () => {
            await waitForUpdatesAsync();
            element.options[0]!.hidden = false;
            element.options[1]!.hidden = true;
            element.options[1]!.disabled = true;
            element.options[1]!.selected = true;
            await waitForUpdatesAsync();

            expect(pageObject.getDisplayText()).toBe('Two');
            expect(element.value).toBe('two');
            await clickAndWaitForOpen(element);
            expect(pageObject.isOptionVisible(0)).toBeTrue();
            expect(pageObject.isOptionVisible(1)).toBeFalse();
        });

        it('selecting option via typing will not select placeholder', async () => {
            const newOptions = element.options.map(o => o as ListOption);
            newOptions.push(new ListOption('One one', 'one one'));
            await pageObject.setOptions(newOptions);
            expect(pageObject.getDisplayText()).toBe('One');
            pageObject.pressCharacterKey('o');
            await waitForUpdatesAsync();
            expect(pageObject.getDisplayText()).toBe('One one');
        });

        it('programmatically setting selected of current selected option to false results in placeholder being displayed', async () => {
            await clickAndWaitForOpen(element);
            pageObject.clickOption(1);
            const selectedOption = pageObject.getSelectedOption();
            selectedOption!.selected = false;
            await waitForUpdatesAsync();

            expect(pageObject.getDisplayText()).toBe('One');
        });

        it('pressing ESC does not clear placeholder text', async () => {
            pageObject.pressEscapeKey();
            await waitForUpdatesAsync();
            expect(pageObject.getDisplayText()).toBe('One');
        });

        it('clear button is not visible when placeholder is selected', () => {
            expect(pageObject.isClearButtonVisible()).toBeFalse();
        });
    });

    describe('clearable', () => {
        let element: Select;
        let connect: () => Promise<void>;
        let disconnect: () => Promise<void>;
        let pageObject: SelectPageObject;
        beforeEach(async () => {
            ({ element, connect, disconnect } = await setup());
            element.style.width = '200px';
            element.clearable = true;
            await connect();
            await waitForUpdatesAsync();
            pageObject = new SelectPageObject(element);
        });

        afterEach(async () => {
            await disconnect();
        });

        it('clear button is visible by default', () => {
            expect(pageObject.isClearButtonVisible()).toBeTrue();
        });

        it('when select is disabled, clear button is not visible', async () => {
            element.disabled = true;
            await waitForUpdatesAsync();
            expect(pageObject.isClearButtonVisible()).toBeFalse();
        });

        it('can not Tab to clear button', () => {
            const clearButton = element.shadowRoot?.querySelector<Button>('.clear-button');
            expect(clearButton?.getAttribute('tabindex')).toBe('-1');
        });

        it('clear button is visible after selecting an option', async () => {
            pageObject.clickClearButton();
            await waitForUpdatesAsync();
            expect(pageObject.isClearButtonVisible()).toBeFalse();
            await clickAndWaitForOpen(element);
            pageObject.clickOption(1);
            await waitForUpdatesAsync();

            expect(pageObject.isClearButtonVisible()).toBeTrue();
        });

        it('clicking clear button does not open dropdown', async () => {
            pageObject.clickClearButton();
            await waitForUpdatesAsync();
            expect(element.open).toBeFalse();
        });

        it('clicking clear button fires change event', () => {
            const changeEvent = jasmine.createSpy();
            element.addEventListener('change', changeEvent);
            pageObject.clickClearButton();
            expect(changeEvent).toHaveBeenCalledTimes(1);
        });

        it('if dropdown open clicking clear button closes dropdown and fires change event', async () => {
            pageObject.clickSelect();
            await waitForUpdatesAsync();
            const changeEvent = jasmine.createSpy();
            element.addEventListener('change', changeEvent);
            pageObject.clickClearButton();
            expect(changeEvent).toHaveBeenCalledTimes(1);
        });

        it('if dropdown open pressing <Esc> closes dropdown and does not clear value', async () => {
            pageObject.clickSelect();
            await waitForUpdatesAsync();
            pageObject.pressEscapeKey();
            expect(element.open).toBeFalse();
            expect(element.value).toBe('one');
        });

        it('if dropdown is closed, pressing <Esc> clears value', async () => {
            pageObject.pressEscapeKey();
            await waitForUpdatesAsync();
            expect(element.value).toBe('');
        });

        describe('without placeholder', () => {
            it('after clicking clear button, display text is empty and clear button is hidden', async () => {
                pageObject.clickClearButton();
                await waitForUpdatesAsync();

                expect(pageObject.getDisplayText()).toBe('');
                expect(pageObject.isClearButtonVisible()).toBeFalse();
            });

            it('after clicking clear button and then selecting an option, clear button is visible again', async () => {
                pageObject.clickClearButton();
                await clickAndWaitForOpen(element);
                pageObject.clickOption(1);
                await waitForUpdatesAsync();
                expect(pageObject.isClearButtonVisible()).toBeTrue();
            });
        });

        describe('with placeholder', () => {
            beforeEach(async () => {
                const firstOption = element.options[0]!;
                firstOption.disabled = true;
                firstOption.hidden = true;
                await waitForUpdatesAsync();
            });

            it('clear button is not visible by default', () => {
                expect(pageObject.isClearButtonVisible()).toBeFalse();
            });

            it('after clicking clear button, placeholder is visible', async () => {
                await clickAndWaitForOpen(element);
                pageObject.clickOption(1);
                await waitForUpdatesAsync();
                pageObject.clickClearButton();
                await waitForUpdatesAsync();

                expect(pageObject.getDisplayText()).toBe('One');
            });

            const removePlaceholderData = [
                {
                    name: 'remove hidden from placeholder, clear button becomes visible and clicking it results in empty display text',
                    updatePlaceholder: (option: ListOption) => {
                        option.hidden = false;
                    }
                },
                {
                    name: 'remove disabled from placeholder, clear button becomes visible and clicking it results in empty display text',
                    updatePlaceholder: (option: ListOption) => {
                        option.disabled = false;
                    }
                }
            ] as const;
            parameterizeSpec(removePlaceholderData, (spec, name, value) => {
                spec(name, async () => {
                    value.updatePlaceholder(element.options[0]! as ListOption);
                    await waitForUpdatesAsync();
                    expect(pageObject.isClearButtonVisible()).toBeTrue();
                    pageObject.clickClearButton();
                    await waitForUpdatesAsync();

                    expect(pageObject.getDisplayText()).toBe('');
                });
            });
        });
    });

    describe('groups', () => {
        let element: Select;
        let connect: () => Promise<void>;
        let disconnect: () => Promise<void>;
        let pageObject: SelectPageObject;
        const totalSlottedElements = 11;

        beforeEach(async () => {
            ({ element, connect, disconnect } = await setupWithGroups());
            element.style.width = '200px';
            await connect();
            pageObject = new SelectPageObject(element);
        });

        afterEach(async () => {
            await disconnect();
        });

        it('can select an option within a group', async () => {
            await clickAndWaitForOpen(element);
            pageObject.clickOption(1);
            expect(element.value).toBe('two');
            expect(element.selectedIndex).toBe(1);
        });

        it('clicking a group does not close the dropdown', async () => {
            await clickAndWaitForOpen(element);
            pageObject.clickGroup(0);
            expect(element.open).toBeTrue();
        });

        it('updating content with no groups updates options', async () => {
            const newOptions = [
                new ListOption('Ten', 'ten'),
                new ListOption('Twenty', 'twenty')
            ];
            await pageObject.setOptions(newOptions);
            await clickAndWaitForOpen(element);
            expect(element.options.length).toBe(2);
            expect(element.options[0]!.textContent).toBe('Ten');
            expect(element.options[1]!.textContent).toBe('Twenty');
        });

        it('can not select option in hidden group via arrow keys', () => {
            const group = pageObject.getGroup(0);
            group.hidden = true;
            pageObject.pressArrowDownKey();
            expect(element.value).toBe('three');
        });

        it('when group becomes unhidden, can select option in group via arrow keys', () => {
            const group = pageObject.getGroup(0);
            group.hidden = true;
            group.hidden = false;
            pageObject.pressArrowDownKey();
            expect(element.value).toBe('two');
        });

        it('all groups except last show bottom separator', async () => {
            await clickAndWaitForOpen(element);
            const groups = pageObject.getAllGroups();
            expect(groups[0]!.bottomSeparatorVisible).toBeTrue();
            expect(groups[1]!.bottomSeparatorVisible).toBeTrue();
            expect(groups[2]!.bottomSeparatorVisible).toBeFalse();
        });

        it('list option before group causes group to show top separator', async () => {
            const listOption = new ListOption('Before Group', 'before-group');
            const group = pageObject.getGroup(0);
            group.before(listOption);
            await waitForUpdatesAsync();
            expect(group.topSeparatorVisible).toBeTrue();
        });

        it('list option after last group causes group to show bottom separator', async () => {
            const listOption = new ListOption(
                'After Last Group',
                'after-last-group'
            );
            const groups = pageObject.getAllGroups();
            const lastGroup = groups[groups.length - 1]!;
            lastGroup.after(listOption);
            await waitForUpdatesAsync();
            expect(lastGroup.bottomSeparatorVisible).toBeTrue();
        });

        it('group that is hidden when slotted results in hidden options', async () => {
            const group = new ListOptionGroup();
            group.hidden = true;
            const option = new ListOption('Hidden Option', 'hidden-option');
            group.appendChild(option);
            element.appendChild(group);
            await waitForUpdatesAsync();
            await clickAndWaitForOpen(element);
            const hiddenOptionIndex = element.options.findIndex(
                o => o.text === 'Hidden Option'
            );
            expect(pageObject.isOptionVisible(hiddenOptionIndex)).toBeFalse();
        });

        it('changing group to be hidden results in hidden options', async () => {
            const group = pageObject.getGroup(0);
            group.hidden = true;
            await waitForUpdatesAsync();
            await clickAndWaitForOpen(element);
            // first two options should now be hidden
            expect(pageObject.isOptionVisible(0)).toBeFalse();
            expect(pageObject.isOptionVisible(1)).toBeFalse();
        });

        it('changing hidden group to be visible results in visible options', async () => {
            const group = pageObject.getGroup(0);
            group.hidden = true;
            await waitForUpdatesAsync();
            await clickAndWaitForOpen(element);
            expect(pageObject.isOptionVisible(0)).toBeFalse();
            group.hidden = false;
            await waitForUpdatesAsync();
            // first two options should now be visible
            expect(pageObject.isOptionVisible(0)).toBeTrue();
            expect(pageObject.isOptionVisible(1)).toBeTrue();
        });

        it('inserting option between groups results in top separator of group after option', async () => {
            const newOption = new ListOption(
                'Between Groups',
                'between-groups'
            );
            const group = pageObject.getGroup(0);
            group.after(newOption);
            await waitForUpdatesAsync();
            await clickAndWaitForOpen(element);
            const groupAfterInsertedOption = pageObject.getGroup(1);
            expect(groupAfterInsertedOption.topSeparatorVisible).toBeTrue();
        });

        it('hiding option between groups results in top separator being hidden of group after option', async () => {
            const newOption = new ListOption('Between', 'between-groups');
            const group = pageObject.getGroup(0);
            group.after(newOption);
            await waitForUpdatesAsync();
            newOption.hidden = true;
            await clickAndWaitForOpen(element);
            const groupAfterInsertedOption = pageObject.getGroup(1);
            expect(groupAfterInsertedOption.topSeparatorVisible).toBeFalse();
        });

        it('hiding option after all groups results in bottom separator being hidden for last group', async () => {
            const newOption = new ListOption('Between', 'between-groups');
            const group = pageObject.getGroup(2);
            group.after(newOption);
            await waitForUpdatesAsync();
            await clickAndWaitForOpen(element);
            expect(group.bottomSeparatorVisible).toBeTrue();
            await waitForUpdatesAsync();
            newOption.hidden = true;
            pageObject.clickSelect();
            await waitForUpdatesAsync();
            expect(group.bottomSeparatorVisible).toBeFalse();
        });

        it('after removing group hidden from options and then changing option to be visible, adding group back results in visible group', async () => {
            const group = pageObject.getGroup(0);
            const groupOptions = group.listOptions;
            groupOptions.forEach(o => {
                o.hidden = true;
            });
            await waitForUpdatesAsync();
            expect(group.visuallyHidden).toBeTrue();
            element.removeChild(group);

            groupOptions.forEach(o => {
                o.hidden = false;
            });
            element.appendChild(group);
            await waitForUpdatesAsync();
            expect(group.visuallyHidden).toBeFalse();
        });

        it('after adding option to a group, it can be selected', async () => {
            const group = pageObject.getGroup(0);
            const newOption = new ListOption('New Option', 'new option');
            group.appendChild(newOption);
            await waitForUpdatesAsync();
            await clickAndWaitForOpen(element);
            pageObject.clickOptionWithDisplayText('New Option');
            expect(element.value).toBe('new option');
        });

        it('removing option from group removes option from options of select', async () => {
            const group = pageObject.getGroup(0);
            const option = group.listOptions[0];
            group.removeChild(option as Node);
            await waitForUpdatesAsync();
            expect(element.options).not.toContain(option!);
        });

        it('placeholder can be defined in a group', async () => {
            const group = pageObject.getGroup(0);
            const placeholder = new ListOption('Placeholder', 'placeholder');
            placeholder.hidden = true;
            placeholder.disabled = true;
            placeholder.selected = true;
            element.selectedIndex = -1;
            group.insertAdjacentElement('afterbegin', placeholder);
            await waitForUpdatesAsync();
            expect(pageObject.getDisplayText()).toBe('Placeholder');
            await clickAndWaitForOpen(element);
            expect(pageObject.isOptionVisible(0)).toBeFalse();
        });

        describe('filtering', () => {
            beforeEach(async () => {
                element.filterMode = FilterMode.standard;
                await waitForUpdatesAsync();
            });

            const groupFilterTestData = [
                {
                    name: 'filter matches first group label and only first group options',
                    filter: 'One',
                    visibleGroupLabels: ['Group One'],
                    separatorStates: [
                        {
                            topSeparatorVisible: false,
                            bottomSeparatorVisible: false
                        }
                    ]
                },
                {
                    name: 'filter only matches Option Four in second group',
                    filter: 'Four',
                    visibleGroupLabels: ['Group Two'],
                    separatorStates: [
                        {
                            topSeparatorVisible: false,
                            bottomSeparatorVisible: false
                        }
                    ]
                },
                {
                    name: 'filter only matches Option Six in third group',
                    filter: 'Six',
                    visibleGroupLabels: ['Gróup Three'],
                    separatorStates: [
                        {
                            topSeparatorVisible: false,
                            bottomSeparatorVisible: false
                        }
                    ]
                },
                {
                    name: 'filter matches Option Two in first group and second group label',
                    filter: 'Two',
                    visibleGroupLabels: ['Group One', 'Group Two'],
                    separatorStates: [
                        {
                            topSeparatorVisible: false,
                            bottomSeparatorVisible: true
                        },
                        {
                            topSeparatorVisible: false,
                            bottomSeparatorVisible: false
                        }
                    ]
                },
                {
                    name: 'filter matches Option Three in second group and third group label',
                    filter: 'Three',
                    visibleGroupLabels: ['Group Two', 'Gróup Three'],
                    separatorStates: [
                        {
                            topSeparatorVisible: false,
                            bottomSeparatorVisible: true
                        },
                        {
                            topSeparatorVisible: false,
                            bottomSeparatorVisible: false
                        }
                    ]
                },
                {
                    name: 'filter matches options in first and third groups',
                    filter: 'Edge',
                    visibleGroupLabels: ['Group One', 'Gróup Three'],
                    separatorStates: [
                        {
                            topSeparatorVisible: false,
                            bottomSeparatorVisible: true
                        },
                        {
                            topSeparatorVisible: false,
                            bottomSeparatorVisible: false
                        }
                    ]
                },
                {
                    name: 'filter matches all groups',
                    filter: 'Group',
                    visibleGroupLabels: [
                        'Group One',
                        'Group Two',
                        'Gróup Three'
                    ],
                    separatorStates: [
                        {
                            topSeparatorVisible: false,
                            bottomSeparatorVisible: true
                        },
                        {
                            topSeparatorVisible: false,
                            bottomSeparatorVisible: true
                        },
                        {
                            topSeparatorVisible: false,
                            bottomSeparatorVisible: false
                        }
                    ]
                }
            ];
            parameterizeSpec(groupFilterTestData, (spec, name, value) => {
                spec(name, async () => {
                    await connect();
                    await waitForUpdatesAsync();
                    await pageObject.openAndSetFilterText(value.filter);
                    const visibleGroups = pageObject
                        .getDropdownVisibleElements()
                        .filter(isListOptionGroup);
                    expect(visibleGroups.map(g => g.labelContent)).toEqual(
                        value.visibleGroupLabels
                    );
                    expect(
                        visibleGroups.map(g => {
                            return {
                                topSeparatorVisible: g.topSeparatorVisible,
                                bottomSeparatorVisible: g.bottomSeparatorVisible
                            };
                        })
                    ).toEqual(value.separatorStates);

                    await disconnect();
                });
            });

            it('filter match on group label shows all options in matched group, as well as options in other groups that match filter', async () => {
                await pageObject.openAndSetFilterText('Two');
                const visibleElements = pageObject.getDropdownVisibleElements();
                expect(visibleElements?.length).toBe(5);
                expect(isListOptionGroup(visibleElements[0])).toBeTrue();
                expect(
                    (visibleElements[0] as ListOptionGroup).labelContent
                ).toBe('Group One');
                expect(visibleElements[1]!.textContent?.trim()).toBe('Two');
                expect(isListOptionGroup(visibleElements[2])).toBeTrue();
                expect(
                    (visibleElements[2] as ListOptionGroup).labelContent
                ).toBe('Group Two');
                expect(visibleElements[3]!.textContent?.trim()).toBe('Three');
                expect(visibleElements[4]!.textContent?.trim()).toBe('Four');

                await disconnect();
            });

            it('clearing filter shows all options and groups', async () => {
                await pageObject.openAndSetFilterText('Two');
                pageObject.clearFilter();
                await waitForUpdatesAsync();
                const visibleElements = pageObject.getDropdownVisibleElements();
                expect(visibleElements?.length).toBe(totalSlottedElements);
            });

            it('filter matches diacritic characters in group label', async () => {
                await pageObject.openAndSetFilterText('ó');
                const visibleElements = pageObject.getDropdownVisibleElements();
                expect(visibleElements?.length).toBe(totalSlottedElements); // 'o' is matched in all group labels
            });

            it('filtering will not match options inside hidden group', async () => {
                const group = pageObject.getGroup(0);
                group.hidden = true; // Hides 'Group One' which has 'Two' option
                await pageObject.openAndSetFilterText('Two'); // Matches 'Group Two'
                const filteredOptions = pageObject
                    .getFilteredOptions()
                    .map(option => option.text);
                expect(filteredOptions).not.toContain('Two');
            });

            it('filtering out option between groups results in top separator of group after option', async () => {
                const newOption = new ListOption('Between', 'between-groups');
                const group = pageObject.getGroup(0);
                group.after(newOption);
                await waitForUpdatesAsync();
                await pageObject.openAndSetFilterText('Group');
                const groupAfterInsertedOption = pageObject.getGroup(1);
                expect(groupAfterInsertedOption.topSeparatorVisible).toBeTrue();
            });

            it('after hiding all groups, dropdown shows no results label', async () => {
                const groups = pageObject.getAllGroups();
                groups.forEach(g => {
                    g.hidden = true;
                });
                await waitForUpdatesAsync();
                expect(pageObject.isNoResultsLabelVisible()).toBeTrue();
            });

            it('if all results are hidden, and loadingVisible is true, no results label is not shown', async () => {
                element.loadingVisible = true;
                await waitForUpdatesAsync();
                await pageObject.openAndSetFilterText('abc');
                expect(pageObject.isNoResultsLabelVisible()).toBeFalse();
            });

            it('does not automatically filter options when filterMode is manual', async () => {
                element.filterMode = FilterMode.manual;
                await pageObject.openAndSetFilterText('one');
                const filteredOptions = pageObject.getFilteredOptions();
                expect(filteredOptions.length).toBe(8);
            });
        });
    });

    describe('PageObject', () => {
        let element: Select;
        let connect: () => Promise<void>;
        let disconnect: () => Promise<void>;
        let pageObject: SelectPageObject;

        beforeEach(async () => {
            ({ element, connect, disconnect } = await setupWithGroups());
            element.style.width = '200px';
            element.filterMode = FilterMode.standard;
            await connect();
            pageObject = new SelectPageObject(element);
        });

        afterEach(async () => {
            await disconnect();
        });

        it('exercise clickOptionWithDisplayText', () => {
            pageObject.clickSelect();
            pageObject.clickOptionWithDisplayText('Two');
            expect(element.value).toBe('two');
            expect(element.selectedIndex).toBe(1);
        });

        it('exercise getGroupLabels', async () => {
            await clickAndWaitForOpen(element);
            const groupLabels = pageObject.getGroupLabels();
            expect(groupLabels).toEqual([
                'Group One',
                'Group Two',
                'Gróup Three'
            ]);
        });

        it('exercise getOptionLabels', async () => {
            await clickAndWaitForOpen(element);
            const optionLabels = pageObject.getGroupOptionLabels(0);
            expect(optionLabels).toEqual(['One', 'Two', 'Edge']);
        });
    });
});<|MERGE_RESOLUTION|>--- conflicted
+++ resolved
@@ -546,7 +546,6 @@
         await disconnect();
     });
 
-<<<<<<< HEAD
     it('setting loadingVisible to true shows loading visual', async () => {
         const { element, connect, disconnect } = await setup();
         const pageObject = new SelectPageObject(element);
@@ -559,21 +558,6 @@
         await disconnect();
     });
 
-    it('removing selected option results in first selectable option being selected', async () => {
-        const { element, connect, disconnect } = await setup();
-        await connect();
-        await waitForUpdatesAsync();
-        expect(element.value).toBe('one');
-
-        element.removeChild(element.options[0]!);
-        await waitForUpdatesAsync();
-        expect(element.value).toBe('two');
-
-        await disconnect();
-    });
-
-=======
->>>>>>> fb95160b
     describe('with all options disabled', () => {
         async function setupAllDisabled(): Promise<Fixture<Select>> {
             const viewTemplate = html`
