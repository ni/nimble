import { html, repeat } from '@microsoft/fast-element';
import { fixture, Fixture } from '../../utilities/tests/fixture';
import { Select, selectTag } from '..';
import { listOptionTag } from '../../list-option';
import { waitForUpdatesAsync } from '../../testing/async-helpers';
import { createEventListener } from '../../utilities/tests/component';
<<<<<<< HEAD
=======
import { checkFullyInViewport } from '../../utilities/tests/intersection-observer';
>>>>>>> 1d9d8b90

async function setup(
    position?: string,
    open?: boolean
): Promise<Fixture<Select>> {
    const viewTemplate = html`
        <nimble-select
            ${position !== undefined ? `position="${position}"` : ''}
            ${open ? 'open' : ''}
        >
            <nimble-list-option value="one">One</nimble-list-option>
            <nimble-list-option value="two">Two</nimble-list-option>
            <nimble-list-option value="three">Three</nimble-list-option>
        </nimble-select>
    `;
    return fixture<Select>(viewTemplate);
}

async function clickAndWaitForOpen(select: Select): Promise<void> {
    const regionLoadedListener = createEventListener(select, 'loaded');
    select.click();
    await regionLoadedListener.promise;
}

describe('Select', () => {
    it('should set classes based on collapsible, open, disabled, and position', async () => {
        const { element, connect, disconnect } = await setup('above', true);

        element.disabled = true;
        element.position = 'above';
        await connect();
        await waitForUpdatesAsync();

        expect(element.classList.contains('collapsible')).toBeTrue();
        expect(element.classList.contains('above')).toBeTrue();
        expect(element.classList.contains('disabled')).toBeTrue();
        expect(element.classList.contains('open')).toBeTrue();

        await disconnect();
    });

    const ariaTestData: {
        attrName: string,
        propSetter: (x: Select, value: string) => void
    }[] = [
        {
            attrName: 'aria-controls',
            propSetter: (x, v) => {
                x.ariaControls = v;
            }
        },
        {
            attrName: 'aria-disabled',
            propSetter: (x, v) => {
                x.ariaDisabled = v;
            }
        },
        {
            attrName: 'aria-expanded',
            propSetter: (x, v) => {
                x.ariaExpanded = v;
            }
        },
        {
            attrName: 'aria-multiselectable',
            propSetter: (x, v) => {
                x.ariaMultiSelectable = v;
            }
        }
    ];
    ariaTestData.forEach(testData => {
        it(`should set ${testData.attrName} from property`, async () => {
            const { element, connect, disconnect } = await setup('above', true);
            await connect();

            testData.propSetter(element, 'foo');
            await waitForUpdatesAsync();
            expect(element.getAttribute(testData.attrName)).toEqual('foo');

            await disconnect();
        });
    });

<<<<<<< HEAD
describe('Select', () => {
    it('should set classes based on collapsible, open, disabled, and position', async () => {
        const { element, connect, disconnect } = await setup('above', true);

        element.disabled = true;
        element.position = 'above';
        await connect();
        await waitForUpdatesAsync();

        expect(element.classList.contains('collapsible')).toBeTrue();
        expect(element.classList.contains('above')).toBeTrue();
        expect(element.classList.contains('disabled')).toBeTrue();
        expect(element.classList.contains('open')).toBeTrue();

        await disconnect();
    });

    const ariaTestData: {
        attrName: string,
        propSetter: (x: Select, value: string) => void
    }[] = [
        {
            attrName: 'aria-controls',
            propSetter: (x, v) => {
                x.ariaControls = v;
            }
        },
        {
            attrName: 'aria-disabled',
            propSetter: (x, v) => {
                x.ariaDisabled = v;
            }
        },
        {
            attrName: 'aria-expanded',
            propSetter: (x, v) => {
                x.ariaExpanded = v;
            }
        },
        {
            attrName: 'aria-multiselectable',
            propSetter: (x, v) => {
                x.ariaMultiSelectable = v;
            }
        }
    ];
    ariaTestData.forEach(testData => {
        it(`should set ${testData.attrName} from property`, async () => {
            const { element, connect, disconnect } = await setup('above', true);
            await connect();

            testData.propSetter(element, 'foo');
            await waitForUpdatesAsync();
            expect(element.getAttribute(testData.attrName)).toEqual('foo');

            await disconnect();
        });
    });

=======
>>>>>>> 1d9d8b90
    it('should respect value set before connect is completed', async () => {
        const { element, connect, disconnect } = await setup();

        const connectTask = connect();
        element.value = 'two';
        await connectTask;

        expect(element.value).toBe('two');

        await disconnect();
    });

    it('should respect "open" and "position" attributes when both set', async () => {
        const position = 'above';
        const { element, connect, disconnect } = await setup(position, true);

        await connect();
        await waitForUpdatesAsync();

        expect(element.getAttribute('open')).not.toBeNull();
        expect(element.getAttribute('position')).toBe(position);

        await disconnect();
    });

    it('should keep selected value when options change', async () => {
        const { element, connect, disconnect } = await setup();
        await connect();
        element.value = 'two';
        await waitForUpdatesAsync();
        expect(element.value).toBe('two');

        // Add option zero at the top of the options list
        // prettier-ignore
        element.insertAdjacentHTML(
            'afterbegin',
            '<nimble-list-option value="zero">Zero</nimble-list-option>'
        );
        await waitForUpdatesAsync();

        expect(element.value).toBe('two');

        await disconnect();
    });

    describe('with 500 options', () => {
        async function setup500Options(): Promise<Fixture<Select>> {
            // prettier-ignore
            const viewTemplate = html`
                <${selectTag}>
                    ${repeat(() => [...Array(500).keys()], html<number>`
                        <nimble-list-option value="${x => x}">${x => x}</nimble-list-option>`)}
                </${selectTag}>
            `;
            return fixture<Select>(viewTemplate);
        }

        it('should limit dropdown height to viewport', async () => {
            const { element, connect, disconnect } = await setup500Options();
            await connect();
            await clickAndWaitForOpen(element);
            const fullyVisible = await checkFullyInViewport(element.listbox);

            expect(element.listbox.scrollHeight).toBeGreaterThan(
                window.innerHeight
            );
            expect(fullyVisible).toBe(true);

            await disconnect();
        });
    });

    describe('within a div', () => {
        async function setupInDiv(): Promise<Fixture<Select>> {
            // prettier-ignore
            const viewTemplate = html`
                <div style="overflow: auto;">
                    <${selectTag}>
                        ${repeat(() => [...Array(5).keys()], html<number>`
                            <${listOptionTag} value="${x => x}">${x => x}</${listOptionTag}>`)}
                    </${selectTag}>
                </div>
            `;
            return fixture<Select>(viewTemplate);
        }

        it('should not confine dropdown to div with "overflow: auto"', async () => {
            const { element, connect, disconnect } = await setupInDiv();
            const select: Select = element.querySelector(selectTag)!;
            await connect();
            await clickAndWaitForOpen(select);
            const fullyVisible = await checkFullyInViewport(select.listbox);

            expect(fullyVisible).toBe(true);

            await disconnect();
        });
    });

    it('should export its tag', () => {
        expect(selectTag).toBe('nimble-select');
    });

    it('can construct an element instance', () => {
        expect(document.createElement('nimble-select')).toBeInstanceOf(Select);
    });
});<|MERGE_RESOLUTION|>--- conflicted
+++ resolved
@@ -4,10 +4,7 @@
 import { listOptionTag } from '../../list-option';
 import { waitForUpdatesAsync } from '../../testing/async-helpers';
 import { createEventListener } from '../../utilities/tests/component';
-<<<<<<< HEAD
-=======
 import { checkFullyInViewport } from '../../utilities/tests/intersection-observer';
->>>>>>> 1d9d8b90
 
 async function setup(
     position?: string,
@@ -91,68 +88,6 @@
         });
     });
 
-<<<<<<< HEAD
-describe('Select', () => {
-    it('should set classes based on collapsible, open, disabled, and position', async () => {
-        const { element, connect, disconnect } = await setup('above', true);
-
-        element.disabled = true;
-        element.position = 'above';
-        await connect();
-        await waitForUpdatesAsync();
-
-        expect(element.classList.contains('collapsible')).toBeTrue();
-        expect(element.classList.contains('above')).toBeTrue();
-        expect(element.classList.contains('disabled')).toBeTrue();
-        expect(element.classList.contains('open')).toBeTrue();
-
-        await disconnect();
-    });
-
-    const ariaTestData: {
-        attrName: string,
-        propSetter: (x: Select, value: string) => void
-    }[] = [
-        {
-            attrName: 'aria-controls',
-            propSetter: (x, v) => {
-                x.ariaControls = v;
-            }
-        },
-        {
-            attrName: 'aria-disabled',
-            propSetter: (x, v) => {
-                x.ariaDisabled = v;
-            }
-        },
-        {
-            attrName: 'aria-expanded',
-            propSetter: (x, v) => {
-                x.ariaExpanded = v;
-            }
-        },
-        {
-            attrName: 'aria-multiselectable',
-            propSetter: (x, v) => {
-                x.ariaMultiSelectable = v;
-            }
-        }
-    ];
-    ariaTestData.forEach(testData => {
-        it(`should set ${testData.attrName} from property`, async () => {
-            const { element, connect, disconnect } = await setup('above', true);
-            await connect();
-
-            testData.propSetter(element, 'foo');
-            await waitForUpdatesAsync();
-            expect(element.getAttribute(testData.attrName)).toEqual('foo');
-
-            await disconnect();
-        });
-    });
-
-=======
->>>>>>> 1d9d8b90
     it('should respect value set before connect is completed', async () => {
         const { element, connect, disconnect } = await setup();
 
