import { html, repeat } from '@microsoft/fast-element';
import { parameterizeSpec, parameterizeSuite } from '@ni/jasmine-parameterized';
import { fixture, Fixture } from '../../utilities/tests/fixture';
import { Select, selectTag } from '..';
import { SelectPageObjectInternal as SelectPageObject } from './select.pageobject.internal';
import { ListOption, listOptionTag } from '../../list-option';
import { waitForUpdatesAsync } from '../../testing/async-helpers';
import { checkFullyInViewport } from '../../utilities/tests/intersection-observer';
import { FilterMode, SelectFilterInputEventDetail } from '../types';
import {
    createEventListener,
    waitAnimationFrame
} from '../../utilities/testing/component';
import { filterSearchLabel } from '../../label-provider/core/label-tokens';
import { ListOptionGroup } from '../../list-option-group';
import type { Button } from '../../button';
import { isListOptionGroup } from '../template';

const disabledOption = 'disabled';
const disabledSelectedOption = 'disabled selected';
const placeholderSelectedOption = 'disabled selected hidden';

type OptionInitialState =
    | 'selected'
    | 'disabled'
    | 'disabled selected'
    | 'disabled hidden'
    | 'disabled selected hidden'
    | 'hidden'
    | 'hidden selected'
    | 'visually-hidden';

async function setup(
    position?: string,
    open?: boolean,
    firstOptionState?: OptionInitialState,
    secondOptionState?: OptionInitialState
): Promise<Fixture<Select>> {
    const viewTemplate = html`
        <nimble-select
            ${position !== undefined ? `position="${position}"` : ''}
            ${open ? 'open' : ''}
        >
            <nimble-list-option
                value="one"
                ${firstOptionState !== undefined ? firstOptionState : ''}
                >One</nimble-list-option
            >
            <nimble-list-option
                value="two"
                ${secondOptionState !== undefined ? secondOptionState : ''}
                >Two</nimble-list-option
            >
            <nimble-list-option value="three">Three</nimble-list-option>
            <nimble-list-option disabled value="t-disabled"
                >T Disabled</nimble-list-option
            >
            <nimble-list-option value="zürich">Zürich</nimble-list-option>
            <nimble-list-option value="has space">Has Space</nimble-list-option>
        </nimble-select>
    `;
    return fixture<Select>(viewTemplate);
}

async function setupWithGroups(): Promise<Fixture<Select>> {
    const viewTemplate = html`
        <nimble-select>
            <nimble-list-option-group label="Group One">
                <nimble-list-option value="one">One</nimble-list-option>
                <nimble-list-option value="two">Two</nimble-list-option>
                <nimble-list-option value="edge">Edge</nimble-list-option>
            </nimble-list-option-group>
            <nimble-list-option-group label="Group Two">
                <nimble-list-option value="three">Three</nimble-list-option>
                <nimble-list-option value="four">Four</nimble-list-option>
            </nimble-list-option-group>
            <nimble-list-option-group label="Gróup Three">
                <nimble-list-option value="five">Five</nimble-list-option>
                <nimble-list-option value="six">Six</nimble-list-option>
                <nimble-list-option value="edge">Edge</nimble-list-option>
            </nimble-list-option-group>
        </nimble-select>
    `;
    return fixture<Select>(viewTemplate);
}

async function clickAndWaitForOpen(select: Select): Promise<void> {
    const regionLoadedListener = createEventListener(select, 'loaded');
    select.click();
    await regionLoadedListener.promise;
}

describe('Select', () => {
    it('should set classes based on collapsible, open, disabled, and position', async () => {
        const { element, connect, disconnect } = await setup('above', true);

        element.disabled = true;
        element.position = 'above';
        await connect();
        await waitForUpdatesAsync();

        expect(element.classList.contains('collapsible')).toBeTrue();
        expect(element.classList.contains('above')).toBeTrue();
        expect(element.classList.contains('disabled')).toBeTrue();
        expect(element.classList.contains('open')).toBeTrue();

        await disconnect();
    });

    const ariaTestData: {
        attrName: string,
        propSetter: (x: Select, value: string) => void
    }[] = [
        {
            attrName: 'aria-controls',
            propSetter: (x, v) => {
                x.ariaControls = v;
            }
        },
        {
            attrName: 'aria-disabled',
            propSetter: (x, v) => {
                x.ariaDisabled = v;
            }
        },
        {
            attrName: 'aria-expanded',
            propSetter: (x, v) => {
                x.ariaExpanded = v;
            }
        },
        {
            attrName: 'aria-multiselectable',
            propSetter: (x, v) => {
                x.ariaMultiSelectable = v;
            }
        }
    ];
    ariaTestData.forEach(testData => {
        it(`should set ${testData.attrName} from property`, async () => {
            const { element, connect, disconnect } = await setup('above', true);
            await connect();

            testData.propSetter(element, 'foo');
            await waitForUpdatesAsync();
            expect(element.getAttribute(testData.attrName)).toEqual('foo');

            await disconnect();
        });
    });

    it('should respect value set before connect is completed', async () => {
        const { element, connect, disconnect } = await setup();

        const connectTask = connect();
        element.value = 'two';
        await connectTask;

        expect(element.value).toBe('two');

        await disconnect();
    });

    it('should respect "open" and "position" attributes when both set', async () => {
        const position = 'above';
        const { element, connect, disconnect } = await setup(position, true);

        await connect();
        await waitForUpdatesAsync();

        expect(element.getAttribute('open')).not.toBeNull();
        expect(element.getAttribute('position')).toBe(position);

        await disconnect();
    });

    it('should keep selected value when options change', async () => {
        const { element, connect, disconnect } = await setup();
        await connect();
        element.value = 'two';
        await waitForUpdatesAsync();
        expect(element.value).toBe('two');

        element.insertBefore(
            new ListOption('zero', 'zero'),
            element.options[0]!
        );
        await waitForUpdatesAsync();

        expect(element.value).toBe('two');

        await disconnect();
    });

    it('filter input is not visible with default filterMode', async () => {
        const { element, connect, disconnect } = await setup();
        await connect();
        const pageObject = new SelectPageObject(element);
        await clickAndWaitForOpen(element);
        expect(pageObject.isDropdownVisible()).toBeTrue();
        expect(pageObject.isFilterInputVisible()).toBeFalse();

        await disconnect();
    });

    it('pressing <Esc> after navigating to new option in dropdown maintains original selected option', async () => {
        const { element, connect, disconnect } = await setup();
        await connect();
        const pageObject = new SelectPageObject(element);
        pageObject.clickSelect();
        pageObject.pressArrowDownKey();
        await waitForUpdatesAsync();
        pageObject.pressEscapeKey();
        await waitForUpdatesAsync();

        expect(element.value).toBe('one');
        await disconnect();
    });

    it('navigating between options in dropdown does not update display value', async () => {
        const { element, connect, disconnect } = await setup();
        await connect();
        const pageObject = new SelectPageObject(element);
        pageObject.clickSelect();
        pageObject.pressArrowDownKey();
        await waitForUpdatesAsync();

        expect(pageObject.getDisplayText()).toBe('One');
        await disconnect();
    });

    it('pressing <Space> will select a new value and close dropdown', async () => {
        const { element, connect, disconnect } = await setup();
        await connect();
        const pageObject = new SelectPageObject(element);
        pageObject.clickSelect();
        pageObject.pressArrowDownKey();
        await pageObject.pressSpaceKey();
        expect(element.value).toBe('two');
        expect(element.open).toBeFalse();

        await disconnect();
    });

    it('option that is not hidden but is visuallyHidden, if removed and then added back, will be visible', async () => {
        const { element, connect, disconnect } = await setup();
        await connect();
        const option = element.options[0]! as ListOption;
        option.visuallyHidden = true;
        element.removeChild(option);
        await waitForUpdatesAsync();
        element.appendChild(option);
        await waitForUpdatesAsync();

        expect(option.visuallyHidden).toBeFalse();

        await disconnect();
    });

    describe('Default selected option', () => {
        it('disabled option that is marked as selected initially will be used as value', async () => {
            // mark second option as selected to be different than default
            const { element, connect, disconnect } = await setup(
                undefined,
                false,
                undefined,
                disabledSelectedOption
            );
            await connect();
            await waitForUpdatesAsync();
            expect(element.value).toBe('two');

            await disconnect();
        });

        const defaultOptionTestCases = [
            {
                name: 'first option selected, first is default',
                option1State: 'selected',
                option2State: undefined,
                expected: 'one'
            },
            {
                name: 'first option disabled, second is default',
                option1State: 'disabled',
                option2State: undefined,
                expected: 'two'
            },
            {
                name: 'first option hidden, second is default',
                option1State: 'hidden',
                option2State: undefined,
                expected: 'two'
            },
            {
                name: 'first option visually-hidden, second is default',
                option1State: 'visually-hidden',
                option2State: undefined,
                expected: 'two'
            },
            {
                name: 'first option hidden and disabled, first is default as placeholder',
                option1State: 'disabled hidden',
                option2State: undefined,
                expected: 'one'
            },
            {
                name: 'first option disabled, second is disabled hidden, second is default as placeholder',
                option1State: 'disabled',
                option2State: 'disabled hidden',
                expected: 'two'
            },
            {
                name: 'first option disabled, second is disabled, third is default',
                option1State: 'disabled',
                option2State: 'disabled',
                expected: 'three'
            },
            {
                name: 'second option selected, second is default',
                option1State: undefined,
                option2State: 'selected',
                expected: 'two'
            }
        ] as const;
        parameterizeSpec(defaultOptionTestCases, (spec, name, value) => {
            spec(name, async () => {
                const { element, connect, disconnect } = await setup(
                    undefined,
                    false,
                    value.option1State,
                    value.option2State
                );
                await connect();
                await waitForUpdatesAsync();
                expect(element.value).toBe(value.expected);

                await disconnect();
            });
        });
    });

    it('can set value to a disabled option', async () => {
        const { element, connect, disconnect } = await setup(
            undefined,
            false,
            undefined,
            disabledOption
        );
        await connect();
        await waitForUpdatesAsync();
        element.value = 'two';
        expect(element.value).toEqual('two');
        expect(element.selectedIndex).toEqual(1);

        await disconnect();
    });

    it('updating hidden attribute sets/removes visually-hidden attribute', async () => {
        const { element, connect, disconnect } = await setup();
        await connect();
        await waitForUpdatesAsync();
        const option = element.options[0]! as ListOption;
        option.hidden = true;
        expect(option.visuallyHidden).toBeTrue();

        option.hidden = false;
        expect(option.visuallyHidden).toBeFalse();

        await disconnect();
    });

    it('can not select a disabled option via the arrow keys', async () => {
        const { element, connect, disconnect } = await setup(
            undefined,
            false,
            undefined,
            disabledOption
        );
        const pageObject = new SelectPageObject(element);
        await connect();
        await waitForUpdatesAsync();
        await clickAndWaitForOpen(element);
        pageObject.pressArrowDownKey();
        expect(pageObject.getActiveOption()?.value).toBe('three');

        pageObject.pressArrowUpKey();
        expect(pageObject.getActiveOption()?.value).toBe('one');

        await disconnect();
    });

    it('changing textContent of selected option updates display of select', async () => {
        const { element, connect, disconnect } = await setup();
        const pageObject = new SelectPageObject(element);
        await connect();
        await waitForUpdatesAsync();
        const selectedOption = pageObject.getSelectedOption();
        selectedOption!.textContent = 'foo';
        await waitForUpdatesAsync();
        expect(pageObject.getDisplayText()).toBe('foo');

        await disconnect();
    });

    it('after forcing Select to be blank, user can arrow down to first available option in dropdown', async () => {
        const { element, connect, disconnect } = await setup();
        const pageObject = new SelectPageObject(element);
        await connect();
        await waitForUpdatesAsync();
        element.selectedIndex = -1;
        await waitForUpdatesAsync();

        pageObject.clickSelect();
        pageObject.pressArrowDownKey();
        expect(pageObject.getActiveOption()?.value).toBe('one');

        await disconnect();
    });

    it('after forcing Select to be blank, pressing arrow down sets value to first available option', async () => {
        const { element, connect, disconnect } = await setup();
        const pageObject = new SelectPageObject(element);
        await connect();
        await waitForUpdatesAsync();
        element.selectedIndex = -1;
        await waitForUpdatesAsync();

        pageObject.pressArrowDownKey();
        expect(pageObject.getSelectedOption()?.value).toBe('one');

        await disconnect();
    });

    it('selecting option via typing character while dropdown is closed changes value', async () => {
        const { element, connect, disconnect } = await setup();
        const pageObject = new SelectPageObject(element);
        await connect();
        await waitForUpdatesAsync();
        pageObject.pressCharacterKey('t');
        await waitForUpdatesAsync();

        expect(element.value).toBe('two');

        await disconnect();
    });

    it('selecting option via typing character while dropdown is open with no filter does not change value', async () => {
        const { element, connect, disconnect } = await setup();
        const pageObject = new SelectPageObject(element);
        await connect();
        await waitForUpdatesAsync();
        pageObject.clickSelect();
        pageObject.pressCharacterKey('t');
        await waitForUpdatesAsync();

        expect(element.value).toBe('one');
        expect(pageObject.getActiveOption()?.value).toBe('two');

        await disconnect();
    });

    it('while navigating dropdown, ariaActiveDescendant is set to active option', async () => {
        const { element, connect, disconnect } = await setup();
        const pageObject = new SelectPageObject(element);
        await connect();
        await waitForUpdatesAsync();
        pageObject.clickSelect();
        pageObject.pressArrowDownKey();
        expect(element.ariaActiveDescendant).toBe(
            pageObject.getActiveOption()!.id
        );

        await disconnect();
    });

    it('option added directly to DOM synchronously registers with Select', async () => {
        const { element, connect, disconnect } = await setup();
        await connect();
        await waitForUpdatesAsync();
        const newOption = new ListOption('foo', 'foo');
        const registerOptionSpy = spyOn(
            element,
            'registerOption'
        ).and.callThrough();
        element.insertBefore(newOption, element.options[0]!);

        expect(registerOptionSpy.calls.count()).toBe(1);
        expect(element.options).toContain(newOption);

        // While the option is registered synchronously as shown above,
        // properties like selectedIndex will only be correct asynchronously
        // See https://github.com/ni/nimble/issues/1915
        expect(element.selectedIndex).toBe(0);
        await waitForUpdatesAsync();
        expect(element.value).toBe('one');
        // This assertion shows that after 'slottedOptionsChanged' runs, the
        // 'selectedIndex' state has been corrected to expected DOM order.
        expect(element.selectedIndex).toBe(1);
        await disconnect();
    });

    it('option added directly to DOM under group synchronously registers with Select', async () => {
        const { element, connect, disconnect } = await setupWithGroups();
        await connect();
        await waitForUpdatesAsync();
        const newOption = new ListOption('foo', 'foo');
        const registerOptionSpy = spyOn(
            element,
            'registerOption'
        ).and.callThrough();
        const pageObject = new SelectPageObject(element);
        const group = pageObject.getAllGroups()[0]!;
        group.insertAdjacentElement('afterbegin', newOption);

        expect(registerOptionSpy.calls.count()).toBe(1);
        expect(element.options).toContain(newOption);

        // While the option is registered synchronously as shown above,
        // properties like selectedIndex will only be correct asynchronously
        // See https://github.com/ni/nimble/issues/1915
        expect(element.selectedIndex).toBe(0);
        await waitForUpdatesAsync();
        expect(element.value).toBe('one');
        // This assertion shows that after 'slottedOptionsChanged' runs, the
        // 'selectedIndex' state has been corrected to expected DOM order.
        expect(element.selectedIndex).toBe(1);
        await disconnect();
    });

    it('programmatically setting selected of current selected option to false results in blank display', async () => {
        const { element, connect, disconnect } = await setup();
        await connect();
        const pageObject = new SelectPageObject(element);
        const selectedOption = pageObject.getSelectedOption();
        selectedOption!.selected = false;
        await waitForUpdatesAsync();

        expect(pageObject.getDisplayText()).toBe('');

        await disconnect();
    });

    it('navigating to different option in dropdown and then clicking away does not change value', async () => {
        const { element, connect, disconnect } = await setup();
        await connect();
        await waitForUpdatesAsync();
        const pageObject = new SelectPageObject(element);
        await clickAndWaitForOpen(element);

        pageObject.pressArrowDownKey();
        await pageObject.clickAway();

        expect(element.value).toBe('one');

        await disconnect();
    });

    it('navigating to different option in dropdown and then clicking select (not dropdown) does not change value or emit change event', async () => {
        const { element, connect, disconnect } = await setup();
        await connect();
        await waitForUpdatesAsync();
        const changeEvent = jasmine.createSpy();
        element.addEventListener('change', changeEvent);
        const pageObject = new SelectPageObject(element);
        await clickAndWaitForOpen(element);

        pageObject.pressArrowDownKey();
        pageObject.clickSelect();

        expect(element.value).toBe('one');
        expect(changeEvent.calls.count()).toBe(0);

        await disconnect();
    });

    it('setting loadingVisible to true shows loading visual', async () => {
        const { element, connect, disconnect } = await setup();
        const pageObject = new SelectPageObject(element);
        await connect();
        element.loadingVisible = true;
        await waitForUpdatesAsync();

        expect(pageObject.isLoadingVisualVisible()).toBeTrue();

        await disconnect();
    });

<<<<<<< HEAD
    describe('labels', () => {
        it('if slotted label is provided as a span, labelContent is set to slotted label', async () => {
            const { element, connect, disconnect } = await setup();
            await connect();
            const slottedLabel = document.createElement('span');
            slottedLabel.textContent = 'Slotted Label';
            element.appendChild(slottedLabel);
            await waitForUpdatesAsync();

            expect(element.labelContent).toBe('Slotted Label');

            await disconnect();
        });

        it('if slotted label is provided as text node, labelContent is set to slotted label', async () => {
            const { element, connect, disconnect } = await setup();
            await connect();
            const slottedLabel = document.createTextNode('Slotted Label');
            element.appendChild(slottedLabel);
            await waitForUpdatesAsync();

            expect(element.labelContent).toBe('Slotted Label');

            await disconnect();
        });

        it('if multiple slotted labels are provided, labelContent is set to joined strings of slotted labels', async () => {
            const { element, connect, disconnect } = await setup();
            await connect();
            const slottedLabel = document.createElement('span');
            slottedLabel.textContent = 'Slotted Label';
            element.appendChild(slottedLabel);
            const slottedLabel2 = document.createElement('span');
            slottedLabel2.textContent = 'Slotted Label 2';
            element.appendChild(slottedLabel2);
            await waitForUpdatesAsync();

            expect(element.labelContent).toBe('Slotted Label Slotted Label 2');

            await disconnect();
        });

        it('if multiple slotted labels are provided with extra whitespace, labelContent result is trimmed', async () => {
            const { element, connect, disconnect } = await setup();
            await connect();
            const slottedLabel1 = document.createElement('span');
            slottedLabel1.textContent = '  Slotted Label 1 ';
            element.appendChild(slottedLabel1);
            const slottedLabel2 = document.createElement('span');
            slottedLabel2.textContent = '     Slotted Label 2 ';
            element.appendChild(slottedLabel2);
            await waitForUpdatesAsync();

            expect(element.labelContent).toBe(
                'Slotted Label 1 Slotted Label 2'
            );
            await disconnect();
        });

        it('label content is reflected to aria-label attribute on element', async () => {
            const { element, connect, disconnect } = await setup();
            await connect();
            const slottedLabel = document.createTextNode('Slotted Label');
            element.appendChild(slottedLabel);
            await waitForUpdatesAsync();

            expect(element.ariaLabel).toBe('Slotted Label');

            await disconnect();
        });
=======
    it('when second option is selected and hidden, pressing arrow down while dropdown is open selects first option', async () => {
        const { element, connect, disconnect } = await setup(
            undefined,
            false,
            undefined,
            'hidden selected'
        );
        const pageObject = new SelectPageObject(element);
        await connect();
        await waitForUpdatesAsync();
        pageObject.clickSelect();
        pageObject.pressArrowDownKey();

        expect(pageObject.getActiveOption()?.value).toBe('one');

        await disconnect();
    });

    it('when second option is selected and hidden, pressing arrow down twice while dropdown is open selects third option', async () => {
        const { element, connect, disconnect } = await setup(
            undefined,
            false,
            undefined,
            'hidden selected'
        );
        const pageObject = new SelectPageObject(element);
        await connect();
        await waitForUpdatesAsync();
        pageObject.clickSelect();
        pageObject.pressArrowDownKey();
        pageObject.pressArrowDownKey();

        expect(pageObject.getActiveOption()?.value).toBe('three');

        await disconnect();
    });

    it('when second option is selected and hidden, pressing arrow up while dropdown is open selects last option', async () => {
        const { element, connect, disconnect } = await setup(
            undefined,
            false,
            undefined,
            'hidden selected'
        );
        const pageObject = new SelectPageObject(element);
        await connect();
        await waitForUpdatesAsync();
        pageObject.clickSelect();
        pageObject.pressArrowUpKey();

        expect(pageObject.getActiveOption()?.value).toBe('has space');

        await disconnect();
    });

    it('when second option is selected and hidden, pressing arrow up twice while dropdown is open selects second to last option', async () => {
        const { element, connect, disconnect } = await setup(
            undefined,
            false,
            undefined,
            'hidden selected'
        );
        const pageObject = new SelectPageObject(element);
        await connect();
        await waitForUpdatesAsync();
        pageObject.clickSelect();
        pageObject.pressArrowUpKey();
        pageObject.pressArrowUpKey();

        expect(pageObject.getActiveOption()?.value).toBe('zürich');

        await disconnect();
>>>>>>> c3e34783
    });

    describe('with all options disabled', () => {
        async function setupAllDisabled(): Promise<Fixture<Select>> {
            const viewTemplate = html`
                <nimble-select>
                    <nimble-list-option disabled value="one"
                        >One</nimble-list-option
                    >
                    <nimble-list-option disabled value="two"
                        >Two</nimble-list-option
                    >
                    <nimble-list-option disabled value="three"
                        >Three</nimble-list-option
                    >
                </nimble-select>
            `;
            return fixture<Select>(viewTemplate);
        }

        it('when all options disabled, first option is selected', async () => {
            const { element, connect, disconnect } = await setupAllDisabled();
            await connect();
            await waitForUpdatesAsync();

            expect(element.value).toBe('one');

            await disconnect();
        });
    });

    describe('with all options hidden', () => {
        async function setupAllHidden(): Promise<Fixture<Select>> {
            const viewTemplate = html`
                <nimble-select>
                    <nimble-list-option hidden value="one"
                        >One</nimble-list-option
                    >
                    <nimble-list-option hidden value="two"
                        >Two</nimble-list-option
                    >
                    <nimble-list-option hidden value="three"
                        >Three</nimble-list-option
                    >
                </nimble-select>
            `;
            return fixture<Select>(viewTemplate);
        }

        it('when all options hidden, first option is selected', async () => {
            const { element, connect, disconnect } = await setupAllHidden();
            await connect();
            await waitForUpdatesAsync();

            expect(element.value).toBe('one');

            await disconnect();
        });
    });

    describe('with 500 options', () => {
        async function setup500Options(): Promise<Fixture<Select>> {
            // prettier-ignore
            const viewTemplate = html`
                <${selectTag}>
                    ${repeat(() => [...Array(500).keys()], html<number>`
                        <nimble-list-option value="${x => x}">${x => x}</nimble-list-option>`)}
                </${selectTag}>
            `;
            return fixture<Select>(viewTemplate);
        }

        // Intermittent, see: https://github.com/ni/nimble/issues/2269
        it('should limit dropdown height to viewport #SkipWebkit', async () => {
            const { element, connect, disconnect } = await setup500Options();
            await connect();
            await clickAndWaitForOpen(element);
            element.listbox.style.setProperty(
                '--ni-private-listbox-visible-option-count',
                '10000'
            );
            const fullyVisible = await checkFullyInViewport(element.listbox);

            expect(element.scrollableRegion.scrollHeight).toBeGreaterThan(
                window.innerHeight
            );
            expect(fullyVisible).toBe(true);

            await disconnect();
        });

        // Intermittent, see: https://github.com/ni/nimble/issues/2274
        it('should scroll the selected option into view when opened #SkipWebkit', async () => {
            const { element, connect, disconnect } = await setup500Options();
            element.value = '300';
            await connect();
            element.focus();
            await clickAndWaitForOpen(element);
            await waitForUpdatesAsync();
            await waitAnimationFrame(); // necessary because scrolling is queued with requestAnimationFrame

            expect(element.scrollableRegion.scrollTop).toBeGreaterThan(8000);

            element.value = '0';
            await waitForUpdatesAsync();
            await waitAnimationFrame(); // necessary because scrolling is queued with requestAnimationFrame

            expect(element.scrollableRegion.scrollTop).toBeCloseTo(4);

            await disconnect();
        });
    });

    describe('within a div', () => {
        async function setupInDiv(): Promise<Fixture<Select>> {
            // prettier-ignore
            const viewTemplate = html`
                <div style="overflow: auto;">
                    <${selectTag}>
                        ${repeat(() => [...Array(5).keys()], html<number>`
                            <${listOptionTag} value="${x => x}">${x => x}</${listOptionTag}>`)}
                    </${selectTag}>
                </div>
            `;
            return fixture<Select>(viewTemplate);
        }

        // Intermittent, see: https://github.com/ni/nimble/issues/2272
        it('should not confine dropdown to div with "overflow: auto" #SkipWebkit', async () => {
            const { element, connect, disconnect } = await setupInDiv();
            const select: Select = element.querySelector(selectTag)!;
            await connect();
            await clickAndWaitForOpen(select);
            const fullyVisible = await checkFullyInViewport(select.listbox);

            expect(fullyVisible).toBe(true);

            await disconnect();
        });
    });

    it('should export its tag', () => {
        expect(selectTag).toBe('nimble-select');
    });

    it('can construct an element instance', () => {
        expect(document.createElement('nimble-select')).toBeInstanceOf(Select);
    });

    describe('title overflow', () => {
        let element: Select;
        let connect: () => Promise<void>;
        let disconnect: () => Promise<void>;

        function dispatchEventToSelectedValue(
            event: Event
        ): boolean | undefined {
            return element
                .shadowRoot!.querySelector('.selected-value')!
                .dispatchEvent(event);
        }

        function getSelectedValueTitle(): string {
            return (
                element
                    .shadowRoot!.querySelector('.selected-value')!
                    .getAttribute('title') ?? ''
            );
        }

        function setSelectedValueContent(value: string): void {
            element.options[1]!.textContent = value;
            element.value = 'two';
        }

        beforeEach(async () => {
            ({ element, connect, disconnect } = await setup());
            element.style.width = '200px';
            await connect();
        });

        afterEach(async () => {
            await disconnect();
        });

        it('sets title when option text is ellipsized', async () => {
            const optionContent = 'a very long value that should get ellipsized due to not fitting within the allocated width';
            setSelectedValueContent(optionContent);
            await waitForUpdatesAsync();
            dispatchEventToSelectedValue(new MouseEvent('mouseover'));
            await waitForUpdatesAsync();
            expect(getSelectedValueTitle()).toBe(optionContent);
        });

        it('does not set title when option text is fully visible', async () => {
            const optionContent = 'short value';
            setSelectedValueContent(optionContent);
            dispatchEventToSelectedValue(new MouseEvent('mouseover'));
            await waitForUpdatesAsync();
            expect(getSelectedValueTitle()).toBe('');
        });

        it('removes title on mouseout of option', async () => {
            const optionContent = 'a very long value that should get ellipsized due to not fitting within the allocated width';
            setSelectedValueContent(optionContent);
            dispatchEventToSelectedValue(new MouseEvent('mouseover'));
            await waitForUpdatesAsync();
            dispatchEventToSelectedValue(new MouseEvent('mouseout'));
            await waitForUpdatesAsync();
            expect(getSelectedValueTitle()).toBe('');
        });
    });

    describe('opening and closing dropdown', () => {
        let element: Select;
        let connect: () => Promise<void>;
        let disconnect: () => Promise<void>;
        let pageObject: SelectPageObject;

        beforeEach(async () => {
            ({ element, connect, disconnect } = await setup());
            element.style.width = '200px';
            element.filterMode = FilterMode.standard;
            await connect();
            pageObject = new SelectPageObject(element);
        });

        afterEach(async () => {
            await disconnect();
        });

        const filterModeTestData = [
            {
                filter: FilterMode.none,
                name: 'none'
            },
            {
                filter: FilterMode.standard,
                name: 'standard'
            }
        ] as const;
        parameterizeSuite(filterModeTestData, (suite, name, value) => {
            suite(`with filterMode = ${name}`, () => {
                beforeEach(() => {
                    element.filterMode = value.filter;
                });

                it('pressing <Enter> opens dropdown', () => {
                    pageObject.pressEnterKey();
                    expect(element.open).toBeTrue();
                });

                it('pressing <Space> opens dropdown', async () => {
                    await pageObject.pressSpaceKey();
                    expect(element.open).toBeTrue();
                });

                it('after pressing <Esc> to close dropdown, <Enter> will re-open dropdown', () => {
                    pageObject.clickSelect();
                    pageObject.pressEscapeKey();
                    expect(element.open).toBeFalse();
                    pageObject.pressEnterKey();
                    expect(element.open).toBeTrue();
                });

                it('after closing dropdown by pressing <Esc>, activeElement is Select element', () => {
                    pageObject.clickSelect();
                    pageObject.pressEscapeKey();
                    expect(document.activeElement).toBe(element);
                });

                it('after closing dropdown by committing a value with <Enter>, activeElement is Select element', () => {
                    pageObject.clickSelect();
                    pageObject.pressArrowDownKey();
                    pageObject.pressEnterKey();
                    expect(document.activeElement).toBe(element);
                });

                it('after closing dropdown by committing a value with <Tab>, activeElement is not Select element', () => {
                    pageObject.clickSelect();
                    pageObject.pressArrowDownKey();
                    pageObject.pressTabKey();
                    expect(document.activeElement).not.toBe(element);
                });
            });
        });
    });

    describe('filtering', () => {
        let element: Select;
        let connect: () => Promise<void>;
        let disconnect: () => Promise<void>;
        let pageObject: SelectPageObject;

        describe('with filterMode = standard', () => {
            beforeEach(async () => {
                ({ element, connect, disconnect } = await setup());
                element.style.width = '200px';
                element.filterMode = FilterMode.standard;
                await connect();
                pageObject = new SelectPageObject(element);
            });

            afterEach(async () => {
                await disconnect();
            });

            it('matches any character in option strings', async () => {
                await pageObject.openAndSetFilterText('o'); // Matches 'One' and 'Two'
                const filteredOptions = pageObject
                    .getFilteredOptions()
                    .map(option => option.text);
                await pageObject.closeDropdown();
                expect(filteredOptions).toContain('One');
                expect(filteredOptions).toContain('Two');
                expect(filteredOptions.length).toBe(2);
            });

            it('matches diacritic characters in option strings', async () => {
                await pageObject.openAndSetFilterText('u'); // Matches 'Zürich'
                const filteredOptions = pageObject
                    .getFilteredOptions()
                    .map(option => option.text);
                await pageObject.closeDropdown();
                expect(filteredOptions).toContain('Zürich');
                expect(filteredOptions.length).toBe(1);
            });

            it('filtering out current selected item and then pressing <Esc> does not change value, reverts selected item and closes popup', async () => {
                let currentSelection = pageObject.getSelectedOption();
                expect(currentSelection?.text).toBe('One');
                expect(element.value).toBe('one');

                await pageObject.openAndSetFilterText('T'); // Matches 'Two' and 'Three'
                pageObject.pressEscapeKey();
                currentSelection = pageObject.getSelectedOption();
                expect(currentSelection?.text).toBe('One');
                expect(element.value).toBe('one');
                expect(element.open).toBeFalse();
            });

            it('opening popup shows correct selected element after cancelling previous selection', async () => {
                let currentSelection = pageObject.getSelectedOption();
                expect(currentSelection?.text).toBe('One');
                expect(element.value).toBe('one');

                await pageObject.openAndSetFilterText('T'); // Matches 'Two' and 'Three'
                currentSelection = pageObject.getActiveOption();
                expect(currentSelection?.text).toBe('Two');
                pageObject.pressEscapeKey();

                pageObject.clickSelect();
                currentSelection = pageObject.getActiveOption();
                expect(currentSelection?.text).toBe('One');
            });

            it('opening popup shows correct selected element after filtering and committing but not changing selected option', async () => {
                let currentSelection = pageObject.getSelectedOption();
                expect(currentSelection?.text).toBe('One');
                expect(element.value).toBe('one');

                await pageObject.openAndSetFilterText('One'); // Matches 'One'
                pageObject.pressEnterKey();

                pageObject.clickSelect();
                currentSelection = pageObject.getActiveOption();
                expect(currentSelection?.selected).toBeTrue();
            });

            it('filtering out current selected item and then pressing <Enter> changes value, emits change event, and closes popup', async () => {
                const currentSelection = pageObject.getSelectedOption();
                expect(currentSelection?.text).toBe('One');
                expect(element.value).toBe('one');

                const changeEvent = jasmine.createSpy();
                element.addEventListener('change', changeEvent);
                await pageObject.openAndSetFilterText('T'); // Matches 'Two' and 'Three'
                pageObject.pressEnterKey();
                await waitForUpdatesAsync();
                expect(element.value).toBe('two'); // 'Two' is first option in list so it should be selected now
                expect(pageObject.getDisplayText()).toBe('Two');
                expect(changeEvent.calls.count()).toBe(1);
                expect(element.open).toBeFalse();
            });

            it('filtering out current selected item and then pressing <Tab> does not change value and closes popup', async () => {
                const currentSelection = pageObject.getSelectedOption();
                expect(currentSelection?.text).toBe('One');
                expect(element.value).toBe('one');

                await pageObject.openAndSetFilterText('T'); // Matches 'Two' and 'Three'
                pageObject.pressTabKey();
                expect(element.value).toBe('one');
                expect(element.open).toBeFalse();
            });

            it('filtering out current selected item and then clicking active option changes value, emits change event, and closes popup', async () => {
                const currentSelection = pageObject.getSelectedOption();
                expect(currentSelection?.text).toBe('One');
                expect(element.value).toBe('one');

                const changeEvent = jasmine.createSpy();
                element.addEventListener('change', changeEvent);
                await pageObject.openAndSetFilterText('T'); // Matches 'Two' and 'Three'
                pageObject.clickActiveItem();
                await waitForUpdatesAsync();
                expect(element.value).toBe('two'); // 'Two' is first option in list so it should be selected now
                expect(pageObject.getDisplayText()).toBe('Two');
                expect(changeEvent.calls.count()).toBe(1);
                expect(element.open).toBeFalse();
            });

            it('filtering out current selected item and then clicking non-selected option changes value and closes popup', async () => {
                const currentSelection = pageObject.getSelectedOption();
                expect(currentSelection?.text).toBe('One');
                expect(element.value).toBe('one');

                await pageObject.openAndSetFilterText('T'); // Matches 'Two' and 'Three'
                pageObject.clickOptionWithDisplayText('Three');
                expect(element.value).toBe('three');
                expect(element.open).toBeFalse();
            });

            it('filtering out current selected item and then losing focus does not change value and closes popup', async () => {
                const currentSelection = pageObject.getSelectedOption();
                expect(currentSelection?.text).toBe('One');
                expect(element.value).toBe('one');

                await pageObject.openAndSetFilterText('T'); // Matches 'Two' and 'Three'
                await pageObject.clickAway();
                expect(element.value).toBe('one'); // 'Two' is first option in list so it should be selected now
                expect(element.open).toBeFalse();
            });

            it('allows <Space> to be used as part of filter text', async () => {
                await pageObject.openAndSetFilterText(' '); // Matches 'Has Space'
                const currentSelection = pageObject.getActiveOption();
                expect(currentSelection?.text).toBe('Has Space');
                expect(element.open).toBeTrue();
            });

            it('pressing <Space> after dropdown is open will enter " " as filter text and keep dropdown open', async () => {
                pageObject.clickSelect();
                await pageObject.pressSpaceKey();
                expect(element.open).toBeTrue();
                expect(pageObject.getFilterInputText()).toBe(' ');
            });

            it('opening dropdown after applying filter previously starts with empty filter', async () => {
                await pageObject.openAndSetFilterText('T'); // Matches 'Two' and 'Three'
                await pageObject.closeDropdown();
                pageObject.clickSelect();

                expect(pageObject.getFilterInputText()).toBe('');
                expect(pageObject.getFilteredOptions().length).toBe(6);
            });

            it('entering filter text with no match results in "no items found" element', async () => {
                await pageObject.openAndSetFilterText('abc'); // Matches nothing
                expect(pageObject.isNoResultsLabelVisible()).toBeTrue();
            });

            it('entering filter text with matches does not display "no items found" element', async () => {
                await pageObject.openAndSetFilterText('T');
                expect(pageObject.isNoResultsLabelVisible()).toBeFalse();
            });

            it('opening dropdown with no filter does not display "no items found" element', async () => {
                await clickAndWaitForOpen(element);
                expect(pageObject.isNoResultsLabelVisible()).toBeFalse();
            });

            it('clicking disabled option does not cause select to change state', async () => {
                await pageObject.openAndSetFilterText('T');
                const currentFilteredOptions = pageObject.getFilteredOptions();
                pageObject.clickOption(2); // click disabled option

                expect(pageObject.getFilteredOptions()).toEqual(
                    currentFilteredOptions
                );
                expect(element.open).toBeTrue();
                expect(pageObject.getActiveOption()?.text).toBe('Two');
            });

            it('filtering to only disabled item, then pressing <Enter> does not close popup or change value', async () => {
                await pageObject.openAndSetFilterText('Disabled');
                pageObject.pressEnterKey();
                expect(element.open).toBeTrue();
                expect(element.value).toBe('one');
            });

            it('filtering to only disabled item, then pressing <Esc> closes popup and does not change value or selectedIndex', async () => {
                await pageObject.openAndSetFilterText('Disabled');
                pageObject.pressEscapeKey();
                expect(element.open).toBeFalse();
                expect(element.value).toBe('one');
                expect(element.selectedIndex).toBe(0);
            });

            it('filtering to only disabled item, then pressing <Tab> closes popup and does not change value or selectedIndex', async () => {
                await pageObject.openAndSetFilterText('Disabled');
                pageObject.pressTabKey();
                expect(element.open).toBeFalse();
                expect(element.value).toBe('one');
                expect(element.selectedIndex).toBe(0);
            });

            it('filtering to no available options, then pressing <Enter> does not close popup or change value', async () => {
                await pageObject.openAndSetFilterText('abc');
                pageObject.pressEnterKey();
                expect(element.open).toBeTrue();
                expect(element.value).toBe('one');
            });

            // Fails on Webkit. Tracked by https://github.com/ni/nimble/issues/2170
            it('filtering to no available options sets ariaActiveDescendent to empty string #SkipWebkit', async () => {
                await pageObject.openAndSetFilterText('abc');
                expect(element.ariaActiveDescendant).toBe('');
            });

            it('filtering to only disabled item, then clicking away does not change value', async () => {
                await pageObject.openAndSetFilterText('Disabled');
                await pageObject.clickAway();
                const currentSelection = pageObject.getSelectedOption();
                expect(currentSelection?.value).toBe('one');
            });

            it('filtering to only disabled item does not select item', async () => {
                await pageObject.openAndSetFilterText('Disabled');
                expect(pageObject.getActiveOption()).toBeNull();
            });

            it('updating slottedOptions while open applies filter to new options', async () => {
                const newOptions = [
                    new ListOption('Ten', 'ten'),
                    new ListOption('Twenty', 'twenty')
                ];
                await pageObject.openAndSetFilterText('tw');
                expect(pageObject.getFilteredOptions()[0]?.value).toBe('two');
                await pageObject.setOptions(newOptions);
                expect(pageObject.getFilteredOptions()[0]?.value).toBe(
                    'twenty'
                );
            });

            it('clicking in filter input after dropdown is open, does not close dropdown', async () => {
                await clickAndWaitForOpen(element);
                await pageObject.clickFilterInput();
                expect(element.open).toBeTrue();
            });

            it('filter input placeholder gets text from design token', async () => {
                filterSearchLabel.setValueFor(element, 'foo');
                await waitForUpdatesAsync();
                const filterInput = element.shadowRoot?.querySelector('.filter-input');
                expect(filterInput?.getAttribute('placeholder')).toBe('foo');
            });

            it('filter input "aria-controls" and "aria-activedescendant" attributes are set to element state', async () => {
                await clickAndWaitForOpen(element);
                const filterInput = element.shadowRoot?.querySelector('.filter-input');
                expect(filterInput?.getAttribute('aria-controls')).toBe(
                    element.ariaControls
                );
                expect(filterInput?.getAttribute('aria-activedescendant')).toBe(
                    element.ariaActiveDescendant
                );
            });

            it('pressing arrow keys selects next visible item when option between current and next is filtered out', async () => {
                const newOptions = element.options.map(o => o as ListOption);
                newOptions.push(new ListOption('Twenty', 'twenty'));
                await pageObject.setOptions(newOptions);
                await pageObject.openAndSetFilterText('tw');
                pageObject.pressArrowDownKey();
                let currentSelection = pageObject.getActiveOption();
                expect(currentSelection?.value).toBe('twenty');

                pageObject.pressArrowUpKey();
                currentSelection = pageObject.getActiveOption();
                expect(currentSelection?.value).toBe('two');
            });

            it('can not select option that has been filtered out pressing arrowUp', async () => {
                await pageObject.openAndSetFilterText('tw');
                pageObject.pressArrowUpKey();
                pageObject.pressEnterKey();
                await waitForUpdatesAsync();
                let currentSelection = pageObject.getSelectedOption();
                expect(currentSelection?.value).toBe('two');

                // make sure we can select other options after clearing filter
                pageObject.clickSelect();
                pageObject.pressArrowUpKey();
                pageObject.pressEnterKey();
                currentSelection = pageObject.getSelectedOption();
                expect(currentSelection?.value).toBe('one');
            });

            it('can not select option that has been filtered out pressing arrowDown', async () => {
                await pageObject.openAndSetFilterText('tw');
                pageObject.pressArrowDownKey();
                pageObject.pressEnterKey();
                let currentSelection = pageObject.getSelectedOption();
                expect(currentSelection?.value).toBe('two');

                // make sure we can select other options after clearing filter
                pageObject.clickSelect();
                pageObject.pressArrowDownKey();
                pageObject.pressEnterKey();
                currentSelection = pageObject.getSelectedOption();
                expect(currentSelection?.value).toBe('three');
            });

            it('after hiding all elements, dropdown shows no results label', async () => {
                element.options.forEach(o => {
                    o.hidden = true;
                });
                await waitForUpdatesAsync();
                expect(pageObject.isNoResultsLabelVisible()).toBeTrue();
            });

            it('when dropdown is closed, entering text executes typeahead and sets value', () => {
                pageObject.pressCharacterKey('t');
                expect(element.value).toBe('two');
            });

            it('opening dropdown after pressing <Esc> during filter text entry, maintains original display text', async () => {
                await clickAndWaitForOpen(element);
                pageObject.pressCharacterKey('t');
                pageObject.pressEscapeKey();
                pageObject.clickSelect();
                await waitForUpdatesAsync();

                expect(pageObject.getDisplayText()).toBe('One');
            });

            it('filtering options does not change selected option in dropdown', async () => {
                element.value = 'three';
                await pageObject.openAndSetFilterText('t'); // filters to 'Two' and 'Three'

                expect(pageObject.getActiveOption()?.value).toBe('three');
            });

            it('filtering options does not change selected option in dropdown after navigating with arrow keys', async () => {
                await clickAndWaitForOpen(element);
                pageObject.pressArrowDownKey();
                pageObject.pressArrowDownKey(); // option 'Three' should be active
                pageObject.pressCharacterKey('t'); // filters to 'Two' and 'Three'

                expect(pageObject.getActiveOption()?.value).toBe('three');
            });

            it('dismissing dropdown with <Tab> after navigation and then filtering to no options, does not update value', async () => {
                await clickAndWaitForOpen(element);
                pageObject.pressArrowDownKey();
                pageObject.pressCharacterKey('?');
                pageObject.pressTabKey();

                expect(pageObject.getSelectedOption()?.value).toBe('one');
            });

            it('dismissing dropdown by clicking away after navigation and then filtering to no options, does not update value', async () => {
                await clickAndWaitForOpen(element);
                pageObject.pressArrowDownKey();
                pageObject.pressCharacterKey('?');
                await pageObject.clickAway();

                expect(pageObject.getSelectedOption()?.value).toBe('one');
            });

            it('option that is not hidden but visuallyHidden, if removed from DOM, and then re-added to DOM while dropdown open, is not displayed in dropdown', async () => {
                const option = element.options[1] as ListOption;
                await pageObject.openAndSetFilterText('Three');
                expect(option.visuallyHidden).toBeTrue();

                element.removeChild(option);
                await waitForUpdatesAsync();
                element.appendChild(option);
                await waitForUpdatesAsync();

                expect(option.visuallyHidden).toBeTrue();
            });

            it('option that is not hidden but visuallyHidden, if removed from DOM, and then re-added to DOM while dropdown closed, is visible in dropdown when opened', async () => {
                const option = element.options[1] as ListOption;
                await pageObject.openAndSetFilterText('Three');
                expect(option.visuallyHidden).toBeTrue();

                element.removeChild(option);
                await waitForUpdatesAsync();
                await pageObject.clickAway(); // clears filter
                element.appendChild(option);
                await waitForUpdatesAsync();
                pageObject.clickSelect();

                expect(option.visuallyHidden).toBeFalse();
            });

            it('option that is not hidden but is visuallyHidden, if removed and then added back, will be visible', async () => {
                const option = element.options[0]! as ListOption;
                option.visuallyHidden = true;
                element.removeChild(option);
                await waitForUpdatesAsync();
                element.appendChild(option);
                await waitForUpdatesAsync();

                expect(option.visuallyHidden).toBeFalse();
            });
        });

        describe('with filterMode = manual', () => {
            beforeEach(async () => {
                ({ element, connect, disconnect } = await setup());
                element.style.width = '200px';
                element.filterMode = FilterMode.manual;
                await connect();
                pageObject = new SelectPageObject(element);
            });

            afterEach(async () => {
                await disconnect();
            });

            it('does not automatically filter options when filterMode is manual', async () => {
                await pageObject.openAndSetFilterText('o');
                const filteredOptions = pageObject.getFilteredOptions();
                expect(filteredOptions.length).toBe(6);
            });

            it('emits filter-input event when filter text is entered', async () => {
                type SelectFilterInputEventHandler = (
                    evt: CustomEvent<SelectFilterInputEventDetail>
                ) => void;
                const filterInputEvent = jasmine.createSpy<SelectFilterInputEventHandler>();
                element.addEventListener(
                    'filter-input',
                    filterInputEvent as unknown as EventListener
                );
                await pageObject.openAndSetFilterText('o');
                expect(filterInputEvent).toHaveBeenCalledTimes(1);
                expect(
                    filterInputEvent.calls.argsFor(0)[0].detail.filterText
                ).toBe('o');
            });

            it('emits filter-input event with empty filterText when dropdown is closed', async () => {
                const filterInputEvent = jasmine.createSpy();
                element.addEventListener('filter-input', filterInputEvent);
                await pageObject.openAndSetFilterText('o');
                await pageObject.clickAway();
                expect(filterInputEvent).toHaveBeenCalledTimes(2);
                expect(
                    (
                        (filterInputEvent.calls.argsFor(1)[0] as CustomEvent)
                            .detail as SelectFilterInputEventDetail
                    ).filterText
                ).toBe('');
            });
        });
    });

    describe('placeholder', () => {
        let element: Select;
        let connect: () => Promise<void>;
        let disconnect: () => Promise<void>;
        let pageObject: SelectPageObject;

        beforeEach(async () => {
            ({ element, connect, disconnect } = await setup(
                undefined,
                false,
                placeholderSelectedOption
            ));
            element.style.width = '200px';
            element.filterMode = FilterMode.standard;
            await connect();
            await waitForUpdatesAsync();
            pageObject = new SelectPageObject(element);
            await waitForUpdatesAsync();
        });

        afterEach(async () => {
            await disconnect();
        });

        it('placeholder option is not present in dropdown', async () => {
            await clickAndWaitForOpen(element);
            expect(pageObject.isOptionVisible(0)).toBeFalse();
        });

        it('selecting option will replace placeholder text with selected option text', async () => {
            expect(pageObject.getDisplayText()).toBe('One');
            await clickAndWaitForOpen(element);
            pageObject.clickOptionWithDisplayText('Two');
            await waitForUpdatesAsync();

            expect(pageObject.getDisplayText()).toBe('Two');
        });

        it('placeholder can be changed to another option programmatically', async () => {
            await waitForUpdatesAsync();
            element.options[0]!.hidden = false;
            element.options[1]!.hidden = true;
            element.options[1]!.disabled = true;
            element.options[1]!.selected = true;
            await waitForUpdatesAsync();

            expect(pageObject.getDisplayText()).toBe('Two');
            expect(element.value).toBe('two');
            await clickAndWaitForOpen(element);
            expect(pageObject.isOptionVisible(0)).toBeTrue();
            expect(pageObject.isOptionVisible(1)).toBeFalse();
        });

        it('selecting option via typing will not select placeholder', async () => {
            const newOptions = element.options.map(o => o as ListOption);
            newOptions.push(new ListOption('One one', 'one one'));
            await pageObject.setOptions(newOptions);
            expect(pageObject.getDisplayText()).toBe('One');
            pageObject.pressCharacterKey('o');
            await waitForUpdatesAsync();
            expect(pageObject.getDisplayText()).toBe('One one');
        });

        it('programmatically setting selected of current selected option to false results in placeholder being displayed', async () => {
            await clickAndWaitForOpen(element);
            pageObject.clickOptionWithDisplayText('Two');
            const selectedOption = pageObject.getSelectedOption();
            selectedOption!.selected = false;
            await waitForUpdatesAsync();

            expect(pageObject.getDisplayText()).toBe('One');
        });

        it('pressing ESC does not clear placeholder text', async () => {
            pageObject.pressEscapeKey();
            await waitForUpdatesAsync();
            expect(pageObject.getDisplayText()).toBe('One');
        });

        it('clear button is not visible when placeholder is selected', () => {
            expect(pageObject.isClearButtonVisible()).toBeFalse();
        });
    });

    describe('clearable', () => {
        let element: Select;
        let connect: () => Promise<void>;
        let disconnect: () => Promise<void>;
        let pageObject: SelectPageObject;
        beforeEach(async () => {
            ({ element, connect, disconnect } = await setup());
            element.style.width = '200px';
            element.clearable = true;
            await connect();
            await waitForUpdatesAsync();
            pageObject = new SelectPageObject(element);
        });

        afterEach(async () => {
            await disconnect();
        });

        it('clear button is visible by default', () => {
            expect(pageObject.isClearButtonVisible()).toBeTrue();
        });

        it('when select is disabled, clear button is not visible', async () => {
            element.disabled = true;
            await waitForUpdatesAsync();
            expect(pageObject.isClearButtonVisible()).toBeFalse();
        });

        it('can not Tab to clear button', () => {
            const clearButton = element.shadowRoot?.querySelector<Button>('.clear-button');
            expect(clearButton?.getAttribute('tabindex')).toBe('-1');
        });

        it('clear button is visible after selecting an option', async () => {
            pageObject.clickClearButton();
            await waitForUpdatesAsync();
            expect(pageObject.isClearButtonVisible()).toBeFalse();
            await clickAndWaitForOpen(element);
            pageObject.clickOptionWithDisplayText('Two');
            await waitForUpdatesAsync();

            expect(pageObject.isClearButtonVisible()).toBeTrue();
        });

        it('clicking clear button does not open dropdown', async () => {
            pageObject.clickClearButton();
            await waitForUpdatesAsync();
            expect(element.open).toBeFalse();
        });

        it('clicking clear button fires change event', () => {
            const changeEvent = jasmine.createSpy();
            element.addEventListener('change', changeEvent);
            pageObject.clickClearButton();
            expect(changeEvent).toHaveBeenCalledTimes(1);
        });

        it('if dropdown open clicking clear button closes dropdown and fires change event', async () => {
            pageObject.clickSelect();
            await waitForUpdatesAsync();
            const changeEvent = jasmine.createSpy();
            element.addEventListener('change', changeEvent);
            pageObject.clickClearButton();
            expect(changeEvent).toHaveBeenCalledTimes(1);
        });

        it('if dropdown open pressing <Esc> closes dropdown and does not clear value', async () => {
            pageObject.clickSelect();
            await waitForUpdatesAsync();
            pageObject.pressEscapeKey();
            expect(element.open).toBeFalse();
            expect(element.value).toBe('one');
        });

        it('if dropdown is closed, pressing <Esc> clears value', async () => {
            pageObject.pressEscapeKey();
            await waitForUpdatesAsync();
            expect(element.value).toBe('');
        });

        describe('without placeholder', () => {
            it('after clicking clear button, display text is empty and clear button is hidden', async () => {
                pageObject.clickClearButton();
                await waitForUpdatesAsync();

                expect(pageObject.getDisplayText()).toBe('');
                expect(pageObject.isClearButtonVisible()).toBeFalse();
            });

            it('after clicking clear button and then selecting an option, clear button is visible again', async () => {
                pageObject.clickClearButton();
                await clickAndWaitForOpen(element);
                pageObject.clickOptionWithDisplayText('Two');
                await waitForUpdatesAsync();
                expect(pageObject.isClearButtonVisible()).toBeTrue();
            });
        });

        describe('with placeholder', () => {
            beforeEach(async () => {
                const firstOption = element.options[0]!;
                firstOption.disabled = true;
                firstOption.hidden = true;
                await waitForUpdatesAsync();
            });

            it('clear button is not visible by default', () => {
                expect(pageObject.isClearButtonVisible()).toBeFalse();
            });

            it('after clicking clear button, placeholder is visible', async () => {
                await clickAndWaitForOpen(element);
                pageObject.clickOptionWithDisplayText('Two');
                await waitForUpdatesAsync();
                pageObject.clickClearButton();
                await waitForUpdatesAsync();

                expect(pageObject.getDisplayText()).toBe('One');
            });

            const removePlaceholderData = [
                {
                    name: 'remove hidden from placeholder, clear button becomes visible and clicking it results in empty display text',
                    updatePlaceholder: (option: ListOption) => {
                        option.hidden = false;
                    }
                },
                {
                    name: 'remove disabled from placeholder, clear button becomes visible and clicking it results in empty display text',
                    updatePlaceholder: (option: ListOption) => {
                        option.disabled = false;
                    }
                }
            ] as const;
            parameterizeSpec(removePlaceholderData, (spec, name, value) => {
                spec(name, async () => {
                    value.updatePlaceholder(element.options[0]! as ListOption);
                    await waitForUpdatesAsync();
                    expect(pageObject.isClearButtonVisible()).toBeTrue();
                    pageObject.clickClearButton();
                    await waitForUpdatesAsync();

                    expect(pageObject.getDisplayText()).toBe('');
                });
            });
        });
    });

    describe('groups', () => {
        let element: Select;
        let connect: () => Promise<void>;
        let disconnect: () => Promise<void>;
        let pageObject: SelectPageObject;
        const totalSlottedElements = 11;

        beforeEach(async () => {
            ({ element, connect, disconnect } = await setupWithGroups());
            element.style.width = '200px';
            await connect();
            pageObject = new SelectPageObject(element);
        });

        afterEach(async () => {
            await disconnect();
        });

        it('can select an option within a group', async () => {
            await clickAndWaitForOpen(element);
            pageObject.clickOptionWithDisplayText('Two');
            expect(element.value).toBe('two');
            expect(element.selectedIndex).toBe(1);
        });

        it('clicking a group does not close the dropdown', async () => {
            await clickAndWaitForOpen(element);
            pageObject.clickGroup(0);
            expect(element.open).toBeTrue();
        });

        it('updating content with no groups updates options', async () => {
            const newOptions = [
                new ListOption('Ten', 'ten'),
                new ListOption('Twenty', 'twenty')
            ];
            await pageObject.setOptions(newOptions);
            await clickAndWaitForOpen(element);
            expect(element.options.length).toBe(2);
            expect(element.options[0]!.textContent).toBe('Ten');
            expect(element.options[1]!.textContent).toBe('Twenty');
        });

        it('can not select option in hidden group via arrow keys', () => {
            const group = pageObject.getGroup(0);
            group.hidden = true;
            pageObject.pressArrowDownKey();
            expect(element.value).toBe('three');
        });

        it('when group becomes unhidden, can select option in group via arrow keys', () => {
            const group = pageObject.getGroup(0);
            group.hidden = true;
            group.hidden = false;
            pageObject.pressArrowDownKey();
            expect(element.value).toBe('two');
        });

        it('all groups except last show bottom separator', async () => {
            await clickAndWaitForOpen(element);
            const groups = pageObject.getAllGroups();
            expect(groups[0]!.bottomSeparatorVisible).toBeTrue();
            expect(groups[1]!.bottomSeparatorVisible).toBeTrue();
            expect(groups[2]!.bottomSeparatorVisible).toBeFalse();
        });

        it('list option before group causes group to show top separator', async () => {
            const listOption = new ListOption('Before Group', 'before-group');
            const group = pageObject.getGroup(0);
            group.before(listOption);
            await waitForUpdatesAsync();
            expect(group.topSeparatorVisible).toBeTrue();
        });

        it('list option after last group causes group to show bottom separator', async () => {
            const listOption = new ListOption(
                'After Last Group',
                'after-last-group'
            );
            const groups = pageObject.getAllGroups();
            const lastGroup = groups[groups.length - 1]!;
            lastGroup.after(listOption);
            await waitForUpdatesAsync();
            expect(lastGroup.bottomSeparatorVisible).toBeTrue();
        });

        it('group that is hidden when slotted results in hidden options', async () => {
            const group = new ListOptionGroup();
            group.hidden = true;
            const option = new ListOption('Hidden Option', 'hidden-option');
            group.appendChild(option);
            element.appendChild(group);
            await waitForUpdatesAsync();
            await clickAndWaitForOpen(element);
            const hiddenOptionIndex = element.options.findIndex(
                o => o.text === 'Hidden Option'
            );
            expect(pageObject.isOptionVisible(hiddenOptionIndex)).toBeFalse();
        });

        it('changing group to be hidden results in hidden options', async () => {
            const group = pageObject.getGroup(0);
            group.hidden = true;
            await waitForUpdatesAsync();
            await clickAndWaitForOpen(element);
            // first two options should now be hidden
            expect(pageObject.isOptionVisible(0)).toBeFalse();
            expect(pageObject.isOptionVisible(1)).toBeFalse();
        });

        it('changing hidden group to be visible results in visible options', async () => {
            const group = pageObject.getGroup(0);
            group.hidden = true;
            await waitForUpdatesAsync();
            await clickAndWaitForOpen(element);
            expect(pageObject.isOptionVisible(0)).toBeFalse();
            group.hidden = false;
            await waitForUpdatesAsync();
            // first two options should now be visible
            expect(pageObject.isOptionVisible(0)).toBeTrue();
            expect(pageObject.isOptionVisible(1)).toBeTrue();
        });

        it('inserting option between groups results in top separator of group after option', async () => {
            const newOption = new ListOption(
                'Between Groups',
                'between-groups'
            );
            const group = pageObject.getGroup(0);
            group.after(newOption);
            await waitForUpdatesAsync();
            await clickAndWaitForOpen(element);
            const groupAfterInsertedOption = pageObject.getGroup(1);
            expect(groupAfterInsertedOption.topSeparatorVisible).toBeTrue();
        });

        it('hiding option between groups results in top separator being hidden of group after option', async () => {
            const newOption = new ListOption('Between', 'between-groups');
            const group = pageObject.getGroup(0);
            group.after(newOption);
            await waitForUpdatesAsync();
            newOption.hidden = true;
            await clickAndWaitForOpen(element);
            const groupAfterInsertedOption = pageObject.getGroup(1);
            expect(groupAfterInsertedOption.topSeparatorVisible).toBeFalse();
        });

        it('hiding option after all groups results in bottom separator being hidden for last group', async () => {
            const newOption = new ListOption('Between', 'between-groups');
            const group = pageObject.getGroup(2);
            group.after(newOption);
            await waitForUpdatesAsync();
            await clickAndWaitForOpen(element);
            expect(group.bottomSeparatorVisible).toBeTrue();
            await waitForUpdatesAsync();
            newOption.hidden = true;
            pageObject.clickSelect();
            await waitForUpdatesAsync();
            expect(group.bottomSeparatorVisible).toBeFalse();
        });

        it('after removing group hidden from options and then changing option to be visible, adding group back results in visible group', async () => {
            const group = pageObject.getGroup(0);
            const groupOptions = group.listOptions;
            groupOptions.forEach(o => {
                o.hidden = true;
            });
            await waitForUpdatesAsync();
            expect(group.visuallyHidden).toBeTrue();
            element.removeChild(group);

            groupOptions.forEach(o => {
                o.hidden = false;
            });
            element.appendChild(group);
            await waitForUpdatesAsync();
            expect(group.visuallyHidden).toBeFalse();
        });

        it('after adding option to a group, it can be selected', async () => {
            const group = pageObject.getGroup(0);
            const newOption = new ListOption('New Option', 'new option');
            group.appendChild(newOption);
            await waitForUpdatesAsync();
            await clickAndWaitForOpen(element);
            pageObject.clickOptionWithDisplayText('New Option');
            expect(element.value).toBe('new option');
        });

        it('removing option from group removes option from options of select', async () => {
            const group = pageObject.getGroup(0);
            const option = group.listOptions[0];
            group.removeChild(option as Node);
            await waitForUpdatesAsync();
            expect(element.options).not.toContain(option!);
        });

        it('placeholder can be defined in a group', async () => {
            const group = pageObject.getGroup(0);
            const placeholder = new ListOption('Placeholder', 'placeholder');
            placeholder.hidden = true;
            placeholder.disabled = true;
            placeholder.selected = true;
            element.selectedIndex = -1;
            group.insertAdjacentElement('afterbegin', placeholder);
            await waitForUpdatesAsync();
            expect(pageObject.getDisplayText()).toBe('Placeholder');
            await clickAndWaitForOpen(element);
            expect(pageObject.isOptionVisible(0)).toBeFalse();
        });

        describe('filtering', () => {
            beforeEach(async () => {
                element.filterMode = FilterMode.standard;
                await waitForUpdatesAsync();
            });

            const groupFilterTestData = [
                {
                    name: 'filter matches first group label and only first group options',
                    filter: 'One',
                    visibleGroupLabels: ['Group One'],
                    separatorStates: [
                        {
                            topSeparatorVisible: false,
                            bottomSeparatorVisible: false
                        }
                    ]
                },
                {
                    name: 'filter only matches Option Four in second group',
                    filter: 'Four',
                    visibleGroupLabels: ['Group Two'],
                    separatorStates: [
                        {
                            topSeparatorVisible: false,
                            bottomSeparatorVisible: false
                        }
                    ]
                },
                {
                    name: 'filter only matches Option Six in third group',
                    filter: 'Six',
                    visibleGroupLabels: ['Gróup Three'],
                    separatorStates: [
                        {
                            topSeparatorVisible: false,
                            bottomSeparatorVisible: false
                        }
                    ]
                },
                {
                    name: 'filter matches Option Two in first group and second group label',
                    filter: 'Two',
                    visibleGroupLabels: ['Group One', 'Group Two'],
                    separatorStates: [
                        {
                            topSeparatorVisible: false,
                            bottomSeparatorVisible: true
                        },
                        {
                            topSeparatorVisible: false,
                            bottomSeparatorVisible: false
                        }
                    ]
                },
                {
                    name: 'filter matches Option Three in second group and third group label',
                    filter: 'Three',
                    visibleGroupLabels: ['Group Two', 'Gróup Three'],
                    separatorStates: [
                        {
                            topSeparatorVisible: false,
                            bottomSeparatorVisible: true
                        },
                        {
                            topSeparatorVisible: false,
                            bottomSeparatorVisible: false
                        }
                    ]
                },
                {
                    name: 'filter matches options in first and third groups',
                    filter: 'Edge',
                    visibleGroupLabels: ['Group One', 'Gróup Three'],
                    separatorStates: [
                        {
                            topSeparatorVisible: false,
                            bottomSeparatorVisible: true
                        },
                        {
                            topSeparatorVisible: false,
                            bottomSeparatorVisible: false
                        }
                    ]
                },
                {
                    name: 'filter matches all groups',
                    filter: 'Group',
                    visibleGroupLabels: [
                        'Group One',
                        'Group Two',
                        'Gróup Three'
                    ],
                    separatorStates: [
                        {
                            topSeparatorVisible: false,
                            bottomSeparatorVisible: true
                        },
                        {
                            topSeparatorVisible: false,
                            bottomSeparatorVisible: true
                        },
                        {
                            topSeparatorVisible: false,
                            bottomSeparatorVisible: false
                        }
                    ]
                }
            ];
            parameterizeSpec(groupFilterTestData, (spec, name, value) => {
                spec(name, async () => {
                    await connect();
                    await waitForUpdatesAsync();
                    await pageObject.openAndSetFilterText(value.filter);
                    const visibleGroups = pageObject
                        .getDropdownVisibleElements()
                        .filter(isListOptionGroup);
                    expect(visibleGroups.map(g => g.labelContent)).toEqual(
                        value.visibleGroupLabels
                    );
                    expect(
                        visibleGroups.map(g => {
                            return {
                                topSeparatorVisible: g.topSeparatorVisible,
                                bottomSeparatorVisible: g.bottomSeparatorVisible
                            };
                        })
                    ).toEqual(value.separatorStates);

                    await disconnect();
                });
            });

            it('filter match on group label shows all options in matched group, as well as options in other groups that match filter', async () => {
                await pageObject.openAndSetFilterText('Two');
                const visibleElements = pageObject.getDropdownVisibleElements();
                expect(visibleElements?.length).toBe(5);
                expect(isListOptionGroup(visibleElements[0])).toBeTrue();
                expect(
                    (visibleElements[0] as ListOptionGroup).labelContent
                ).toBe('Group One');
                expect(visibleElements[1]!.textContent?.trim()).toBe('Two');
                expect(isListOptionGroup(visibleElements[2])).toBeTrue();
                expect(
                    (visibleElements[2] as ListOptionGroup).labelContent
                ).toBe('Group Two');
                expect(visibleElements[3]!.textContent?.trim()).toBe('Three');
                expect(visibleElements[4]!.textContent?.trim()).toBe('Four');

                await disconnect();
            });

            it('clearing filter shows all options and groups', async () => {
                await pageObject.openAndSetFilterText('Two');
                pageObject.clearFilter();
                await waitForUpdatesAsync();
                const visibleElements = pageObject.getDropdownVisibleElements();
                expect(visibleElements?.length).toBe(totalSlottedElements);
            });

            it('filter matches diacritic characters in group label', async () => {
                await pageObject.openAndSetFilterText('ó');
                const visibleElements = pageObject.getDropdownVisibleElements();
                expect(visibleElements?.length).toBe(totalSlottedElements); // 'o' is matched in all group labels
            });

            it('filtering will not match options inside hidden group', async () => {
                const group = pageObject.getGroup(0);
                group.hidden = true; // Hides 'Group One' which has 'Two' option
                await pageObject.openAndSetFilterText('Two'); // Matches 'Group Two'
                const filteredOptions = pageObject
                    .getFilteredOptions()
                    .map(option => option.text);
                expect(filteredOptions).not.toContain('Two');
            });

            it('filtering out option between groups results in top separator of group after option', async () => {
                const newOption = new ListOption('Between', 'between-groups');
                const group = pageObject.getGroup(0);
                group.after(newOption);
                await waitForUpdatesAsync();
                await pageObject.openAndSetFilterText('Group');
                const groupAfterInsertedOption = pageObject.getGroup(1);
                expect(groupAfterInsertedOption.topSeparatorVisible).toBeTrue();
            });

            it('after hiding all groups, dropdown shows no results label', async () => {
                const groups = pageObject.getAllGroups();
                groups.forEach(g => {
                    g.hidden = true;
                });
                await waitForUpdatesAsync();
                expect(pageObject.isNoResultsLabelVisible()).toBeTrue();
            });

            it('if all results are hidden, and loadingVisible is true, no results label is not shown', async () => {
                element.loadingVisible = true;
                await waitForUpdatesAsync();
                await pageObject.openAndSetFilterText('abc');
                expect(pageObject.isNoResultsLabelVisible()).toBeFalse();
            });

            it('does not automatically filter options when filterMode is manual', async () => {
                element.filterMode = FilterMode.manual;
                await pageObject.openAndSetFilterText('one');
                const filteredOptions = pageObject.getFilteredOptions();
                expect(filteredOptions.length).toBe(8);
            });

            it('when clicking value, filter-input event occurs after value has been updated', async () => {
                await clickAndWaitForOpen(element);
                const eventSpy = jasmine.createSpy();
                element.addEventListener('filter-input', eventSpy);
                element.addEventListener('change', eventSpy);

                pageObject.clickOptionWithDisplayText('Two');
                expect(eventSpy).toHaveBeenCalledTimes(2);
                expect((eventSpy.calls.argsFor(0)[0] as CustomEvent).type).toBe(
                    'change'
                );
                expect((eventSpy.calls.argsFor(1)[0] as CustomEvent).type).toBe(
                    'filter-input'
                );
            });

            it('when selecting a value with <Enter>, filter-input event occurs after value has been updated', async () => {
                await clickAndWaitForOpen(element);
                const eventSpy = jasmine.createSpy();
                element.addEventListener('filter-input', eventSpy);
                element.addEventListener('change', eventSpy);

                pageObject.pressArrowDownKey();
                pageObject.pressEnterKey();
                expect(eventSpy).toHaveBeenCalledTimes(2);
                expect((eventSpy.calls.argsFor(0)[0] as CustomEvent).type).toBe(
                    'change'
                );
                expect((eventSpy.calls.argsFor(1)[0] as CustomEvent).type).toBe(
                    'filter-input'
                );
            });

            it('pressing <Esc> issues one filter-input event with empty filterText', async () => {
                await clickAndWaitForOpen(element);
                const filterInputEventListener = createEventListener(
                    element,
                    'filter-input'
                );
                pageObject.pressEscapeKey();
                const expectedDetails: SelectFilterInputEventDetail = {
                    filterText: ''
                };
                const event = filterInputEventListener.spy.calls.first()
                    .args[0] as CustomEvent;
                expect(filterInputEventListener.spy).toHaveBeenCalledTimes(1);
                expect(event.detail).toEqual(expectedDetails);
            });

            it('clicking outside of dropdown issues one filter-input event with empty filterText', async () => {
                await clickAndWaitForOpen(element);
                const filterInputEventListener = createEventListener(
                    element,
                    'filter-input'
                );
                await pageObject.clickAway();
                const expectedDetails: SelectFilterInputEventDetail = {
                    filterText: ''
                };
                const event = filterInputEventListener.spy.calls.first()
                    .args[0] as CustomEvent;
                expect(filterInputEventListener.spy).toHaveBeenCalledTimes(1);
                expect(event.detail).toEqual(expectedDetails);
            });
        });
    });

    describe('PageObject', () => {
        let element: Select;
        let connect: () => Promise<void>;
        let disconnect: () => Promise<void>;
        let pageObject: SelectPageObject;

        beforeEach(async () => {
            ({ element, connect, disconnect } = await setupWithGroups());
            element.style.width = '200px';
            element.filterMode = FilterMode.standard;
            await connect();
            pageObject = new SelectPageObject(element);
        });

        afterEach(async () => {
            await disconnect();
        });

        it('exercise clickOptionWithDisplayText', () => {
            pageObject.clickSelect();
            pageObject.clickOptionWithDisplayText('Two');
            expect(element.value).toBe('two');
            expect(element.selectedIndex).toBe(1);
        });

        it('exercise clickOptionWithDisplayText with a hidden option', () => {
            const option = element.options[0] as ListOption;
            option.hidden = true;
            pageObject.clickSelect();
            pageObject.clickOptionWithDisplayText('Two');
            expect(element.value).toBe('two');
            expect(element.selectedIndex).toBe(1);
        });

        it('exercise clickOption', () => {
            pageObject.clickSelect();
            pageObject.clickOption(1);
            expect(element.value).toBe('two');
            expect(element.selectedIndex).toBe(1);
        });

        it('exercise clickOption with a hidden option', () => {
            const option = element.options[0] as ListOption;
            option.hidden = true;
            pageObject.clickSelect();
            pageObject.clickOption(1);
            expect(element.value).toBe('edge');
            expect(element.selectedIndex).toBe(2);
        });

        it('exercise getGroupLabels', async () => {
            await clickAndWaitForOpen(element);
            const groupLabels = pageObject.getGroupLabels();
            expect(groupLabels).toEqual([
                'Group One',
                'Group Two',
                'Gróup Three'
            ]);
        });

        it('exercise getGroupOptionLabelsByIndex', async () => {
            await clickAndWaitForOpen(element);
            const optionLabels = pageObject.getGroupOptionLabelsByIndex(0);
            expect(optionLabels).toEqual(['One', 'Two', 'Edge']);
        });

        it('exercise getGroupOptionLabelsByLabel', async () => {
            await clickAndWaitForOpen(element);
            const optionLabels = pageObject.getGroupOptionLabelsByLabel('Group Two');
            expect(optionLabels).toEqual(['Three', 'Four']);
        });

        it('exercise setFilter', () => {
            const filterInputListener = createEventListener(
                element,
                'filter-input'
            );
            pageObject.clickSelect();
            pageObject.setFilter('Two');

            expect(filterInputListener.spy).toHaveBeenCalledOnceWith(
                jasmine.objectContaining({
                    detail: { filterText: 'Two' }
                })
            );
        });
    });
});<|MERGE_RESOLUTION|>--- conflicted
+++ resolved
@@ -586,7 +586,6 @@
         await disconnect();
     });
 
-<<<<<<< HEAD
     describe('labels', () => {
         it('if slotted label is provided as a span, labelContent is set to slotted label', async () => {
             const { element, connect, disconnect } = await setup();
@@ -657,7 +656,8 @@
 
             await disconnect();
         });
-=======
+    });
+
     it('when second option is selected and hidden, pressing arrow down while dropdown is open selects first option', async () => {
         const { element, connect, disconnect } = await setup(
             undefined,
@@ -730,7 +730,6 @@
         expect(pageObject.getActiveOption()?.value).toBe('zürich');
 
         await disconnect();
->>>>>>> c3e34783
     });
 
     describe('with all options disabled', () => {
