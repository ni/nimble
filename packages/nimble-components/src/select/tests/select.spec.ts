--- conflicted
+++ resolved
@@ -6,11 +6,7 @@
 import { ListOption, listOptionTag } from '../../list-option';
 import { waitForUpdatesAsync } from '../../testing/async-helpers';
 import { checkFullyInViewport } from '../../utilities/tests/intersection-observer';
-<<<<<<< HEAD
 import { FilterMode, SelectFilterInputEventDetail } from '../types';
-=======
-import { FilterMode } from '../types';
->>>>>>> 88cb45df
 import {
     createEventListener,
     waitAnimationFrame
@@ -1198,24 +1194,9 @@
                 expect(pageObject.getDisplayText()).toBe('One');
             });
 
-<<<<<<< HEAD
             it('filtering options does not change selected option in dropdown', async () => {
                 element.value = 'three';
                 await pageObject.openAndSetFilterText('t'); // filters to 'Two' and 'Three'
-=======
-        it('after hiding all elements, dropdown shows no results label', async () => {
-            element.options.forEach(o => {
-                o.hidden = true;
-            });
-            await waitForUpdatesAsync();
-            expect(pageObject.isNoResultsLabelVisible()).toBeTrue();
-        });
-
-        it('when dropdown is closed, entering text executes typeahead and sets value', () => {
-            pageObject.pressCharacterKey('t');
-            expect(element.value).toBe('two');
-        });
->>>>>>> 88cb45df
 
                 expect(pageObject.getActiveOption()?.value).toBe('three');
             });
@@ -1962,7 +1943,6 @@
                 await waitForUpdatesAsync();
                 expect(pageObject.isNoResultsLabelVisible()).toBeTrue();
             });
-<<<<<<< HEAD
 
             it('if all results are hidden, and loadingVisible is true, no results label is not shown', async () => {
                 element.loadingVisible = true;
@@ -1970,8 +1950,6 @@
                 await pageObject.openAndSetFilterText('abc');
                 expect(pageObject.isNoResultsLabelVisible()).toBeFalse();
             });
-=======
->>>>>>> 88cb45df
         });
     });
 
