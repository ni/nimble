import { html, repeat } from '@microsoft/fast-element';
import { parameterizeSpec, parameterizeSuite } from '@ni/jasmine-parameterized';
import { fixture, Fixture } from '../../utilities/tests/fixture';
import { Select, selectTag } from '..';
import { ListOption, listOptionTag } from '../../list-option';
import { waitForUpdatesAsync } from '../../testing/async-helpers';
import { checkFullyInViewport } from '../../utilities/tests/intersection-observer';
import { FilterMode } from '../types';
import { SelectPageObject } from '../testing/select.pageobject';
import {
    createEventListener,
    waitAnimationFrame
} from '../../utilities/tests/component';
import { filterSearchLabel } from '../../label-provider/core/label-tokens';

const disabledOption = 'disabled';
const disabledSelectedOption = 'disabled selected';
const placeholderSelectedOption = 'disabled selected hidden';

type OptionInitialState =
    | 'selected'
    | 'disabled'
    | 'disabled selected'
    | 'disabled hidden'
    | 'disabled selected hidden'
    | 'hidden'
    | 'visually-hidden';

async function setup(
    position?: string,
    open?: boolean,
    firstOptionState?: OptionInitialState,
    secondOptionState?: OptionInitialState
): Promise<Fixture<Select>> {
    const viewTemplate = html`
        <nimble-select
            ${position !== undefined ? `position="${position}"` : ''}
            ${open ? 'open' : ''}
        >
            <nimble-list-option
                value="one"
                ${firstOptionState !== undefined ? firstOptionState : ''}
                >One</nimble-list-option
            >
            <nimble-list-option
                value="two"
                ${secondOptionState !== undefined ? secondOptionState : ''}
                >Two</nimble-list-option
            >
            <nimble-list-option value="three">Three</nimble-list-option>
            <nimble-list-option disabled value="t-disabled"
                >T Disabled</nimble-list-option
            >
            <nimble-list-option value="zürich">Zürich</nimble-list-option>
            <nimble-list-option value="has space">Has Space</nimble-list-option>
        </nimble-select>
    `;
    return fixture<Select>(viewTemplate);
}

async function clickAndWaitForOpen(select: Select): Promise<void> {
    const regionLoadedListener = createEventListener(select, 'loaded');
    select.click();
    await regionLoadedListener.promise;
}

describe('Select', () => {
    it('should set classes based on collapsible, open, disabled, and position', async () => {
        const { element, connect, disconnect } = await setup('above', true);

        element.disabled = true;
        element.position = 'above';
        await connect();
        await waitForUpdatesAsync();

        expect(element.classList.contains('collapsible')).toBeTrue();
        expect(element.classList.contains('above')).toBeTrue();
        expect(element.classList.contains('disabled')).toBeTrue();
        expect(element.classList.contains('open')).toBeTrue();

        await disconnect();
    });

    const ariaTestData: {
        attrName: string,
        propSetter: (x: Select, value: string) => void
    }[] = [
        {
            attrName: 'aria-controls',
            propSetter: (x, v) => {
                x.ariaControls = v;
            }
        },
        {
            attrName: 'aria-disabled',
            propSetter: (x, v) => {
                x.ariaDisabled = v;
            }
        },
        {
            attrName: 'aria-expanded',
            propSetter: (x, v) => {
                x.ariaExpanded = v;
            }
        },
        {
            attrName: 'aria-multiselectable',
            propSetter: (x, v) => {
                x.ariaMultiSelectable = v;
            }
        }
    ];
    ariaTestData.forEach(testData => {
        it(`should set ${testData.attrName} from property`, async () => {
            const { element, connect, disconnect } = await setup('above', true);
            await connect();

            testData.propSetter(element, 'foo');
            await waitForUpdatesAsync();
            expect(element.getAttribute(testData.attrName)).toEqual('foo');

            await disconnect();
        });
    });

    it('should respect value set before connect is completed', async () => {
        const { element, connect, disconnect } = await setup();

        const connectTask = connect();
        element.value = 'two';
        await connectTask;

        expect(element.value).toBe('two');

        await disconnect();
    });

    it('should respect "open" and "position" attributes when both set', async () => {
        const position = 'above';
        const { element, connect, disconnect } = await setup(position, true);

        await connect();
        await waitForUpdatesAsync();

        expect(element.getAttribute('open')).not.toBeNull();
        expect(element.getAttribute('position')).toBe(position);

        await disconnect();
    });

    it('should keep selected value when options change', async () => {
        const { element, connect, disconnect } = await setup();
        await connect();
        element.value = 'two';
        await waitForUpdatesAsync();
        expect(element.value).toBe('two');

        // Add option zero at the top of the options list
        // prettier-ignore
        element.insertAdjacentHTML(
            'afterbegin',
            '<nimble-list-option value="zero">Zero</nimble-list-option>'
        );
        await waitForUpdatesAsync();

        expect(element.value).toBe('two');

        await disconnect();
    });

    it('filter input is not visible with default filterMode', async () => {
        const { element, connect, disconnect } = await setup();
        await connect();
        const pageObject = new SelectPageObject(element);
        await clickAndWaitForOpen(element);
        expect(pageObject.isDropdownVisible()).toBeTrue();
        expect(pageObject.isFilterInputVisible()).toBeFalse();

        await disconnect();
    });

    it('pressing <Esc> after navigating to new option in dropdown maintains original selected option', async () => {
        const { element, connect, disconnect } = await setup();
        await connect();
        const pageObject = new SelectPageObject(element);
        pageObject.clickSelect();
        pageObject.pressArrowDownKey();
        await waitForUpdatesAsync();
        pageObject.pressEscapeKey();
        await waitForUpdatesAsync();

        expect(element.value).toBe('one');
        await disconnect();
    });

    it('navigating between options in dropdown does not update display value', async () => {
        const { element, connect, disconnect } = await setup();
        await connect();
        const pageObject = new SelectPageObject(element);
        pageObject.clickSelect();
        pageObject.pressArrowDownKey();
        await waitForUpdatesAsync();

        expect(pageObject.getDisplayText()).toBe('One');
        await disconnect();
    });

    it('pressing <Space> will select a new value and close dropdown', async () => {
        const { element, connect, disconnect } = await setup();
        await connect();
        const pageObject = new SelectPageObject(element);
        pageObject.clickSelect();
        pageObject.pressArrowDownKey();
        await pageObject.pressSpaceKey();
        expect(element.value).toBe('two');
        expect(element.open).toBeFalse();

        await disconnect();
    });

    describe('Default selected option', () => {
        it('disabled option that is marked as selected initially will be used as value', async () => {
            // mark second option as selected to be different than default
            const { element, connect, disconnect } = await setup(
                undefined,
                false,
                undefined,
                disabledSelectedOption
            );
            await connect();
            await waitForUpdatesAsync();
            expect(element.value).toBe('two');

            await disconnect();
        });

        const defaultOptionTestCases: {
            name: string,
            option1State: OptionInitialState,
            option2State?: OptionInitialState,
            expected: string
        }[] = [
            {
                name: 'first option selected, first is default',
                option1State: 'selected',
                expected: 'one'
            },
            {
                name: 'first option disabled, second is default',
                option1State: 'disabled',
                expected: 'two'
            },
            {
                name: 'first option hidden, second is default',
                option1State: 'hidden',
                expected: 'two'
            },
            {
                name: 'first option visually-hidden, second is default',
                option1State: 'visually-hidden',
                expected: 'two'
            },
            {
                name: 'first option hidden and disabled, first is default as placeholder',
                option1State: 'disabled hidden',
                expected: 'one'
            },
            {
                name: 'first option disabled, second is disabled hidden, second is default as placeholder',
                option1State: 'disabled',
                option2State: 'disabled hidden',
                expected: 'two'
            },
            {
                name: 'first option disabled, second is disabled, third is default',
                option1State: 'disabled',
                option2State: 'disabled',
                expected: 'three'
            }
        ];
        parameterizeSpec(defaultOptionTestCases, (spec, name, value) => {
            spec(name, async () => {
                const { element, connect, disconnect } = await setup(
                    undefined,
                    false,
                    value.option1State,
                    value.option2State
                );
                await connect();
                await waitForUpdatesAsync();
                expect(element.value).toBe(value.expected);

                await disconnect();
            });
        });
    });

    it('can set value to a disabled option', async () => {
        const { element, connect, disconnect } = await setup(
            undefined,
            false,
            undefined,
            disabledOption
        );
        await connect();
        await waitForUpdatesAsync();
        element.value = 'two';
        expect(element.value).toEqual('two');
        expect(element.selectedIndex).toEqual(1);

        await disconnect();
    });

    it('updating hidden attribute sets/removes visually-hidden attribute', async () => {
        const { element, connect, disconnect } = await setup();
        await connect();
        await waitForUpdatesAsync();
        const option = element.options[0]! as ListOption;
        option.hidden = true;
        expect(option.visuallyHidden).toBeTrue();

        option.hidden = false;
        expect(option.visuallyHidden).toBeFalse();

        await disconnect();
    });

    it('can not select a disabled option via the arrow keys', async () => {
        const { element, connect, disconnect } = await setup(
            undefined,
            false,
            undefined,
            disabledOption
        );
        const pageObject = new SelectPageObject(element);
        await connect();
        await waitForUpdatesAsync();
        await clickAndWaitForOpen(element);
        pageObject.pressArrowDownKey();
        expect(pageObject.getActiveOption()?.value).toBe('three');

        pageObject.pressArrowUpKey();
        expect(pageObject.getActiveOption()?.value).toBe('one');

        await disconnect();
    });

    it('changing textContent of selected option updates display of select', async () => {
        const { element, connect, disconnect } = await setup();
        const pageObject = new SelectPageObject(element);
        await connect();
        await waitForUpdatesAsync();
        const selectedOption = pageObject.getSelectedOption();
        selectedOption!.textContent = 'foo';
        await waitForUpdatesAsync();
        expect(pageObject.getDisplayText()).toBe('foo');

        await disconnect();
    });

    it('after forcing Select to be blank, user can arrow down to first available option in dropdown', async () => {
        const { element, connect, disconnect } = await setup();
        const pageObject = new SelectPageObject(element);
        await connect();
        await waitForUpdatesAsync();
        element.selectedIndex = -1;
        await waitForUpdatesAsync();

        pageObject.clickSelect();
        pageObject.pressArrowDownKey();
        expect(pageObject.getActiveOption()?.value).toBe('one');

        await disconnect();
    });

    it('after forcing Select to be blank, pressing arrow down sets value to first available option', async () => {
        const { element, connect, disconnect } = await setup();
        const pageObject = new SelectPageObject(element);
        await connect();
        await waitForUpdatesAsync();
        element.selectedIndex = -1;
        await waitForUpdatesAsync();

        pageObject.pressArrowDownKey();
        expect(pageObject.getSelectedOption()?.value).toBe('one');

        await disconnect();
    });

    it('selecting option via typing character while dropdown is closed changes value', async () => {
        const { element, connect, disconnect } = await setup();
        const pageObject = new SelectPageObject(element);
        await connect();
        await waitForUpdatesAsync();
        pageObject.pressCharacterKey('t');
        await waitForUpdatesAsync();

        expect(element.value).toBe('two');

        await disconnect();
    });

    it('selecting option via typing character while dropdown is open with no filter does not change value', async () => {
        const { element, connect, disconnect } = await setup();
        const pageObject = new SelectPageObject(element);
        await connect();
        await waitForUpdatesAsync();
        pageObject.clickSelect();
        pageObject.pressCharacterKey('t');
        await waitForUpdatesAsync();

        expect(element.value).toBe('one');
        expect(pageObject.getActiveOption()?.value).toBe('two');

        await disconnect();
    });

    it('while navigating dropdown, ariaActiveDescendant is set to active option', async () => {
        const { element, connect, disconnect } = await setup();
        const pageObject = new SelectPageObject(element);
        await connect();
        await waitForUpdatesAsync();
        pageObject.clickSelect();
        pageObject.pressArrowDownKey();
        expect(element.ariaActiveDescendant).toBe(
            pageObject.getActiveOption()!.id
        );

        await disconnect();
    });

    it('option added directly to DOM synchronously registers with Select', async () => {
        const { element, connect, disconnect } = await setup();
        await connect();
        await waitForUpdatesAsync();
        const newOption = new ListOption('foo', 'foo');
        const registerOptionSpy = spyOn(
            element,
            'registerOption'
        ).and.callThrough();
        registerOptionSpy.calls.reset();
        element.insertBefore(newOption, element.options[0]!);

        expect(registerOptionSpy.calls.count()).toBe(1);
        expect(element.options).toContain(newOption);

        // While the option is registered synchronously as shown above,
        // properties like selectedIndex will only be correct asynchronously
        // See https://github.com/ni/nimble/issues/1915
        expect(element.selectedIndex).toBe(0);
        await waitForUpdatesAsync();
        expect(element.value).toBe('one');
        // This assertion shows that after 'slottedOptionsChanged' runs, the
        // 'selectedIndex' state has been corrected to expected DOM order.
        expect(element.selectedIndex).toBe(1);
        await disconnect();
    });

<<<<<<< HEAD
    it('programmatically setting selected of current selected option to false results in blank display', async () => {
        const { element, connect, disconnect } = await setup();
        await connect();
        const pageObject = new SelectPageObject(element);
        const selectedOption = pageObject.getSelectedOption();
        selectedOption!.selected = false;
        await waitForUpdatesAsync();

        expect(pageObject.getDisplayText()).toBe('');

        await disconnect();
    });

=======
>>>>>>> 7d71953e
    it('navigating to different option in dropdown and then clicking away does not change value', async () => {
        const { element, connect, disconnect } = await setup();
        await connect();
        await waitForUpdatesAsync();
        const pageObject = new SelectPageObject(element);
        await clickAndWaitForOpen(element);

        pageObject.pressArrowDownKey();
        await pageObject.clickAway();

        expect(element.value).toBe('one');
<<<<<<< HEAD
=======

        await disconnect();
    });

    it('navigating to different option in dropdown and then clicking select (not dropdown) does not change value or emit change event', async () => {
        const { element, connect, disconnect } = await setup();
        await connect();
        await waitForUpdatesAsync();
        const changeEvent = jasmine.createSpy();
        element.addEventListener('change', changeEvent);
        const pageObject = new SelectPageObject(element);
        await clickAndWaitForOpen(element);

        pageObject.pressArrowDownKey();
        pageObject.clickSelect();

        expect(element.value).toBe('one');
        expect(changeEvent.calls.count()).toBe(0);
>>>>>>> 7d71953e

        await disconnect();
    });

    describe('with 500 options', () => {
        async function setup500Options(): Promise<Fixture<Select>> {
            // prettier-ignore
            const viewTemplate = html`
                <${selectTag}>
                    ${repeat(() => [...Array(500).keys()], html<number>`
                        <nimble-list-option value="${x => x}">${x => x}</nimble-list-option>`)}
                </${selectTag}>
            `;
            return fixture<Select>(viewTemplate);
        }

        it('should limit dropdown height to viewport', async () => {
            const { element, connect, disconnect } = await setup500Options();
            await connect();
            await clickAndWaitForOpen(element);
            const fullyVisible = await checkFullyInViewport(element.listbox);

            expect(element.scrollableRegion.scrollHeight).toBeGreaterThan(
                window.innerHeight
            );
            expect(fullyVisible).toBe(true);

            await disconnect();
        });

        it('should scroll the selected option into view when opened', async () => {
            const { element, connect, disconnect } = await setup500Options();
            element.value = '300';
            await connect();
            element.focus();
            await clickAndWaitForOpen(element);
            await waitForUpdatesAsync();
            await waitAnimationFrame(); // necessary because scrolling is queued with requestAnimationFrame

            expect(element.scrollableRegion.scrollTop).toBeGreaterThan(8000);

            element.value = '0';
            await waitForUpdatesAsync();
            await waitAnimationFrame(); // necessary because scrolling is queued with requestAnimationFrame

            expect(element.scrollableRegion.scrollTop).toBeCloseTo(4);

            await disconnect();
        });
    });

    describe('within a div', () => {
        async function setupInDiv(): Promise<Fixture<Select>> {
            // prettier-ignore
            const viewTemplate = html`
                <div style="overflow: auto;">
                    <${selectTag}>
                        ${repeat(() => [...Array(5).keys()], html<number>`
                            <${listOptionTag} value="${x => x}">${x => x}</${listOptionTag}>`)}
                    </${selectTag}>
                </div>
            `;
            return fixture<Select>(viewTemplate);
        }

        it('should not confine dropdown to div with "overflow: auto"', async () => {
            const { element, connect, disconnect } = await setupInDiv();
            const select: Select = element.querySelector(selectTag)!;
            await connect();
            await clickAndWaitForOpen(select);
            const fullyVisible = await checkFullyInViewport(select.listbox);

            expect(fullyVisible).toBe(true);

            await disconnect();
        });
    });

    it('should export its tag', () => {
        expect(selectTag).toBe('nimble-select');
    });

    it('can construct an element instance', () => {
        expect(document.createElement('nimble-select')).toBeInstanceOf(Select);
    });

    describe('title overflow', () => {
        let element: Select;
        let connect: () => Promise<void>;
        let disconnect: () => Promise<void>;

        function dispatchEventToSelectedValue(
            event: Event
        ): boolean | undefined {
            return element
                .shadowRoot!.querySelector('.selected-value')!
                .dispatchEvent(event);
        }

        function getSelectedValueTitle(): string {
            return (
                element
                    .shadowRoot!.querySelector('.selected-value')!
                    .getAttribute('title') ?? ''
            );
        }

        function setSelectedValueContent(value: string): void {
            element.options[1]!.textContent = value;
            element.value = 'two';
        }

        beforeEach(async () => {
            ({ element, connect, disconnect } = await setup());
            element.style.width = '200px';
            await connect();
        });

        afterEach(async () => {
            await disconnect();
        });

        it('sets title when option text is ellipsized', async () => {
            const optionContent = 'a very long value that should get ellipsized due to not fitting within the allocated width';
            setSelectedValueContent(optionContent);
            await waitForUpdatesAsync();
            dispatchEventToSelectedValue(new MouseEvent('mouseover'));
            await waitForUpdatesAsync();
            expect(getSelectedValueTitle()).toBe(optionContent);
        });

        it('does not set title when option text is fully visible', async () => {
            const optionContent = 'short value';
            setSelectedValueContent(optionContent);
            dispatchEventToSelectedValue(new MouseEvent('mouseover'));
            await waitForUpdatesAsync();
            expect(getSelectedValueTitle()).toBe('');
        });

        it('removes title on mouseout of option', async () => {
            const optionContent = 'a very long value that should get ellipsized due to not fitting within the allocated width';
            setSelectedValueContent(optionContent);
            dispatchEventToSelectedValue(new MouseEvent('mouseover'));
            await waitForUpdatesAsync();
            dispatchEventToSelectedValue(new MouseEvent('mouseout'));
            await waitForUpdatesAsync();
            expect(getSelectedValueTitle()).toBe('');
        });
    });

    describe('opening and closing dropdown', () => {
        let element: Select;
        let connect: () => Promise<void>;
        let disconnect: () => Promise<void>;
        let pageObject: SelectPageObject;

        beforeEach(async () => {
            ({ element, connect, disconnect } = await setup());
            element.style.width = '200px';
            element.filterMode = FilterMode.standard;
            await connect();
            pageObject = new SelectPageObject(element);
        });

        afterEach(async () => {
            await disconnect();
        });

        const filterModeTestData = [
            {
                filter: FilterMode.none,
                name: 'none'
            },
            {
                filter: FilterMode.standard,
                name: 'standard'
            }
        ] as const;
        parameterizeSuite(filterModeTestData, (suite, name, value) => {
            suite(`with filterMode = ${name}`, () => {
                beforeEach(() => {
                    element.filterMode = value.filter;
                });

                it('pressing <Enter> opens dropdown', () => {
                    pageObject.pressEnterKey();
                    expect(element.open).toBeTrue();
                });

                it('pressing <Space> opens dropdown', async () => {
                    await pageObject.pressSpaceKey();
                    expect(element.open).toBeTrue();
                });

                it('after pressing <Esc> to close dropdown, <Enter> will re-open dropdown', () => {
                    pageObject.clickSelect();
                    pageObject.pressEscapeKey();
                    expect(element.open).toBeFalse();
                    pageObject.pressEnterKey();
                    expect(element.open).toBeTrue();
                });

                it('after closing dropdown by pressing <Esc>, activeElement is Select element', () => {
                    pageObject.clickSelect();
                    pageObject.pressEscapeKey();
                    expect(document.activeElement).toBe(element);
                });

                it('after closing dropdown by committing a value with <Enter>, activeElement is Select element', () => {
                    pageObject.clickSelect();
                    pageObject.pressArrowDownKey();
                    pageObject.pressEnterKey();
                    expect(document.activeElement).toBe(element);
                });

                it('after closing dropdown by committing a value with <Tab>, activeElement is not Select element', () => {
                    pageObject.clickSelect();
                    pageObject.pressArrowDownKey();
                    pageObject.pressTabKey();
                    expect(document.activeElement).not.toBe(element);
                });
            });
        });
    });

    describe('filtering', () => {
        let element: Select;
        let connect: () => Promise<void>;
        let disconnect: () => Promise<void>;
        let pageObject: SelectPageObject;

        beforeEach(async () => {
            ({ element, connect, disconnect } = await setup());
            element.style.width = '200px';
            element.filterMode = FilterMode.standard;
            await connect();
            pageObject = new SelectPageObject(element);
        });

        afterEach(async () => {
            await disconnect();
        });

        it('matches any character in option strings', async () => {
            await pageObject.openAndSetFilterText('o'); // Matches 'One' and 'Two'
            const filteredOptions = pageObject
                .getFilteredOptions()
                .map(option => option.text);
            await pageObject.closeDropdown();
            expect(filteredOptions).toContain('One');
            expect(filteredOptions).toContain('Two');
            expect(filteredOptions.length).toBe(2);
        });

        it('matches diacritic characters in option strings', async () => {
            await pageObject.openAndSetFilterText('u'); // Matches 'Zürich'
            const filteredOptions = pageObject
                .getFilteredOptions()
                .map(option => option.text);
            await pageObject.closeDropdown();
            expect(filteredOptions).toContain('Zürich');
            expect(filteredOptions.length).toBe(1);
        });

        it('filtering out current selected item and then pressing <Esc> does not change value, reverts selected item and closes popup', async () => {
            let currentSelection = pageObject.getSelectedOption();
            expect(currentSelection?.text).toBe('One');
            expect(element.value).toBe('one');

            await pageObject.openAndSetFilterText('T'); // Matches 'Two' and 'Three'
            pageObject.pressEscapeKey();
            currentSelection = pageObject.getSelectedOption();
            expect(currentSelection?.text).toBe('One');
            expect(element.value).toBe('one');
            expect(element.open).toBeFalse();
        });

        it('opening popup shows correct selected element after cancelling previous selection', async () => {
            let currentSelection = pageObject.getSelectedOption();
            expect(currentSelection?.text).toBe('One');
            expect(element.value).toBe('one');

            await pageObject.openAndSetFilterText('T'); // Matches 'Two' and 'Three'
            currentSelection = pageObject.getActiveOption();
            expect(currentSelection?.text).toBe('Two');
            pageObject.pressEscapeKey();

            pageObject.clickSelect();
            currentSelection = pageObject.getActiveOption();
            expect(currentSelection?.text).toBe('One');
        });

        it('opening popup shows correct selected element after filtering and committing but not changing selected option', async () => {
            let currentSelection = pageObject.getSelectedOption();
            expect(currentSelection?.text).toBe('One');
            expect(element.value).toBe('one');

            await pageObject.openAndSetFilterText('One'); // Matches 'One'
            pageObject.pressEnterKey();

            pageObject.clickSelect();
            currentSelection = pageObject.getActiveOption();
            expect(currentSelection?.selected).toBeTrue();
        });

        it('filtering out current selected item and then pressing <Enter> changes value and closes popup', async () => {
            const currentSelection = pageObject.getSelectedOption();
            expect(currentSelection?.text).toBe('One');
            expect(element.value).toBe('one');

            await pageObject.openAndSetFilterText('T'); // Matches 'Two' and 'Three'
            pageObject.pressEnterKey();
            expect(element.value).toBe('two'); // 'Two' is first option in list so it should be selected now
            expect(element.open).toBeFalse();
        });

        it('filtering out current selected item and then pressing <Tab> does not change value and closes popup', async () => {
            const currentSelection = pageObject.getSelectedOption();
            expect(currentSelection?.text).toBe('One');
            expect(element.value).toBe('one');

            await pageObject.openAndSetFilterText('T'); // Matches 'Two' and 'Three'
            pageObject.pressTabKey();
            expect(element.value).toBe('one');
            expect(element.open).toBeFalse();
        });

        it('filtering out current selected item and then clicking active option changes value and closes popup', async () => {
            const currentSelection = pageObject.getSelectedOption();
            expect(currentSelection?.text).toBe('One');
            expect(element.value).toBe('one');

            await pageObject.openAndSetFilterText('T'); // Matches 'Two' and 'Three'
            pageObject.clickActiveItem();
            expect(element.value).toBe('two'); // 'Two' is first option in list so it should be selected now
            expect(element.open).toBeFalse();
        });

        it('filtering out current selected item and then clicking non-selected option changes value and closes popup', async () => {
            const currentSelection = pageObject.getSelectedOption();
            expect(currentSelection?.text).toBe('One');
            expect(element.value).toBe('one');

            await pageObject.openAndSetFilterText('T'); // Matches 'Two' and 'Three'
            pageObject.clickOption(2); // index 2 matches option with 'Three' text
            expect(element.value).toBe('three');
            expect(element.open).toBeFalse();
        });

        it('filtering out current selected item and then losing focus does not change value and closes popup', async () => {
            const currentSelection = pageObject.getSelectedOption();
            expect(currentSelection?.text).toBe('One');
            expect(element.value).toBe('one');

            await pageObject.openAndSetFilterText('T'); // Matches 'Two' and 'Three'
            await pageObject.clickAway();
            expect(element.value).toBe('one'); // 'Two' is first option in list so it should be selected now
            expect(element.open).toBeFalse();
        });

        it('allows <Space> to be used as part of filter text', async () => {
            await pageObject.openAndSetFilterText(' '); // Matches 'Has Space'
            const currentSelection = pageObject.getActiveOption();
            expect(currentSelection?.text).toBe('Has Space');
            expect(element.open).toBeTrue();
        });

        it('pressing <Space> after dropdown is open will enter " " as filter text and keep dropdown open', async () => {
            pageObject.clickSelect();
            await pageObject.pressSpaceKey();
            expect(element.open).toBeTrue();
            expect(pageObject.getFilterInputText()).toBe(' ');
        });

        it('opening dropdown after applying filter previously starts with empty filter', async () => {
            await pageObject.openAndSetFilterText('T'); // Matches 'Two' and 'Three'
            await pageObject.closeDropdown();
            pageObject.clickSelect();

            expect(pageObject.getFilterInputText()).toBe('');
            expect(pageObject.getFilteredOptions().length).toBe(6);
        });

        it('entering filter text with no match results in "no items found" element', async () => {
            await pageObject.openAndSetFilterText('abc'); // Matches nothing
            expect(pageObject.isNoResultsLabelVisible()).toBeTrue();
        });

        it('entering filter text with matches does not display "not items found" element', async () => {
            await pageObject.openAndSetFilterText('T');
            expect(pageObject.isNoResultsLabelVisible()).toBeFalse();
        });

        it('opening dropdown with no filter does not display "not items found" element', async () => {
            await clickAndWaitForOpen(element);
            expect(pageObject.isNoResultsLabelVisible()).toBeFalse();
        });

        it('clicking disabled option does not cause select to change state', async () => {
            await pageObject.openAndSetFilterText('T');
            const currentFilteredOptions = pageObject.getFilteredOptions();
            pageObject.clickOption(3); // click disabled option

            expect(pageObject.getFilteredOptions()).toEqual(
                currentFilteredOptions
            );
            expect(element.open).toBeTrue();
            expect(pageObject.getActiveOption()?.text).toBe('Two');
        });

        it('filtering to only disabled item, then pressing <Enter> does not close popup or change value', async () => {
            await pageObject.openAndSetFilterText('Disabled');
            pageObject.pressEnterKey();
            expect(element.open).toBeTrue();
            expect(element.value).toBe('one');
        });

        it('filtering to only disabled item, then pressing <Esc> closes popup and does not change value or selectedIndex', async () => {
            await pageObject.openAndSetFilterText('Disabled');
            pageObject.pressEscapeKey();
            expect(element.open).toBeFalse();
            expect(element.value).toBe('one');
            expect(element.selectedIndex).toBe(0);
        });

        it('filtering to only disabled item, then pressing <Tab> closes popup and does not change value or selectedIndex', async () => {
            await pageObject.openAndSetFilterText('Disabled');
            pageObject.pressTabKey();
            expect(element.open).toBeFalse();
            expect(element.value).toBe('one');
            expect(element.selectedIndex).toBe(0);
        });

        it('filtering to no available options, then pressing <Enter> does not close popup or change value', async () => {
            await pageObject.openAndSetFilterText('abc');
            pageObject.pressEnterKey();
            expect(element.open).toBeTrue();
            expect(element.value).toBe('one');
        });

        it('filtering to no available options sets ariaActiveDescendent to empty string', async () => {
            await pageObject.openAndSetFilterText('abc');
            expect(element.ariaActiveDescendant).toBe('');
        });

        it('filtering to no available options, then pressing <Enter> does not close popup or change value', async () => {
            await pageObject.openAndSetFilterText('abc');
            pageObject.pressEnterKey();
            expect(element.open).toBeTrue();
            expect(element.value).toBe('one');
        });

        it('filtering to only disabled item, then clicking away does not change value', async () => {
            await pageObject.openAndSetFilterText('Disabled');
            await pageObject.clickAway();
            const currentSelection = pageObject.getSelectedOption();
            expect(currentSelection?.value).toBe('one');
        });

        it('filtering to only disabled item does not select item', async () => {
            await pageObject.openAndSetFilterText('Disabled');
            expect(pageObject.getActiveOption()).toBeNull();
        });

        it('updating slottedOptions while open applies filter to new options', async () => {
            const newOptions = [
                new ListOption('Ten', 'ten'),
                new ListOption('Twenty', 'twenty')
            ];
            await pageObject.openAndSetFilterText('tw');
            expect(pageObject.getFilteredOptions()[0]?.value).toBe('two');
            await pageObject.setOptions(newOptions);
            expect(pageObject.getFilteredOptions()[0]?.value).toBe('twenty');
        });

        it('clicking in filter input after dropdown is open, does not close dropdown', async () => {
            await clickAndWaitForOpen(element);
            await pageObject.clickFilterInput();
            expect(element.open).toBeTrue();
        });

        it('filter input placeholder gets text from design token', async () => {
            filterSearchLabel.setValueFor(element, 'foo');
            await waitForUpdatesAsync();
            const filterInput = element.shadowRoot?.querySelector('.filter-input');
            expect(filterInput?.getAttribute('placeholder')).toBe('foo');
        });

        it('filter input "aria-controls" and "aria-activedescendant" attributes are set to element state', async () => {
            await clickAndWaitForOpen(element);
            const filterInput = element.shadowRoot?.querySelector('.filter-input');
            expect(filterInput?.getAttribute('aria-controls')).toBe(
                element.ariaControls
            );
            expect(filterInput?.getAttribute('aria-activedescendant')).toBe(
                element.ariaActiveDescendant
            );
        });

        it('pressing arrow keys selects next visible item when option between current and next is filtered out', async () => {
            const newOptions = element.options.map(o => o as ListOption);
            newOptions.push(new ListOption('Twenty', 'twenty'));
            await pageObject.setOptions(newOptions);
            await pageObject.openAndSetFilterText('tw');
            pageObject.pressArrowDownKey();
            let currentSelection = pageObject.getActiveOption();
            expect(currentSelection?.value).toBe('twenty');

            pageObject.pressArrowUpKey();
            currentSelection = pageObject.getActiveOption();
            expect(currentSelection?.value).toBe('two');
        });

        it('can not select option that has been filtered out pressing arrowUp', async () => {
            await pageObject.openAndSetFilterText('tw');
            pageObject.pressArrowUpKey();
            pageObject.pressEnterKey();
            await waitForUpdatesAsync();
            let currentSelection = pageObject.getSelectedOption();
            expect(currentSelection?.value).toBe('two');

            // make sure we can select other options after clearing filter
            pageObject.clickSelect();
            pageObject.pressArrowUpKey();
            pageObject.pressEnterKey();
            currentSelection = pageObject.getSelectedOption();
            expect(currentSelection?.value).toBe('one');
        });

        it('can not select option that has been filtered out pressing arrowDown', async () => {
            await pageObject.openAndSetFilterText('tw');
            pageObject.pressArrowDownKey();
            pageObject.pressEnterKey();
            let currentSelection = pageObject.getSelectedOption();
            expect(currentSelection?.value).toBe('two');

            // make sure we can select other options after clearing filter
            pageObject.clickSelect();
            pageObject.pressArrowDownKey();
            pageObject.pressEnterKey();
            currentSelection = pageObject.getSelectedOption();
            expect(currentSelection?.value).toBe('three');
        });

        it('when dropdown is closed, entering text executes typeahead and sets value', () => {
            pageObject.pressCharacterKey('t');
            expect(element.value).toBe('two');
        });

        it('opening dropdown after pressing <Esc> during filter text entry, maintains original display text', async () => {
            await clickAndWaitForOpen(element);
            pageObject.pressCharacterKey('t');
            pageObject.pressEscapeKey();
            pageObject.clickSelect();
            await waitForUpdatesAsync();

            expect(pageObject.getDisplayText()).toBe('One');
        });

        it('filtering options does not change selected option in dropdown', async () => {
            element.value = 'three';
            await pageObject.openAndSetFilterText('t'); // filters to 'Two' and 'Three'

            expect(pageObject.getActiveOption()?.value).toBe('three');
        });

        it('filtering options does not change selected option in dropdown after navigating with arrow keys', async () => {
            await clickAndWaitForOpen(element);
            pageObject.pressArrowDownKey();
            pageObject.pressArrowDownKey(); // option 'Three' should be active
            pageObject.pressCharacterKey('t'); // filters to 'Two' and 'Three'

            expect(pageObject.getActiveOption()?.value).toBe('three');
        });

        it('dismissing dropdown with <Tab> after navigation and then filtering to no options, does not update value', async () => {
            await clickAndWaitForOpen(element);
            pageObject.pressArrowDownKey();
            pageObject.pressCharacterKey('?');
            pageObject.pressTabKey();

            expect(pageObject.getSelectedOption()?.value).toBe('one');
        });

        it('dismissing dropdown by clicking away after navigation and then filtering to no options, does not update value', async () => {
            await clickAndWaitForOpen(element);
            pageObject.pressArrowDownKey();
            pageObject.pressCharacterKey('?');
            await pageObject.clickAway();

            expect(pageObject.getSelectedOption()?.value).toBe('one');
        });
    });

    describe('placeholder', () => {
        let element: Select;
        let connect: () => Promise<void>;
        let disconnect: () => Promise<void>;
        let pageObject: SelectPageObject;

        beforeEach(async () => {
            ({ element, connect, disconnect } = await setup(
                undefined,
                false,
                placeholderSelectedOption
            ));
            element.style.width = '200px';
            element.filterMode = FilterMode.standard;
            await connect();
            await waitForUpdatesAsync();
            pageObject = new SelectPageObject(element);
            await waitForUpdatesAsync();
        });

        afterEach(async () => {
            await disconnect();
        });

        it('placeholder option is not present in dropdown', async () => {
            await clickAndWaitForOpen(element);
            expect(pageObject.isOptionVisible(0)).toBeFalse();
        });

        it('selecting option will replace placeholder text with selected option text', async () => {
            expect(pageObject.getDisplayText()).toBe('One');
            await clickAndWaitForOpen(element);
            pageObject.clickOption(1);
            await waitForUpdatesAsync();

            expect(pageObject.getDisplayText()).toBe('Two');
        });

        it('placeholder can be changed to another option programmatically', async () => {
            await waitForUpdatesAsync();
            element.options[0]!.hidden = false;
            element.options[1]!.hidden = true;
            element.options[1]!.disabled = true;
            element.options[1]!.selected = true;
            await waitForUpdatesAsync();

            expect(pageObject.getDisplayText()).toBe('Two');
            expect(element.value).toBe('two');
            await clickAndWaitForOpen(element);
            expect(pageObject.isOptionVisible(0)).toBeTrue();
            expect(pageObject.isOptionVisible(1)).toBeFalse();
        });

        it('selecting option via typing will not select placeholder', async () => {
            const newOptions = element.options.map(o => o as ListOption);
            newOptions.push(new ListOption('One one', 'one one'));
            await pageObject.setOptions(newOptions);
            expect(pageObject.getDisplayText()).toBe('One');
            pageObject.pressCharacterKey('o');
            await waitForUpdatesAsync();
            expect(pageObject.getDisplayText()).toBe('One one');
        });

        it('programmatically setting selected of current selected option to false results in placeholder being displayed', async () => {
            await clickAndWaitForOpen(element);
            pageObject.clickOption(1);
            const selectedOption = pageObject.getSelectedOption();
            selectedOption!.selected = false;
            await waitForUpdatesAsync();

            expect(pageObject.getDisplayText()).toBe('One');
        });
    });

    describe('clearable', () => {
        let element: Select;
        let connect: () => Promise<void>;
        let disconnect: () => Promise<void>;
        let pageObject: SelectPageObject;
        beforeEach(async () => {
            ({ element, connect, disconnect } = await setup());
            element.style.width = '200px';
            element.clearable = true;
            await connect();
            await waitForUpdatesAsync();
            pageObject = new SelectPageObject(element);
        });

        afterEach(async () => {
            await disconnect();
        });

        it('clear button is visible after selecting an option', async () => {
            await clickAndWaitForOpen(element);
            pageObject.clickOption(1);
            await waitForUpdatesAsync();

            expect(pageObject.isClearButtonVisible()).toBeTrue();
        });

        it('clicking clear button does not open dropdown', async () => {
            pageObject.clickClearButton();
            await waitForUpdatesAsync();
            expect(element.open).toBeFalse();
        });

        it('clicking clear button fires change event', () => {
            const changeEvent = jasmine.createSpy();
            element.addEventListener('change', changeEvent);
            pageObject.clickClearButton();
            expect(changeEvent).toHaveBeenCalledTimes(1);
        });

        it('if dropdown open clicking clear button closes dropdown and fires change event', async () => {
            pageObject.clickSelect();
            await waitForUpdatesAsync();
            const changeEvent = jasmine.createSpy();
            element.addEventListener('change', changeEvent);
            pageObject.clickClearButton();
            expect(changeEvent).toHaveBeenCalledTimes(1);
        });

        describe('without placeholder', () => {
            it('clear button is visible by default', () => {
                expect(pageObject.isClearButtonVisible()).toBeTrue();
            });

            it('after clicking clear button, display text is empty and clear button is hidden', async () => {
                pageObject.clickClearButton();
                await waitForUpdatesAsync();

                expect(pageObject.getDisplayText()).toBe('');
                expect(pageObject.isClearButtonVisible()).toBeFalse();
            });

            it('after clicking clear button and then selecting an option, clear button is visible again', async () => {
                pageObject.clickClearButton();
                await clickAndWaitForOpen(element);
                pageObject.clickOption(1);
                await waitForUpdatesAsync();
                expect(pageObject.isClearButtonVisible()).toBeTrue();
            });
        });

        describe('with placeholder', () => {
            beforeEach(async () => {
                const firstOption = element.options[0]!;
                firstOption.disabled = true;
                firstOption.hidden = true;
                await waitForUpdatesAsync();
            });

            it('clear button is not visible when placeholder is displayed', () => {
                expect(pageObject.isClearButtonVisible()).toBeFalse();
            });

            it('after clicking clear button, placeholder is visible', async () => {
                await clickAndWaitForOpen(element);
                pageObject.clickOption(1);
                await waitForUpdatesAsync();
                pageObject.clickClearButton();
                await waitForUpdatesAsync();

                expect(pageObject.getDisplayText()).toBe('One');
            });

            const removePlaceholderData = [
                {
                    name: 'remove hidden from placeholder, clear button becomes visible and clicking it results in empty display text',
                    updatePlaceholder: (option: ListOption) => {
                        option.hidden = false;
                    }
                },
                {
                    name: 'remove disabled from placeholder, clear button becomes visible and clicking it results in empty display text',
                    updatePlaceholder: (option: ListOption) => {
                        option.disabled = false;
                    }
                }
            ];
            parameterizeSpec(removePlaceholderData, (spec, name, value) => {
                spec(name, async () => {
                    value.updatePlaceholder(element.options[0]! as ListOption);
                    await waitForUpdatesAsync();
                    expect(pageObject.isClearButtonVisible()).toBeTrue();
                    pageObject.clickClearButton();
                    await waitForUpdatesAsync();

                    expect(pageObject.getDisplayText()).toBe('');
                });
            });
        });
    });

    describe('PageObject', () => {
        let element: Select;
        let connect: () => Promise<void>;
        let disconnect: () => Promise<void>;
        let pageObject: SelectPageObject;

        beforeEach(async () => {
            ({ element, connect, disconnect } = await setup(
                undefined,
                false,
                placeholderSelectedOption
            ));
            element.style.width = '200px';
            element.filterMode = FilterMode.standard;
            await connect();
            pageObject = new SelectPageObject(element);
        });

        afterEach(async () => {
            await disconnect();
        });

        it('exercise clickOptionWithDisplayText', () => {
            pageObject.clickSelect();
            pageObject.clickOptionWithDisplayText('Two');
            expect(element.value).toBe('two');
            expect(element.selectedIndex).toBe(1);
        });
    });
});<|MERGE_RESOLUTION|>--- conflicted
+++ resolved
@@ -456,7 +456,6 @@
         await disconnect();
     });
 
-<<<<<<< HEAD
     it('programmatically setting selected of current selected option to false results in blank display', async () => {
         const { element, connect, disconnect } = await setup();
         await connect();
@@ -470,8 +469,6 @@
         await disconnect();
     });
 
-=======
->>>>>>> 7d71953e
     it('navigating to different option in dropdown and then clicking away does not change value', async () => {
         const { element, connect, disconnect } = await setup();
         await connect();
@@ -483,8 +480,6 @@
         await pageObject.clickAway();
 
         expect(element.value).toBe('one');
-<<<<<<< HEAD
-=======
 
         await disconnect();
     });
@@ -503,7 +498,6 @@
 
         expect(element.value).toBe('one');
         expect(changeEvent.calls.count()).toBe(0);
->>>>>>> 7d71953e
 
         await disconnect();
     });
