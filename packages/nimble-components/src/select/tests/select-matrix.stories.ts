import type { StoryFn, Meta } from '@storybook/html';
import { html, ViewTemplate } from '@microsoft/fast-element';
import { pascalCase } from '@microsoft/fast-web-utilities';
import {
    createMatrixThemeStory,
    createStory
} from '../../utilities/tests/storybook';
import {
    createMatrix,
    sharedMatrixParameters
} from '../../utilities/tests/matrix';
import {
    disabledStates,
    DisabledState,
    ErrorState,
    errorStates
} from '../../utilities/tests/states';
import { hiddenWrapper } from '../../utilities/tests/hidden';
import { DropdownAppearance } from '../../patterns/dropdown/types';
import { textCustomizationWrapper } from '../../utilities/tests/text-customization';
import {
    controlLabelFont,
    controlLabelFontColor,
    standardPadding
} from '../../theme-provider/design-tokens';
import { selectTag } from '..';
import { listOptionTag } from '../../list-option';

const metadata: Meta = {
    title: 'Tests/Select',

    parameters: {
        ...sharedMatrixParameters(),
        design: {
            artboardUrl:
                'https://xd.adobe.com/view/33ffad4a-eb2c-4241-b8c5-ebfff1faf6f6-66ac/screen/6ec70d21-9a59-40cd-a8f4-45cfeed9e01e/specs'
        }
    }
};

export default metadata;

const appearanceStates = Object.entries(DropdownAppearance).map(
    ([key, value]) => [pascalCase(key), value]
);

type AppearanceState = (typeof appearanceStates)[number];

// prettier-ignore
const component = (
    [disabledName, disabled]: DisabledState,
    [appearanceName, appearance]: AppearanceState,
    [errorName, errorVisible, errorText]: ErrorState,
): ViewTemplate => html`
    <div style="
        display: inline-flex;
        flex-direction: column;
        margin: var(${standardPadding.cssCustomProperty});
        font: var(${controlLabelFont.cssCustomProperty});
        color: var(${controlLabelFontColor.cssCustomProperty});"
    >
        <label>${() => errorName} ${() => disabledName} ${() => appearanceName}</label>
        <${selectTag}
            ?error-visible="${() => errorVisible}"
            error-text="${() => errorText}"
            ?disabled="${() => disabled}"
            appearance="${() => appearance}"
        >
            <${listOptionTag} value="1">Option 1</${listOptionTag}>
            <${listOptionTag} value="2" disabled>Option 2</${listOptionTag}>
            <${listOptionTag} value="3">Option 3</${listOptionTag}>
            <${listOptionTag} value="4" hidden>Option 4</${listOptionTag}>
        </${selectTag}>
    </div>
`;

export const selectThemeMatrix: StoryFn = createMatrixThemeStory(
    createMatrix(component, [disabledStates, appearanceStates, errorStates])
);

export const hiddenSelect: StoryFn = createStory(
    hiddenWrapper(
        html`<${selectTag} hidden>
            <${listOptionTag} value="1">Option 1</${listOptionTag}>
        </${selectTag}>`
    )
);

<<<<<<< HEAD
export const blankListOption: StoryFn = createStory(
    html`<nimble-select open>
        <nimble-list-option value="1">Option 1</nimble-list-option>
        <nimble-list-option></nimble-list-option>
    </nimble-select>`
=======
export const blankListOption: Story = createStory(
    html`<${selectTag} open>
        <${listOptionTag} value="1">Option 1</${listOptionTag}>
        <${listOptionTag}></${listOptionTag}>
    </${selectTag}>`
>>>>>>> 31060ca8
);

export const textCustomized: StoryFn = createMatrixThemeStory(
    textCustomizationWrapper(
        html`
            <${selectTag}>
                Inner text
                <${listOptionTag}> Nimble select item </${listOptionTag}>
            </${selectTag}>
        `
    )
);<|MERGE_RESOLUTION|>--- conflicted
+++ resolved
@@ -86,19 +86,11 @@
     )
 );
 
-<<<<<<< HEAD
 export const blankListOption: StoryFn = createStory(
-    html`<nimble-select open>
-        <nimble-list-option value="1">Option 1</nimble-list-option>
-        <nimble-list-option></nimble-list-option>
-    </nimble-select>`
-=======
-export const blankListOption: Story = createStory(
     html`<${selectTag} open>
         <${listOptionTag} value="1">Option 1</${listOptionTag}>
         <${listOptionTag}></${listOptionTag}>
     </${selectTag}>`
->>>>>>> 31060ca8
 );
 
 export const textCustomized: StoryFn = createMatrixThemeStory(
