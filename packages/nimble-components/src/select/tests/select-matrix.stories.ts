import type { Story, Meta } from '@storybook/html';
import { withXD } from 'storybook-addon-xd-designs';
import { html, ViewTemplate } from '@microsoft/fast-element';
import { pascalCase } from '@microsoft/fast-web-utilities';
import {
    createMatrixThemeStory,
    createStory
} from '../../utilities/tests/storybook';
import {
    createMatrix,
    sharedMatrixParameters
} from '../../utilities/tests/matrix';
import { disabledStates, DisabledState } from '../../utilities/tests/states';
import { hiddenWrapper } from '../../utilities/tests/hidden';
import '../../all-components';
import { DropdownAppearance } from '../../patterns/dropdown/types';
import { textCustomizationWrapper } from '../../utilities/tests/text-customization';
import {
    controlLabelFont,
    controlLabelFontColor,
    standardPadding
} from '../../theme-provider/design-tokens';

/* array of state name, invalidClass, errorText */
const selectInvalidStates = [
    ['', ''],
    ['invalid', 'This is not valid.'],
    ['invalid', '']
] as const;
type SelectInvalidState = typeof selectInvalidStates[number];

const metadata: Meta = {
    title: 'Tests/Select',
    decorators: [withXD],
    parameters: {
        ...sharedMatrixParameters(),
        design: {
            artboardUrl:
                'https://xd.adobe.com/view/33ffad4a-eb2c-4241-b8c5-ebfff1faf6f6-66ac/screen/6ec70d21-9a59-40cd-a8f4-45cfeed9e01e/specs'
        }
    }
};

export default metadata;

const appearanceStates = Object.entries(DropdownAppearance).map(
    ([key, value]) => [pascalCase(key), value]
);

type AppearanceState = typeof appearanceStates[number];

// prettier-ignore
const component = (
    [disabledName, disabled]: DisabledState,
    [appearanceName, appearance]: AppearanceState,
    [invalidClass, errorText]: SelectInvalidState,
): ViewTemplate => html`
<<<<<<< HEAD
    <div style="display: inline-flex; flex-direction: column; margin: 5px; font: var(--ni-nimble-control-label-font); color: var(--ni-nimble-control-label-font-color)">
    <label>${() => disabledName} ${() => appearanceName}</label>
    <nimble-select
        class="${() => invalidClass}"
        error-text="${() => errorText}"
        ?disabled="${() => disabled}"
        appearance="${() => appearance}"
=======
    <div style="
        display: inline-flex;
        flex-direction: column;
        margin: var(${standardPadding.cssCustomProperty});
        font: var(${controlLabelFont.cssCustomProperty});
        color: var(${controlLabelFontColor.cssCustomProperty});"
>>>>>>> 2c07a38e
    >
        <label>${() => disabledName} ${() => appearanceName}</label>
        <nimble-select
            ?disabled="${() => disabled}"
            appearance="${() => appearance}"
        >
            <nimble-list-option value="1">Option 1</nimble-list-option>
            <nimble-list-option value="2" disabled>Option 2</nimble-list-option>
            <nimble-list-option value="3">Option 3</nimble-list-option>
            <nimble-list-option value="4" hidden>Option 4</nimble-list-option>
        </nimble-select>
    </div>
`;

export const selectThemeMatrix: Story = createMatrixThemeStory(
    createMatrix(component, [disabledStates, appearanceStates, selectInvalidStates])
);

export const hiddenSelect: Story = createStory(
    hiddenWrapper(
        html`<nimble-select hidden>
            <nimble-list-option value="1">Option 1</nimble-list-option>
        </nimble-select>`
    )
);

export const blankListOption: Story = createStory(
    html`<nimble-select open>
        <nimble-list-option value="1">Option 1</nimble-list-option>
        <nimble-list-option></nimble-list-option>
    </nimble-select>`
);

export const textCustomized: Story = createMatrixThemeStory(
    textCustomizationWrapper(
        html`
            <nimble-select>
                Inner text
                <nimble-list-option> Nimble select item </nimble-list-option>
            </nimble-select>
        `
    )
);<|MERGE_RESOLUTION|>--- conflicted
+++ resolved
@@ -23,9 +23,9 @@
 
 /* array of state name, invalidClass, errorText */
 const selectInvalidStates = [
-    ['', ''],
-    ['invalid', 'This is not valid.'],
-    ['invalid', '']
+    [false, ''],
+    [true, 'This is not valid.'],
+    [true, '']
 ] as const;
 type SelectInvalidState = typeof selectInvalidStates[number];
 
@@ -53,27 +53,19 @@
 const component = (
     [disabledName, disabled]: DisabledState,
     [appearanceName, appearance]: AppearanceState,
-    [invalidClass, errorText]: SelectInvalidState,
+    [invalid, errorText]: SelectInvalidState,
 ): ViewTemplate => html`
-<<<<<<< HEAD
-    <div style="display: inline-flex; flex-direction: column; margin: 5px; font: var(--ni-nimble-control-label-font); color: var(--ni-nimble-control-label-font-color)">
-    <label>${() => disabledName} ${() => appearanceName}</label>
-    <nimble-select
-        class="${() => invalidClass}"
-        error-text="${() => errorText}"
-        ?disabled="${() => disabled}"
-        appearance="${() => appearance}"
-=======
     <div style="
         display: inline-flex;
         flex-direction: column;
         margin: var(${standardPadding.cssCustomProperty});
         font: var(${controlLabelFont.cssCustomProperty});
         color: var(${controlLabelFontColor.cssCustomProperty});"
->>>>>>> 2c07a38e
     >
         <label>${() => disabledName} ${() => appearanceName}</label>
         <nimble-select
+            ?error-visible="${() => invalid}"
+            error-text="${() => errorText}"
             ?disabled="${() => disabled}"
             appearance="${() => appearance}"
         >
