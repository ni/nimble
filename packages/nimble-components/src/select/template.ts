import {
    html,
    ref,
    slotted,
    ViewTemplate,
    when
} from '@microsoft/fast-element';
import {
    endSlotTemplate,
    FoundationElementTemplate,
    SelectOptions,
    startSlotTemplate,
    isListboxOption
} from '@microsoft/fast-foundation';
import type { Select } from '.';
import { anchoredRegionTag } from '../anchored-region';
import { DropdownPosition } from '../patterns/dropdown/types';
import { overflow } from '../utilities/directive/overflow';
import { iconMagnifyingGlassTag } from '../icons/magnifying-glass';
import {
    filterNoResultsLabel,
    filterSearchLabel
} from '../label-provider/core/label-tokens';
import { FilterMode } from './types';
<<<<<<< HEAD
import { ListOptionGroup } from '../list-option-group';

const slottedOptionGroupFilter = (n: HTMLElement): boolean => {
    return n instanceof ListOptionGroup && !n.hidden;
};
=======
import { buttonTag } from '../button';
import { iconXmarkTag } from '../icons/xmark';
>>>>>>> f06b18a5

/* eslint-disable @typescript-eslint/indent */
// prettier-ignore
export const template: FoundationElementTemplate<
ViewTemplate<Select>,
SelectOptions
> = (context, definition) => html<Select>`
    <template
        class="${x => [
                x.collapsible && 'collapsible',
                x.collapsible && x.open && 'open',
                x.disabled && 'disabled',
                x.collapsible && x.position,
            ].filter(Boolean).join(' ')}"
        aria-activedescendant="${x => (x.filterMode === FilterMode.none ? x.ariaActiveDescendant : null)}"
        aria-controls="${x => (x.filterMode === FilterMode.none ? x.ariaControls : null)}"
        aria-disabled="${x => x.ariaDisabled}"
        aria-expanded="${x => x.ariaExpanded}"
        aria-haspopup="${x => (x.collapsible ? 'listbox' : null)}"
        aria-multiselectable="${x => x.ariaMultiSelectable}"
        ?open="${x => x.open}"
        role="combobox"
        tabindex="${x => (!x.disabled ? '0' : null)}"
        @click="${(x, c) => x.clickHandler(c.event as MouseEvent)}"
        @contentchange="${x => x.updateDisplayValue()}"
        @focusin="${(x, c) => x.focusinHandler(c.event as FocusEvent)}"
        @focusout="${(x, c) => x.focusoutHandler(c.event as FocusEvent)}"
        @keydown="${(x, c) => x.keydownHandler(c.event as KeyboardEvent)}"
        @mousedown="${(x, c) => x.mousedownHandler(c.event as MouseEvent)}"
    >
        ${when(x => x.collapsible, html<Select>`
            <div
                class="control"
                part="control"
                ?disabled="${x => x.disabled}"
                ${ref('control')}
            >
                ${startSlotTemplate(context, definition)}
                <slot name="button-container">
                    <div class="selected-value ${x => (x.displayPlaceholder ? 'placeholder' : '')}" part="selected-value" ${overflow('hasOverflow')} title=${x => (x.hasOverflow && x.displayValue ? x.displayValue : null)}>
                        <slot name="selected-value">${x => x.displayValue}</slot>
                    </div>
                    ${when(x => !x.disabled && x.clearable && !x.displayPlaceholder && x.selectedIndex >= 0, html<Select>`
                        <${buttonTag} 
                            class="clear-button"
                            tabindex="-1"
                            part="clear-button"
                            content-hidden
                            appearance="ghost"
                            @click="${(x, c) => x.clearClickHandler(c.event as MouseEvent)}">
                            <${iconXmarkTag} slot="start"></${iconXmarkTag}>
                        </${buttonTag}>
                    `)}
                    <div aria-hidden="true" class="indicator" part="indicator">
                        <slot name="indicator">
                            ${definition.indicator || ''}
                        </slot>
                    </div>
                </slot>
                ${endSlotTemplate(context, definition)}
            </div>
            `)
        }
        <${anchoredRegionTag}
            ${ref('anchoredRegion')}
            class="anchored-region"
            fixed-placement
            auto-update-mode="auto"
            vertical-default-position="${x => (x.positionAttribute === DropdownPosition.above ? 'top' : 'bottom')}"
            vertical-positioning-mode="${x => (!x.positionAttribute ? 'dynamic' : 'locktodefault')}"
            horizontal-default-position="center"
            horizontal-positioning-mode="locktodefault"
            horizontal-scaling="anchor"
            @loaded="${x => x.regionLoadedHandler()}"
            ?hidden="${x => (x.collapsible ? !x.open : false)}">
            <div class="listbox-background">
                <div
                    class="
                        listbox 
                        ${x => (x.filteredOptions.length === 0 ? 'empty' : '')}
                        ${x => x.positionAttribute}
                    "
                    id="${x => x.listboxId}"
                    part="listbox"
                    role="listbox"
                    ?disabled="${x => x.disabled}"
                    ${ref('listbox')}
                >
                    ${when(x => x.filterMode !== FilterMode.none, html<Select>`
                        <div class="filter-field ${x => x.positionAttribute}">
                            <${iconMagnifyingGlassTag} class="filter-icon"></${iconMagnifyingGlassTag}>
                            <input
                                ${ref('filterInput')}
                                class="filter-input"
                                aria-controls="${x => x.ariaControls}"
                                aria-activedescendant="${x => x.ariaActiveDescendant}"
                                @input="${(x, c) => x.inputHandler(c.event as InputEvent)}"
                                @click="${(x, c) => x.inputClickHandler(c.event as MouseEvent)}"
                                placeholder="${x => filterSearchLabel.getValueFor(x)}"
                                value="${x => x.filter}"
                            />
                        </div>
                    `)}
                    <div ${ref('scrollableRegion')}
                        class="scrollable-region">
                        <slot
                            ${slotted({
                                filter: (n: Node) => n instanceof HTMLElement && (isListboxOption(n) || slottedOptionGroupFilter(n)),
                                flatten: true,
                                property: 'slottedOptions',
                            })}
                        ></slot>
                    </div>
                    ${when(x => (x.filterMode !== FilterMode.none && x.filteredOptions.length === 0), html<Select>`
                        <span class="no-results-label ${x => x.positionAttribute}">
                            ${x => filterNoResultsLabel.getValueFor(x)}
                        </span>
                    `)}
                </div>
            </div>
        </${anchoredRegionTag}>
    </template>
`;<|MERGE_RESOLUTION|>--- conflicted
+++ resolved
@@ -22,16 +22,13 @@
     filterSearchLabel
 } from '../label-provider/core/label-tokens';
 import { FilterMode } from './types';
-<<<<<<< HEAD
 import { ListOptionGroup } from '../list-option-group';
+import { buttonTag } from '../button';
+import { iconXmarkTag } from '../icons/xmark';
 
 const slottedOptionGroupFilter = (n: HTMLElement): boolean => {
     return n instanceof ListOptionGroup && !n.hidden;
 };
-=======
-import { buttonTag } from '../button';
-import { iconXmarkTag } from '../icons/xmark';
->>>>>>> f06b18a5
 
 /* eslint-disable @typescript-eslint/indent */
 // prettier-ignore
