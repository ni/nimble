import { html, ref, slotted, ViewTemplate, when } from '@ni/fast-element';
import {
    endSlotTemplate,
    type FoundationElementTemplate,
    type SelectOptions,
    startSlotTemplate
} from '@ni/fast-foundation';
import type { Select } from '.';
import { anchoredRegionTag } from '../anchored-region';
import { DropdownPosition } from '../patterns/dropdown/types';
import { overflow } from '../utilities/directive/overflow';
import { iconMagnifyingGlassTag } from '../icons/magnifying-glass';
import {
    filterNoResultsLabel,
    filterSearchLabel,
    loadingLabel
} from '../label-provider/core/label-tokens';
import { FilterMode } from './types';
import { ListOptionGroup } from '../list-option-group';
import { buttonTag } from '../button';
import { iconTimesTag } from '../icons/times';
import { ListOption } from '../list-option';
import { spinnerTag } from '../spinner';
import { createRequiredVisibleLabelTemplate } from '../patterns/required-visible/template';

export const isListOption = (
    el: Element | undefined | null
): el is ListOption => {
    return el instanceof ListOption;
};

export const isListOptionGroup = (
    n: Element | undefined | null
): n is ListOptionGroup => {
    return n instanceof ListOptionGroup;
};

const labelTemplate = createRequiredVisibleLabelTemplate(html<Select>`
    <label part="label" class="label" aria-hidden="true">
        <slot ${ref('labelSlot')}></slot>
    </label>
`);

<<<<<<< HEAD
/* eslint-disable @stylistic/indent */
// prettier-ignore
=======
>>>>>>> c02f7897
export const template: FoundationElementTemplate<
ViewTemplate<Select>,
SelectOptions
> = (context, definition) => html<Select>`
    <template
        class="${x => [
                x.collapsible && 'collapsible',
                x.collapsible && x.open && 'open',
                x.disabled && 'disabled',
                x.collapsible && x.position,
            ].filter(Boolean).join(' ')}"
        aria-activedescendant="${x => (x.filterMode === FilterMode.none ? x.ariaActiveDescendant : null)}"
        aria-controls="${x => (x.filterMode === FilterMode.none ? x.ariaControls : null)}"
        aria-disabled="${x => x.ariaDisabled}"
        aria-expanded="${x => x.ariaExpanded}"
        aria-haspopup="${x => (x.collapsible ? 'listbox' : null)}"
        aria-label="${x => x.labelContent}"
        aria-multiselectable="${x => x.ariaMultiSelectable}"
        aria-required="${x => x.requiredVisible}"
        ?open="${x => x.open}"
        role="combobox"
        tabindex="${x => (!x.disabled ? '0' : null)}"
        @click="${(x, c) => x.clickHandler(c.event as MouseEvent)}"
        @contentchange="${x => x.updateDisplayValue()}"
        @focusin="${(x, c) => x.focusinHandler(c.event as FocusEvent)}"
        @focusout="${(x, c) => x.focusoutHandler(c.event as FocusEvent)}"
        @keydown="${(x, c) => x.keydownHandler(c.event as KeyboardEvent)}"
        @mousedown="${(x, c) => x.mousedownHandler(c.event as MouseEvent)}"
    >
        ${labelTemplate}
        ${when(x => x.collapsible, html<Select>`
            <div
                class="control"
                part="control"
                ?disabled="${x => x.disabled}"
                ${ref('control')}
            >
                ${startSlotTemplate(context, definition)}
                <slot name="button-container">
                    <div class="selected-value ${x => (x.displayPlaceholder ? 'placeholder' : '')}" part="selected-value" ${overflow('hasOverflow')} title=${x => (x.hasOverflow && x.displayValue ? x.displayValue : null)}>
                        <slot name="selected-value">${x => x.displayValue}</slot>
                    </div>
                    ${when(x => !x.disabled && x.clearable && !x.displayPlaceholder && x.selectedIndex >= 0, html<Select>`
                        <${buttonTag} 
                            class="clear-button"
                            tabindex="-1"
                            part="clear-button"
                            content-hidden
                            appearance="ghost"
                            @click="${(x, c) => x.clearClickHandler(c.event as MouseEvent)}">
                            <${iconTimesTag} slot="start"></${iconTimesTag}>
                        </${buttonTag}>
                    `)}
                    <div aria-hidden="true" class="indicator" part="indicator">
                        <slot name="indicator">
                            ${definition.indicator || ''}
                        </slot>
                    </div>
                </slot>
                ${endSlotTemplate(context, definition)}
            </div>
            `)
        }
        <${anchoredRegionTag}
            ${ref('anchoredRegion')}
            class="anchored-region"
            fixed-placement
            auto-update-mode="auto"
            vertical-default-position="${x => (x.positionAttribute === DropdownPosition.above ? 'top' : 'bottom')}"
            vertical-positioning-mode="${x => (!x.positionAttribute ? 'dynamic' : 'locktodefault')}"
            horizontal-default-position="center"
            horizontal-positioning-mode="locktodefault"
            horizontal-scaling="anchor"
            @loaded="${x => x.regionLoadedHandler()}"
            ?hidden="${x => (x.collapsible ? !x.open : false)}">
            <div class="listbox-background">
                <div
                    class="
                        listbox
                        ${x => (x.filteredOptions.length === 0 ? 'empty' : '')}
                        ${x => x.positionAttribute}
                    "
                    id="${x => x.listboxId}"
                    part="listbox"
                    role="listbox"
                    ?disabled="${x => x.disabled}"
                    style="--ni-private-listbox-available-viewport-height: ${x => x.availableViewportHeight}px;"
                    ${ref('listbox')}
                >
                    ${when(x => x.filterMode !== FilterMode.none, html<Select>`
                        <div class="filter-field ${x => x.positionAttribute}">
                            <${iconMagnifyingGlassTag} class="filter-icon"></${iconMagnifyingGlassTag}>
                            <input
                                ${ref('filterInput')}
                                class="filter-input"
                                aria-controls="${x => x.ariaControls}"
                                aria-activedescendant="${x => x.ariaActiveDescendant}"
                                @input="${(x, c) => x.inputHandler(c.event as InputEvent)}"
                                @click="${(x, c) => x.ignoreClickHandler(c.event as MouseEvent)}"
                                placeholder="${x => filterSearchLabel.getValueFor(x)}"
                                value="${x => x.filter}"
                            />
                        </div>
                    `)}
                    <div ${ref('scrollableRegion')}
                        class="scrollable-region">
                        <slot
                            name="option"
                            ${slotted({
                                filter: (n: Node) => n instanceof HTMLElement && (isListOption(n) || isListOptionGroup(n)),
                                flatten: true,
                                property: 'slottedOptions',
                            })}
                        ></slot>
                        ${when(x => (x.filterMode !== FilterMode.none && x.filteredOptions.length === 0 && !x.loadingVisible), html<Select>`
                            <span class="no-results-label">
                                ${x => filterNoResultsLabel.getValueFor(x)}
                            </span>
                        `)}
                    </div>
                    ${when(x => x.loadingVisible, html<Select>`
                        <div class="loading-container ${x => x.positionAttribute} ${x => (x.filteredOptions.length === 0 ? 'empty' : '')}"
                            @click="${(x, c) => x.ignoreClickHandler(c.event as MouseEvent)}">
                            <span class="loading-label">
                                ${x => loadingLabel.getValueFor(x)}
                            </span>
                            <${spinnerTag} class="loading-spinner" appearance="accent"></${spinnerTag}>
                        </div>
                    `)}
                </div>
            </div>
        </${anchoredRegionTag}>
    </template>
<<<<<<< HEAD
`;
/* eslint-enable @stylistic/indent */
=======
`;
>>>>>>> c02f7897
<|MERGE_RESOLUTION|>--- conflicted
+++ resolved
@@ -41,11 +41,6 @@
     </label>
 `);
 
-<<<<<<< HEAD
-/* eslint-disable @stylistic/indent */
-// prettier-ignore
-=======
->>>>>>> c02f7897
 export const template: FoundationElementTemplate<
 ViewTemplate<Select>,
 SelectOptions
@@ -179,9 +174,4 @@
             </div>
         </${anchoredRegionTag}>
     </template>
-<<<<<<< HEAD
-`;
-/* eslint-enable @stylistic/indent */
-=======
-`;
->>>>>>> c02f7897
+`;