--- conflicted
+++ resolved
@@ -27,15 +27,6 @@
         },
         text: {
             control: { type: 'none' },
-<<<<<<< HEAD
-            description:
-                'A textual description of the value which will be used as the tooltip and accessible name of the spinner. The text is also displayed next to the spinner in a group header. This attribute is required.'
-        },
-        textHidden: {
-            control: { type: 'none' },
-            name: 'text-hidden',
-            description:
-=======
             description: `A textual description of the value. The text will be displayed next to the spinner in a cell if \`text-hidden\` is not set,
                 or as the tooltip and accessible  name of the spinner if \`text-hidden\` is set. The text is also displayed next to the spinner
                 in a group header. This attribute is required.`
@@ -44,7 +35,6 @@
             control: { type: 'none' },
             name: 'text-hidden',
             description:
->>>>>>> 6d502618
                 "When set, the text is hidden within the table's cells. When unset, the text is rendered next to the spinner within the cell."
         }
     },
