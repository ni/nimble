import { html } from '@microsoft/fast-element';
import type { Meta, StoryObj } from '@storybook/html';
import { createUserSelectedThemeStory } from '../../../utilities/tests/storybook';
import { hiddenWrapper } from '../../../utilities/tests/hidden';
import { mappingKeyDescription } from '../../base/tests/story-helpers';

const metadata: Meta = {
    title: 'Internal/Mappings',
    parameters: {
        docs: {
            description: {
                component:
                    'The `nimble-mapping-icon` element defines a mapping from a data value to an icon representation to use for that value. It is meant to be used as content of the `nimble-table-column-icon` element.'
            }
        }
    }
};

export default metadata;

export const iconMapping: StoryObj = {
    render: createUserSelectedThemeStory(hiddenWrapper(html`<style></style>`)),
    argTypes: {
        key: {
            description: mappingKeyDescription('the mapped icon'),
            control: { type: 'none' }
        },
        icon: {
            control: { type: 'none' },
            description: `The tag name of the Nimble icon to render, e.g. \`nimble-icon-check\`. Alternatively, set \`icon\` to \`undefined\` to render
                no icon for the mapping while still providing a label to be used when grouping. Space will always be reserved for the icon so
                that the text in cells and group rows associated with icon mappings will always be aligned.`
        },
        severity: {
            control: { type: 'none' },
            description:
                'Must be one of the values in the `IconSeverity` enum. Controls the color of the icon.'
        },
        text: {
            control: { type: 'none' },
<<<<<<< HEAD
            description:
                'A textual description of the value which will be used as the tooltip and accessible name of the icon. The text is also displayed next to the icon in a group header. This attribute is required.'
        },
        textHidden: {
            control: { type: 'none' },
            name: 'text-hidden',
            description:
=======
            description: `A textual description of the value. The text will be displayed next to the icon in a cell if \`text-hidden\` is not set,
            or as the tooltip and accessible  name of the icon if \`text-hidden\` is set. The text is also displayed next to the icon
            in a group header. This attribute is required.`
        },
        textHidden: {
            control: { type: 'none' },
            name: 'text-hidden',
            description:
>>>>>>> 6d502618
                "When set, the text is hidden within the table's cells. When unset, the text is rendered next to the icon within the cell."
        }
    },
    args: {}
};<|MERGE_RESOLUTION|>--- conflicted
+++ resolved
@@ -38,15 +38,6 @@
         },
         text: {
             control: { type: 'none' },
-<<<<<<< HEAD
-            description:
-                'A textual description of the value which will be used as the tooltip and accessible name of the icon. The text is also displayed next to the icon in a group header. This attribute is required.'
-        },
-        textHidden: {
-            control: { type: 'none' },
-            name: 'text-hidden',
-            description:
-=======
             description: `A textual description of the value. The text will be displayed next to the icon in a cell if \`text-hidden\` is not set,
             or as the tooltip and accessible  name of the icon if \`text-hidden\` is set. The text is also displayed next to the icon
             in a group header. This attribute is required.`
@@ -55,7 +46,6 @@
             control: { type: 'none' },
             name: 'text-hidden',
             description:
->>>>>>> 6d502618
                 "When set, the text is hidden within the table's cells. When unset, the text is rendered next to the icon within the cell."
         }
     },
