import { css } from '@microsoft/fast-element';
import { focusVisible } from '../utilities/style/focus';

import {
    borderHoverColor,
    borderWidth,
    fillSelectedColor,
    smallDelay
} from '../theme-provider/design-tokens';
import { styles as buttonStyles } from '../patterns/button/styles';

export const styles = css`
    ${buttonStyles}

    .control[aria-pressed='true'] {
        background-color: ${fillSelectedColor};
        border-color: ${fillSelectedColor};
        position: relative;
        transition: box-shadow ${smallDelay} ease-in-out,
            border-color ${smallDelay} ease-in-out,
            background-size ${smallDelay} ease-in-out;
        background-size: 100% 100%;
        background-repeat: no-repeat;
        background-position: center;
    }

    .control[aria-pressed='true']:hover {
        border-color: ${borderHoverColor};
        box-shadow: 0px 0px 0px ${borderWidth} ${borderHoverColor} inset;
        background-image: linear-gradient(
            ${fillSelectedColor},
            ${fillSelectedColor}
        );
        background-size: calc(100% - 4px) calc(100% - 4px);
    }

    .control[aria-pressed='true']${focusVisible} {
        background-color: transparent;
        border-color: ${borderHoverColor};
        box-shadow: 0px 0px 0px ${borderWidth} ${borderHoverColor} inset;
        background-image: linear-gradient(
            ${fillSelectedColor},
            ${fillSelectedColor}
        );
        background-size: calc(100% - 4px) calc(100% - 4px);
    }

    .control[aria-pressed='true']:active {
        box-shadow: none;
        background-image: linear-gradient(
            ${fillSelectedColor},
            ${fillSelectedColor}
        );
        background-size: calc(100% - 2px) calc(100% - 2px);
    }

    :host([disabled]) .control[aria-pressed='true'] {
        border-color: ${fillSelectedColor};
        background-color: ${fillSelectedColor};
        background-image: none;
    }

    :host([disabled]) .control[aria-pressed='true']:hover {
        border-color: ${fillSelectedColor};
        background-color: ${fillSelectedColor};
        box-shadow: none;
    }

    .control[aria-pressed='true']::before {
        content: '';
        position: absolute;
        width: 100%;
        height: 100%;
        pointer-events: none;
        box-sizing: border-box;
<<<<<<< HEAD
=======
        outline: 0px solid transparent;
>>>>>>> 1d720e44
        outline: none;
        background-clip: content-box;
        transition: outline ${smallDelay} ease-in-out;
    }

    .control[aria-pressed='true']${focusVisible}::before {
        outline: ${borderWidth} solid ${borderHoverColor};
        outline-offset: -3px;
        color: transparent;
    }

    .control[aria-pressed='true']:active::before {
        outline: none;
    }
`;<|MERGE_RESOLUTION|>--- conflicted
+++ resolved
@@ -73,11 +73,7 @@
         height: 100%;
         pointer-events: none;
         box-sizing: border-box;
-<<<<<<< HEAD
-=======
         outline: 0px solid transparent;
->>>>>>> 1d720e44
-        outline: none;
         background-clip: content-box;
         transition: outline ${smallDelay} ease-in-out;
     }
