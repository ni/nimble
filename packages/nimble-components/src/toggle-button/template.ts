import { html, ref, ViewTemplate } from '@microsoft/fast-element';
import {
    endSlotTemplate,
    startSlotTemplate,
    FoundationElementTemplate,
    ButtonOptions
} from '@microsoft/fast-foundation';
import type { ToggleButton } from '.';

export const template: FoundationElementTemplate<
ViewTemplate<ToggleButton>,
ButtonOptions
> = (context, definition) => html<ToggleButton>`
    <div
        role="button"
        part="control"
        aria-pressed="${(x: ToggleButton) => x.checked}"
        aria-disabled="${(x: ToggleButton) => x.disabled}"
        aria-readonly="${(x: ToggleButton) => x.readOnly}"
        tabindex="${(x: ToggleButton) => (x.disabled ? null : 0)}"
        @keypress="${(x, c) => x.keypressHandler(c.event as KeyboardEvent)}"
        @click="${(x, c) => x.clickHandler(c.event as MouseEvent)}"
        class="control ${(x: ToggleButton) => (x.checked ? 'checked' : '')}"
        ?disabled="${x => x.disabled}"
        ${ref('control')}
    >
<<<<<<< HEAD
        ${startSlotTemplate(context, definition)}
        <span class="content" part="content" id="nimble-toggle-button-content">
=======
        <span part="start" class="start">
            <slot name="start"></slot>
        </span>
        <span class="content" part="content">
>>>>>>> f9c021e0
            <slot></slot>
        </span>
        ${endSlotTemplate(context, definition)}
    </div>
`;<|MERGE_RESOLUTION|>--- conflicted
+++ resolved
@@ -24,15 +24,8 @@
         ?disabled="${x => x.disabled}"
         ${ref('control')}
     >
-<<<<<<< HEAD
         ${startSlotTemplate(context, definition)}
-        <span class="content" part="content" id="nimble-toggle-button-content">
-=======
-        <span part="start" class="start">
-            <slot name="start"></slot>
-        </span>
         <span class="content" part="content">
->>>>>>> f9c021e0
             <slot></slot>
         </span>
         ${endSlotTemplate(context, definition)}
