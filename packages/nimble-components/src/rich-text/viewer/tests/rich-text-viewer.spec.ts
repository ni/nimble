--- conflicted
+++ resolved
@@ -31,13 +31,8 @@
 
 async function appendUserMentionConfiguration(
     element: RichTextViewer,
-<<<<<<< HEAD
-    userKeys: string[] | undefined,
-    displayNames: string[] | undefined
-=======
     userKeys?: string[],
     displayNames?: string[]
->>>>>>> d6fe5575
 ): Promise<void> {
     const userMention = document.createElement(
         richTextMentionUsersTag
@@ -133,11 +128,6 @@
 
     describe('user mention dynamic loading', () => {
         beforeEach(async () => {
-<<<<<<< HEAD
-            ({ element, connect, disconnect } = await setup());
-            pageObject = new RichTextViewerPageObject(element);
-=======
->>>>>>> d6fe5575
             await connect();
         });
 
@@ -155,11 +145,7 @@
             expect(pageObject.getRenderedMarkdownLastChildContents()).toBe(
                 'user:1'
             );
-<<<<<<< HEAD
-            await appendUserMentionConfiguration(element, undefined, undefined);
-=======
-            await appendUserMentionConfiguration(element);
->>>>>>> d6fe5575
+            await appendUserMentionConfiguration(element);
 
             expect(pageObject.getRenderedMarkdownTagNames()).toEqual([
                 'P',
@@ -175,13 +161,8 @@
         // TODO: Once the rich text validator added for duplicate configuration elements, below test case should be updated
         it('adding two mention configuration elements in the same viewer should render as mention view', async () => {
             element.markdown = '<user:1>';
-<<<<<<< HEAD
-            await appendUserMentionConfiguration(element, undefined, undefined);
-            await appendUserMentionConfiguration(element, undefined, undefined);
-=======
-            await appendUserMentionConfiguration(element);
-            await appendUserMentionConfiguration(element);
->>>>>>> d6fe5575
+            await appendUserMentionConfiguration(element);
+            await appendUserMentionConfiguration(element);
 
             expect(pageObject.getRenderedMarkdownTagNames()).toEqual([
                 'P',
@@ -351,8 +332,6 @@
                 )
             ).toEqual('username');
         });
-<<<<<<< HEAD
-=======
 
         it('updating invalid `key` in mapping mention should update it to absolute link if it is a mention before', async () => {
             element.markdown = '<user:2>';
@@ -385,7 +364,6 @@
                 'user:2'
             );
         });
->>>>>>> d6fe5575
     });
 
     describe('user mention via template', () => {
@@ -441,12 +419,19 @@
             ).toEqual(['John Doe', 'Mary Wilson']);
         });
     });
-<<<<<<< HEAD
 
     describe('getMentionedHref() for viewer mentions', () => {
-        it('getMentionedHref() method should return the mentioned href when it valid mention configuration matching the pattern to mention node', async () => {
-            element.markdown = '<user:1>';
-            await appendUserMentionConfiguration(element, undefined, undefined);
+        beforeEach(async () => {
+            await connect();
+        });
+
+        afterEach(async () => {
+            await disconnect();
+        });
+
+        it('should return the mentioned href when it valid mention configuration matching the pattern to mention node', async () => {
+            element.markdown = '<user:1>';
+            await appendUserMentionConfiguration(element);
             const renderedUserMention = element.firstElementChild as RichTextMentionUsers;
             expect(renderedUserMention.getMentionedHrefs()).toEqual(['user:1']);
         });
@@ -454,15 +439,15 @@
         // TODO: Once the rich text validator added for duplicate configuration elements, below test case should be updated
         it('should return the mentioned href for duplicate mention configuration elements', async () => {
             element.markdown = '<user:1>';
-            await appendUserMentionConfiguration(element, undefined, undefined);
-            await appendUserMentionConfiguration(element, undefined, undefined);
+            await appendUserMentionConfiguration(element);
+            await appendUserMentionConfiguration(element);
             const renderedUserMention = element.firstElementChild as RichTextMentionUsers;
             expect(renderedUserMention.getMentionedHrefs()).toEqual(['user:1']);
         });
 
         it('should return unique mentioned href if same users exist twice', async () => {
             element.markdown = '<user:1> <user:1>';
-            await appendUserMentionConfiguration(element, undefined, undefined);
+            await appendUserMentionConfiguration(element);
             const renderedUserMention = element.firstElementChild as RichTextMentionUsers;
             expect(renderedUserMention.getMentionedHrefs()).toEqual([
                 'user:1'
@@ -471,7 +456,7 @@
 
         it('should return all the mentioned href', async () => {
             element.markdown = '<user:1> <user:2>';
-            await appendUserMentionConfiguration(element, undefined, undefined);
+            await appendUserMentionConfiguration(element);
             const renderedUserMention = element.firstElementChild as RichTextMentionUsers;
             expect(renderedUserMention.getMentionedHrefs()).toEqual([
                 'user:1',
@@ -479,6 +464,4 @@
             ]);
         });
     });
-=======
->>>>>>> d6fe5575
 });