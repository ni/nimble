--- conflicted
+++ resolved
@@ -429,8 +429,6 @@
             await disconnect();
         });
 
-<<<<<<< HEAD
-=======
         it('should return different mentionedHrefs instance', async () => {
             element.markdown = '<user:1>';
             await appendUserMentionConfiguration(element);
@@ -439,7 +437,6 @@
             expect(firstInstance === secondInstance).toBeFalse();
         });
 
->>>>>>> 115e7392
         it('should return the mentioned href when it valid mention configuration matching the pattern to mention node', async () => {
             element.markdown = '<user:1>';
             await appendUserMentionConfiguration(element);
@@ -491,13 +488,9 @@
             const renderedUserMention = element.lastElementChild as RichTextMentionUsers;
             expect(element.getMentionedHrefs()).toEqual(['user:1']);
             element.removeChild(renderedUserMention);
-<<<<<<< HEAD
-            expect(element.children.length).toBe(0);
-=======
             await waitForUpdatesAsync();
             expect(element.children.length).toBe(0);
             expect(element.getMentionedHrefs()).toEqual([]);
->>>>>>> 115e7392
             await appendUserMentionConfiguration(
                 element,
                 ['user:1'],
