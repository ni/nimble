--- conflicted
+++ resolved
@@ -10,13 +10,10 @@
 } from '../../../rich-text-mention/users';
 import { richTextMentionUsersViewTag } from '../../../rich-text-mention/users/view';
 import { MappingUser, mappingUserTag } from '../../../mapping/user';
-<<<<<<< HEAD
-=======
 import type {
     MappingConfiguration,
     UserMentionElements
 } from '../../editor/testing/types';
->>>>>>> 68aaa0cb
 
 async function setup(): Promise<Fixture<RichTextViewer>> {
     return fixture<RichTextViewer>(
@@ -38,24 +35,6 @@
 
 async function appendUserMentionConfiguration(
     element: RichTextViewer,
-<<<<<<< HEAD
-    userKeys?: string[],
-    displayNames?: string[]
-): Promise<void> {
-    const userMention = document.createElement(richTextMentionUsersTag);
-    userMention.pattern = '^user:(.*)';
-
-    if (userKeys || displayNames) {
-        userKeys?.forEach((userKey, index) => {
-            const mappingUser = document.createElement(mappingUserTag);
-            mappingUser.key = userKey ?? '';
-            mappingUser.displayName = displayNames?.[index] ?? '';
-            userMention.appendChild(mappingUser);
-        });
-    }
-    element.appendChild(userMention);
-    await waitForUpdatesAsync();
-=======
     mappings?: MappingConfiguration[]
 ): Promise<UserMentionElements> {
     const userMentionElement = document.createElement(richTextMentionUsersTag);
@@ -74,7 +53,6 @@
         userMentionElement,
         mappingElements
     };
->>>>>>> 68aaa0cb
 }
 
 describe('RichTextViewer', () => {
