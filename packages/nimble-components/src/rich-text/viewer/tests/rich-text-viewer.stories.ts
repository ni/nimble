--- conflicted
+++ resolved
@@ -13,11 +13,8 @@
     markdown: string;
     data: ExampleDataType;
     getMentionedHrefs: undefined;
-<<<<<<< HEAD
-=======
     validity: undefined;
     checkValidity: undefined;
->>>>>>> 68aaa0cb
 }
 
 type ExampleDataType = (typeof exampleDataType)[keyof typeof exampleDataType];
@@ -89,8 +86,6 @@
                 }
             }
         },
-<<<<<<< HEAD
-=======
         validity: {
             description: validityDescription,
             control: false
@@ -101,7 +96,6 @@
                 'A function that returns `true` if the configuration of the rich text viewer is valid and `false` if the configuration is not valid.',
             control: false
         },
->>>>>>> 68aaa0cb
         getMentionedHrefs: {
             name: 'getMentionedHrefs()',
             description:
@@ -111,13 +105,9 @@
     },
     args: {
         markdown: richTextMarkdownString,
-<<<<<<< HEAD
-        data: exampleDataType.userPattern
-=======
         data: exampleDataType.userPattern,
         validity: undefined,
         checkValidity: undefined
->>>>>>> 68aaa0cb
     }
 };
 
