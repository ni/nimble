import { DesignSystem } from '@microsoft/fast-foundation';
import { attr } from '@microsoft/fast-element';
import { template } from './template';
import { styles } from './styles';
import { RichTextMarkdownParser } from '../models/markdown-parser';
import { RichText } from '../base';

declare global {
    interface HTMLElementTagNameMap {
        'nimble-rich-text-viewer': RichTextViewer;
    }
}

/**
 * A nimble styled rich text viewer
 */
export class RichTextViewer extends RichText {
    /**
     *
     * @public
     * Markdown string to render its corresponding rich text content in the component.
     * @remarks
     * HTML Attribute: markdown
     */
<<<<<<< HEAD
    @attr
=======
    @attr({ mode: 'fromView' })
>>>>>>> 2fbaf423
    public markdown = '';

    /**
     * @internal
     */
    public viewer!: HTMLDivElement;

    private mentionedHrefs: string[] = [];

    /**
     * @internal
     */
    public override connectedCallback(): void {
        super.connectedCallback();
        this.updateView();
    }

    /**
     * @internal
     */
    public markdownChanged(): void {
        this.updateView();
    }

    /**
     * @internal
     */
    public configurationChanged(): void {
        this.updateView();
    }

    public getMentionedHrefs(): string[] {
        return Array.from(this.mentionedHrefs);
    }

    private updateView(): void {
        if (!this.$fastController.isConnected) {
            return;
        }
        if (this.markdown) {
            const parseResult = RichTextMarkdownParser.parseMarkdownToDOM(
                this.markdown,
                this.configuration?.parserMentionConfig
            );
            this.viewer.replaceChildren(parseResult.fragment);
            this.mentionedHrefs = parseResult.mentionedHrefs;
        } else {
            this.viewer.innerHTML = '';
            this.mentionedHrefs = [];
        }
    }
}

const nimbleRichTextViewer = RichTextViewer.compose({
    baseName: 'rich-text-viewer',
    template,
    styles
});

DesignSystem.getOrCreate()
    .withPrefix('nimble')
    .register(nimbleRichTextViewer());
export const richTextViewerTag = 'nimble-rich-text-viewer';<|MERGE_RESOLUTION|>--- conflicted
+++ resolved
@@ -22,11 +22,7 @@
      * @remarks
      * HTML Attribute: markdown
      */
-<<<<<<< HEAD
-    @attr
-=======
     @attr({ mode: 'fromView' })
->>>>>>> 2fbaf423
     public markdown = '';
 
     /**
