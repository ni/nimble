import { DesignSystem } from '@microsoft/fast-foundation';
import { observable } from '@microsoft/fast-element';
import { template } from './template';
import { styles } from './styles';
import { RichTextMarkdownParser } from '../models/markdown-parser';
import { RichText } from '../base';

declare global {
    interface HTMLElementTagNameMap {
        'nimble-rich-text-viewer': RichTextViewer;
    }
}

/**
 * A nimble styled rich text viewer
 */
export class RichTextViewer extends RichText {
    /**
     *
     * @public
     * Markdown string to render its corresponding rich text content in the component.
     */
    @observable
    public markdown = '';

    /**
     * @internal
     */
    public viewer!: HTMLDivElement;

    private mentionedHrefs: string[] = [];

    /**
     * @internal
     */
    public override connectedCallback(): void {
        super.connectedCallback();
        this.updateView();
    }

    /**
     * @internal
     */
    public markdownChanged(): void {
        this.updateView();
    }

    /**
     * @internal
     */
    public configurationChanged(): void {
        this.updateView();
    }

    public getMentionedHrefs(): string[] {
<<<<<<< HEAD
        return this.mentionedHrefs;
=======
        return Array.from(this.mentionedHrefs);
>>>>>>> 0fef32ab
    }

    private updateView(): void {
        if (!this.$fastController.isConnected) {
            return;
        }
        if (this.markdown) {
            const parseResult = RichTextMarkdownParser.parseMarkdownToDOM(
                this.markdown,
                this.configuration?.parserMentionConfig
            );
            this.viewer.replaceChildren(parseResult.fragment);
            this.mentionedHrefs = parseResult.mentionedHrefs;
        } else {
            this.viewer.innerHTML = '';
            this.mentionedHrefs = [];
        }
    }
}

const nimbleRichTextViewer = RichTextViewer.compose({
    baseName: 'rich-text-viewer',
    template,
    styles
});

DesignSystem.getOrCreate()
    .withPrefix('nimble')
    .register(nimbleRichTextViewer());
export const richTextViewerTag = DesignSystem.tagFor(RichTextViewer);<|MERGE_RESOLUTION|>--- conflicted
+++ resolved
@@ -53,11 +53,7 @@
     }
 
     public getMentionedHrefs(): string[] {
-<<<<<<< HEAD
-        return this.mentionedHrefs;
-=======
         return Array.from(this.mentionedHrefs);
->>>>>>> 0fef32ab
     }
 
     private updateView(): void {
