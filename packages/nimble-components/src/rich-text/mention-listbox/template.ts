import { html, ref, slotted } from '@microsoft/fast-element';
import { ListboxElement } from '@microsoft/fast-foundation';
import type { RichTextMentionListbox } from '.';
import { anchoredRegionTag } from '../../anchored-region';

// prettier-ignore
export const template = html<RichTextMentionListbox>`
    <template>
        <${anchoredRegionTag}
            ${ref('region')}
            class="anchored-region"
            fixed-placement
            auto-update-mode="auto"
            vertical-default-position="bottom"
            vertical-positioning-mode="locktodefault"
            horizontal-default-position="center"
            horizontal-positioning-mode="locktodefault"
            horizontal-scaling="anchor"
            ?hidden="${x => !x.open}">
            <div
                class="listbox"
                part="listbox"
                role="listbox"
                @click="${(x, c) => x.clickHandler(c.event as MouseEvent)}"
                ?disabled="${x => x.disabled}"
            >
<<<<<<< HEAD
                <slot name="option"
                    ${slotted({ filter: (n: Node) => n instanceof HTMLElement && Listbox.slottedOptionFilter(n), flatten: true, property: 'slottedOptions' })}
=======
                <slot
                    ${slotted({ filter: (n: Node) => n instanceof HTMLElement && ListboxElement.slottedOptionFilter(n), flatten: true, property: 'slottedOptions' })}
>>>>>>> 87ae7ab2
                >
                </slot>
            </div>
        </${anchoredRegionTag}>
    </template>
`;<|MERGE_RESOLUTION|>--- conflicted
+++ resolved
@@ -24,13 +24,8 @@
                 @click="${(x, c) => x.clickHandler(c.event as MouseEvent)}"
                 ?disabled="${x => x.disabled}"
             >
-<<<<<<< HEAD
-                <slot name="option"
-                    ${slotted({ filter: (n: Node) => n instanceof HTMLElement && Listbox.slottedOptionFilter(n), flatten: true, property: 'slottedOptions' })}
-=======
                 <slot
                     ${slotted({ filter: (n: Node) => n instanceof HTMLElement && ListboxElement.slottedOptionFilter(n), flatten: true, property: 'slottedOptions' })}
->>>>>>> 87ae7ab2
                 >
                 </slot>
             </div>
