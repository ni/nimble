--- conflicted
+++ resolved
@@ -39,11 +39,7 @@
      * Create a MarkdownParserMentionConfiguration using the mention elements and implement the logic for the getMentionedHref() method
      * which will be invoked in the RichTextMention base class from the client.
      */
-<<<<<<< HEAD
-    protected updateMentionConfigs(): void {
-=======
     protected updateMentionConfig(): void {
->>>>>>> 7563a35a
         // TODO: Add a rich text validator to check if the `mentionElements` contains duplicate configuration element
         // For example, having two `nimble-rich-text-mention-users` within the children of rich text viewer or editor is an invalid configuration
         if (
