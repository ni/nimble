# Rich Text Component Mention Support HLD

## Problem Statement

There is a requirement to `@mention` a user in `nimble-rich-text-editor` and notify them through an email in comments feature. Once the user is
mentioned in the editor, it should be loaded back to the viewer with the special formatting text in the `nimble-rich-text-viewer`.

### Out of Scope of this Spec

1.  Notifying the mentioned users through an email in comments feature is part of the backend services
2.  Adding a "Load More" or "Search Server" button to dynamically load more data in the `@mention` dropdown
    in editor.

## Links To Relevant Work Items and Reference Material

-   [Rich Text Editor and Viewer README](./README.md)
-   [Comments `@mention` mockup](https://www.figma.com/file/Q5SU1OwrnD08keon3zObRX/SystemLink-orig?type=design&node-id=7248-114254&mode=design&t=y3JtM3aT77Aw0xjK-0)
-   [Mention users in comments - Requirement doc](https://dev.azure.com/ni/DevCentral/_git/Skyline?path=/docs/design-documents/Platform/Requirements/Mention-users-in-comments.md&_a=preview)
-   [Work Item for @mention in comments in AzDo](https://dev.azure.com/ni/DevCentral/_workitems/edit/2464517)

## Design

### `nimble-rich-text-editor`

The rich text editor includes this feature for tagging or mentioning a user by inserting the **"@"** symbol within the editor.
This action triggers a dropdown list, allowing users to select a user. To provide the rich text editor component with the
necessary user information for populating this dropdown, clients can pass the user details through the configuration elements outlined below:

```html
<nimble-rich-text-editor>
    <nimble-rich-text-mention-users pattern="http://users/.*">
        <nimble-mapping-mention-user
            mention-url="http://users/user-id-1"
            display-name="John Doe"
        ></nimble-mapping-mention-user>
        <nimble-mapping-mention-user
            mention-url="http://users/user-id-2"
            display-name="Alice Smith"
        ></nimble-mapping-mention-user>
        <nimble-mapping-mention-user
            mention-url="http://users/user-id-3"
            display-name="Bob Jones"
        ></nimble-mapping-mention-user>
    </nimble-rich-text-mention-users>
</nimble-rich-text-editor>
```

The configuration element, `nimble-rich-text-mention-users`, consists of mapping elements that specify both the content to display
in the dropdown list (i.e., the `display-name`) and the data to store in the markdown when extracting content from the editor (i.e., the `mention-url`).
These details are subsequently transformed into a map or an object, which is used to populate the options within the shadow root
for the dropdown list of items. This component uses the [`pattern`](https://developer.mozilla.org/en-US/docs/Web/HTML/Attributes/pattern)
attribute to acquire the regular expression pattern that corresponds to the URLs of users within the specific domain of the client application.

The `nimble-mapping-mention-user` element contains individual user information within its elements. Typically, the `mention-url` attribute
includes either the user ID or a value stored in the backend database. It's important that the `mention-url` adheres to valid URL format,
often used to link the user ID with the hosting domain. In cases where there's no specific URL for each user within the domain,
they can alternatively insert the user ID in a valid URL format such as `user:user-id` and provide the appropriate pattern for it.

#### Future Scope

1.  The `nimble-mapping-mention-user` can be used to get other user details like email, profile information etc., to display in the
    dropdown list options.
2.  If there is a requirement to mention an issue (using **"#"**) or a pull requests (using **"!"**),
    a new configuration component can be created and added as a child to the rich text editor. Below is an example of how
    these elements would be used:
<<<<<<< HEAD
    ```html
    <nimble-rich-text-editor>
    <nimble-rich-text-mention-users pattern="http://users/.*">
    <nimble-mapping-mention-user
                    mention-url="http://users/user-id-1"
                    display-name="John Doe"
                ></nimble-mapping-mention-user>
    <nimble-mapping-mention-user
                    mention-url="http://users/user-id-1"
                    display-name="Alice Smith"
                ></nimble-mapping-mention-user>
    <nimble-mapping-mention-user
                    mention-url="http://users/user-id-1"
                    display-name="Bob Jones"
                ></nimble-mapping-mention-user>
    </nimble-rich-text-mention-users>

            <nimble-rich-text-mention-issues pattern="http://issues/.*">
                <nimble-mapping-mention-user
                    mention-url="http://issue/issue-id-1"
                    display-name="Spec for rich text editor"
                ></nimble-mapping-mention-user>
                <nimble-mapping-mention-user
                    mention-url="http://issue/issue-id-2"
                    display-name="Mention support in rich text components"
                ></nimble-mapping-mention-user>
                <nimble-mapping-mention-user
                    mention-url="http://issue/issue-id-3"
                    display-name="Issue in pasting a link"
                ></nimble-mapping-mention-user>
            </nimble-rich-text-mention-issues>
        </nimble-rich-text-editor>
        ```
=======

    ````html
    <nimble-rich-text-editor>
        <nimble-rich-text-mention-users pattern="http://users/.*">
            <nimble-mapping-mention-user
                url="http://users/user-id-1"
                display-name="John Doe"
            ></nimble-mapping-mention-user>
            <nimble-mapping-mention-user
                url="http://users/user-id-1"
                display-name="Alice Smith"
            ></nimble-mapping-mention-user>
            <nimble-mapping-mention-user
                url="http://users/user-id-1"
                display-name="Bob Jones"
            ></nimble-mapping-mention-user>
        </nimble-rich-text-mention-users>

        <nimble-rich-text-mention-issues pattern="http://issues/.*">
            <nimble-mapping-mention-user
                url="http://issue/issue-id-1"
                display-name="Spec for rich text editor"
            ></nimble-mapping-mention-user>
            <nimble-mapping-mention-user
                url="http://issue/issue-id-2"
                display-name="Mention support in rich text components"
            ></nimble-mapping-mention-user>
            <nimble-mapping-mention-user
                url="http://issue/issue-id-3"
                display-name="Issue in pasting a link"
            ></nimble-mapping-mention-user>
        </nimble-rich-text-mention-issues>
    </nimble-rich-text-editor>
    ```
    ````
>>>>>>> aaeaf631

3.  As the URLs are stored as absolute links within the markdown string, mentions of issues or systems, as described above,
    initially appear as links. However, once we introduce support for mentioning issues or systems by matching the specified
    pattern in the configuration element, even the absolute links will transform into `mention` nodes.

#### Alternatives

Slot based approach: All user information will be communicated through `nimble-list-option` elements. These elements will
contain the user's ID in their `value` attribute and the user's name in their text content. When the **"@"** symbol is
inserted into the editor, these elements will be presented as a dropdown list.

Pros:

1. When the client does not specify a `value` attribute, the options are sent without a user's ID, and in such cases,
   the value attribute is derived from the content of the option.

Cons:

1. It is impossible to have multiple type of mentions when `nimble-list-option` is used in the default slot. If we use
   slot names to differentiate between various type of mentions, the rich text editor needs to be aware of all the type
   of mentions like user slot name, issue slot name etc, through an attribute value.
2. The slot-based approach is not configurable, meaning that if a user wishes to customize the entire user mention with
   some arbitrary value, the only viable option is to include it within the options. In contrast, the configuration-based
   approach readily allows for the inclusion of arbitrary values in the parent container element, making customization more
   straightforward. For an example, in future if we are configuring the `character` to trigger the user mention from the client,
   it is simply to add it like below,
    ```html
    <nimble-rich-text-mention-users character="@">
        <nimble-mapping-mention-users
            key="user-id-1"
            text="username-1"
        ></nimble-mapping-mention-users>
        <nimble-mapping-mention-users
            key="user-id-2"
            text="username-2"
        ></nimble-mapping-mention-users>
        <nimble-mapping-mention-users
            key="user-id-3"
            text="username-3"
        ></nimble-mapping-mention-users>
    </nimble-rich-text-mention-users>
    ```
    If it is a slot based approach, it is required to provide the information to every options as we don't know that it is a user mention
    or other mention
    ```html
    <nimble-mapping-mention-users
        key="user-id-1"
        text="username-1"
        character="@"
    ></nimble-mapping-mention-users>
    <nimble-mapping-mention-users
        key="user-id-2"
        text="username-2"
        character="@"
    ></nimble-mapping-mention-users>
    <nimble-mapping-mention-users
        key="user-id-3"
        text="username-3"
        character="@"
    ></nimble-mapping-mention-users>
    ```
3. The UI of the list option is completely dependent on the client application.
4. All the keyboard and mouse interactions within the dropdown list should be handled internally within the editor as `nimble-list-option`
   does not support any.

#### Client Usage Guidance on Filtered Users:

Initially, the client application need not provide any user list within the children of `nimble-rich-text-editor` and it can be empty.
The editor component will emit an event whenever the `@` character is entered into the editor. Client
can listen to the `mention-update` event and provide the initial user lists.

It is recommended to `sort` the usernames in alphabetical order and sent at most twenty users list at a time to reduce the number of elements
in the DOM for a single page. This dynamic loading of users list will help us specifically in comments feature when there are lot of `@mention`
happens in a single page and if the users list is huge, it may cause the page to load slower as the mapping mention element is provided
for every editor.

The `mention-update` event will also be triggered when the user types any character after `@`, containing that text following the `@` character.
For instance, if a user types `@` and then adds `a` the event will be emitted with data that includes the value `@a`. The client will be
listening to this event, filter the list of users that includes the names containing the letter `a` and then dynamically update the
`nimble-mapping-mention-user` element based on the filter data. Subsequently, a maximum of twenty filtered options should be transmitted to the
editor.

Since the above event triggers for every key down events like to add/remove texts, move the text cursors after the `@` character which is quite
expensive operation to perform for every keystroke so it is advisable to `debounce` the events if you're using network requests to perform the
filtering operations. Like, allow at most one request per second to filter the list for each seconds instead of for each keystrokes.

_Note_: The editor will also perform the same filtering once again to ensure the filtered options are proper and update the dropdown list in the UI.
This helps to filter the list, regardless of whether the client is loading the list dynamically by listening to the event as mentioned above
or statically providing user details at the start via `nimble-mapping-mention`.

### API

#### Events

-   `mention-update` - This can be achieved through Tiptap's `onUpdate()` and `onStart()` methods in `render` function in
    [suggestion](https://tiptap.dev/api/utilities/suggestion#render) configurations. This event fires with the `eventData` containing the
    current text that is added after the `@` character.

    This event will be triggered in the following scenarios to perform filtering in the client application. The below scenarios will also fire
    when there is a configuration element `nimble-rich-text-mention-users` even without the mapping elements:

    1. When a user inserts the character (e.g., `@`) into the editor, which activates the mention popup.
    2. When a user adds or removes text after inserting the mention character into the editor.
    3. When a user repositions the cursor between the text segments added after the mention character.

    Refer the [accessibility](#accessibility) section to know more details about when it requires to emit the event for performing the filtering in the client application.

    Conversely, this event will not be fired when:

    1. A user moves the cursor away either using mouse or any key down events that moves the cursor from current position to outside of `@`
       and characters after that with less than two white spaces while the popup is open.
    2. A user selects an option from the dropdown list either using mouse click/pressing Enter or Tab.
    3. A user adds two or more spaces after triggering the mention popup.
    4. In the absence of `nimble-rich-text-mention-users` and no mapping elements.

#### Other APIs for `@mention`

To support the `@mention`, the creation of the following configuration elements and UI elements is required for rich text components:

#### User mention element (Non-visible configuration element):

This element serves as a container for the mapping elements and additionally functions as a configuration element. It allows the transmission of
arbitrary values that are specific to the `@mention` users within the rich text components. Currently, this component does not have any
configuration properties/attributes for user mentions and plays the role of containing element for the user mapping elements.

This component can be used as a feature flag to enable the support for `@mention` in the rich text editor and viewer.
If this component is not present at the children of the rich text editor or viewer, the component will function the same without the support
for `@mention` in any place like editor, viewer, markdown parser and markdown serializer and the toolbar button to add **"@"** in the editor
will be hidden.

_Component Name_

-   `nimble-rich-text-mention-users`

_Content_

-   Zero or more `nimble-mapping-mention-user` elements

#### User mapping element (Non-visible configuration element):

This mapping element is employed to establish a connection between the value displayed in the mapping view and the corresponding value stored within
the markdown string. For instance, the username for an `@mention` is contained in the `display-name` attribute, which is used for display in the
mention view, while the user ID URL is contained in the `mention-url` attribute which is used to store within the markdown string.

_Component Name_

-   `nimble-mapping-mention-user`

_Props/Attrs_

-   `mention-url`: string
-   `display-name`: string

#### User mention view (Visible UI element):

This is a UI component used to render the `@mention` node in rich text editor and rich text viewer when parsed or added into the components.
This holds the styling for the `@mention` nodes.

_Component Name_

-   `nimble-rich-text-user-mention-view`

_Props/Attrs_

-   `mention-url`: string - the user ID URL of the mentioned user
-   `mention-label`: string - the user name of the mentioned user
-   `type`: string - the type of the mentioned node, _defaults_ as `mention`

_Content_

-   `@` + mentioned user name or display name

#### Mention popup (Visible UI element):

This container element is responsible for holding the `nimble-list-option` elements generated from the map. These elements are used to exhibit the
mention options in a dropdown list when the mention character is introduced into the editor (e.g., **"@"**). Additionally, this container element
manages all the key down interactions, such as selecting options and navigating using the up and down arrow keys, that are associated with the list
options.

_Component Name_

-   `nimble-rich-text-mention-list-box`

_Content_

-   One or more `nimble-list-option` elements

### Anatomy

#### `nimble-rich-text-mention-users`

```html
<template>
    <slot
        ${slotted('mappings')}
        name="mapping">
    </slot>
</template>
```

#### `nimble-mapping-mention-user`

```html
<template slot="mapping"></template>
```

#### `nimble-rich-text-mention-view`

```html
<template>
    <span>
        <slot></slot>
    </span>
</template>
```

#### `nimble-rich-text-mention-list-box`

```html
<template>
    <slot></slot>
</template>
```

### `nimble-rich-text-viewer`

The rich text viewer also supports to show the mentioned users in the emphasized text with a prominent color like in the
interaction design linked in the [Background](./README.md#background) section above. So the markdown string that contains a `@mention` syntax should be
identified by the viewer for mapping the user ID URL with the user name to display within a `nimble-rich-text-user-mention-view`.

Below is an example of how the client application can be used to provide the `nimble-rich-text-viewer` with necessary user information:

```html
<nimble-rich-text-viewer>
    <nimble-rich-text-mention-users pattern="http://users/.*">
        <nimble-mapping-mention-user
            mention-url="http://users/user-id-1"
            text="John Doe"
        ></nimble-mapping-mention-user>
        <nimble-mapping-mention-user
            mention-url="http://users/user-id-2"
            text="Alice Smith"
        ></nimble-mapping-mention-user>
        <nimble-mapping-mention-user
            mention-url="http://users/user-id-3"
            text="Bob Jones"
        ></nimble-mapping-mention-user>
    </nimble-rich-text-mention-users>
</nimble-rich-text-viewer>
```

#### Client Usage Guidance on Filtered Users:

The client application should either parse the markdown string and get the user ID URLs that matches the [markdown string of `@mention`](#2-markdown-format)
or utilizes the `mentioned-users` read-only property from the editor to identify what are all the mentioned users in the markdown string. Once
all the user IDs are identified, it is enough to provide the user details only for the identified users through the `nimble-mapping-mention-user`.
For example, if the markdown string contains only two `@mention` users namely 'Bob Jones' and 'Alice Smith', it is necessary to include only
`nimble-mapping-mention-user` only for 'Bob Jones' and 'Alice Smith'.

### API

The following configuration and UI elements are employed to associate user ID URLs with names, and then present the corresponding mention nodes within
the `nimble-rich-text-viewer`. The viewer similarly makes use of the shared components, thus linking it to the above sections for the details.

1. [User mention element (Non-visible configuration element)](#user-mention-element-non-visible-configuration-element)
1. [User mapping element (Non-visible configuration element)](#user-mapping-element-non-visible-configuration-element)
1. [User mention view (Visible UI element)](#user-mention-view-visible-ui-element)

### Anatomy

Shadow root template for the components that is used in the `nimble-rich-text-viewer`.

1. [`nimble-rich-text-mention-users`](#nimble-rich-text-mention-users)
2. [`nimble-mapping-mention-user`](#nimble-mapping-mention-user)
3. [`nimble-rich-text-mention-view`](#nimble-rich-text-mention-view)

## Implementation

The Tiptap [mention extension](https://tiptap.dev/api/nodes/mention) will transform all the `@mention` nodes into `<nimble-rich-text-user-mention-view>`
elements, each with custom attribute values. These attributes play a dual role: they dictate the content displayed in the user interface and
correspond to the information stored in markdown format. For instance, when `@mention` is primarily employed for user tagging, these attribute values
typically encompass user-related data, such as the username and userID.

1. `mention-url` - employed to store the value that is sent in the `mention-url` attribute of `nimble-mapping-mention-user`.
2. `mention-label` - used to store the actual `display-name` of the selected option.
3. `mention-type` - defaults as `mention`.
4. `contentEditable` - defaults as `false`. The `@mention` node is only enabled in the editor after selecting from the list of options. It is not possible
   to edit the names within the node; either can delete the entire name or select a new one from the list of options after deleting the entire name.

#### 1. _Configurations on Tiptap_:

Install the [mention extension](https://tiptap.dev/api/nodes/mention) from Tiptap and configure the extension's functionalities as
follows to enable the desired `@mention` interactions,

1. [`renderLabel`](https://tiptap.dev/api/nodes/mention#render-label) - to define how the `@mention` appears in the editor. In this case
   `@username`(typically `username` represents the text content of the option). If a label is not available, the URL is displayed instead as a absolute link.
2. [`suggestion`](https://tiptap.dev/api/utilities/suggestion) - to handle the interactions and implementation settings by setting the
   key configurations as below,
    1. `char` - a character that the user to trigger the dropdown list. The default value is **"@"**.
    2. `render` - a function responsible for handling all the interactions within the dropdown. It returns an object with the following methods
       to achieve the desired outcome,
        1. `onStart` - to trigger the opening of the dropdown, displaying a list of names. It is also responsible for opening the dropdown
           whenever the cursor is placed after the **"@"** symbol. This also adjusts the position of the anchored region by updating the
           [`anchorElement`](https://github.com/microsoft/fast/blob/master/packages/web-components/fast-foundation/src/anchored-region/README.md#fields:~:text=to%20revaluate%20positioning-,anchorElement,-public)
           from FAST with the `decorationNode` from the `SuggestionProps` in Tiptap.
        2. `onUpdate` - to trigger the opening of the dropdown whenever the text after the **"@"** is updated.
        3. `onKeydown` - to handle key down events when the dropdown list is opened. The `props`, a parameter of this method, containing
           the keyboard event passed to the `nimble-rich-text-mention-list-box` component which has the `keyDownHandler()` method. This
           method handles the necessary key down handlers and for the rest it returns `false` to retain the same behavior of editor key down events.
        4. `onExit` - to close the dropdown when focused away from the **"@"** character in the editor.

#### 2. _Markdown Format_:

`@mention` - `<user-id-url>`. Since there is no built-in syntax for mentioning or tagging users or individuals in the
[CommonMark](https://spec.commonmark.org/0.30/) flavor, we have decided to utilize the [Autolinks](https://spec.commonmark.org/0.30/#autolink)
format in `CommonMark` flavor with userID URLs can be utilized for the unique value of `@mention` users.

1.  This markdown string offers the advantage of serving a dual purpose. Depending on the `pattern` specified in the configuration element,
    it can be rendered as a `mention` node. In the absence of a specified `pattern`, it remains a valid markdown format and is displayed as an absolute link.
2.  If we intend to enable interaction by clicking, passing a URL can be leveraged to navigate users to their intended destination. For instance,
    when referencing an issue, clicking on it should direct the user to the issue page, and this functionality can be facilitated through the URL value.
3.  Furthermore, this will not disrupt the operation of the `AutoLink` format since the `mention` node is evaluated before the autolink marker.

_Alternatives_:

1.  `@mention` - a custom scheme (`user`) in the autolink format of CommonMark flavor `<user:user-id>`.

    Pros:

    1.  This markdown syntax does not interfere with the current `AutoLink` formats as the scheme we support for absolute link is `http` and `https`,
        whereas this is a unique scheme and yet follows the standard `CommonMark` markdown flavor
    2.  This syntax ensures the easy identification of a `mention` node using the `user` in place of `scheme` in autolink when parsing the
        entire markdown string
    3.  The same syntax can be used when other mentions like issue mention by having a different `scheme` in the string like `<issue:issue-id>`

    Cons:

    Creating a custom scheme allows the component to independently manage various scenarios. When parsing markdown, the tokenizer looks for the closing `>` tag,
    recognizes the user ID, and saves it. However, if the user ID itself contains a `>`, it may mistakenly identify the wrong user ID. In valid absolute link URLs,
    special characters like `>` are encoded and preserved, ensuring a unique absolute URL for retrieving data, storing it in markdown, and returning it.

2.  `@mention` - a custom markdown format `@<user-id>`.

    Pros:

    1. This syntax ensures the easy identification of a `mention` node using the **"@"** and **"<"** symbols when parsing the entire markdown string.
    2. The use of opening and closing **"<"** and **">"** symbols specifies the boundaries of the mention node's value within the markdown string,
       allowing for the clear identification of where it starts and ends. This is especially important when the value contains whitespace,
       as in the example `"@<Sue Ann>`, as without the **"<>"** symbols, it would be challenging to determine the precise end index of the value.

    Cons:

    1. It does not follow [CommonMark](https://spec.commonmark.org/0.30/) flavor or any other standard markdown flavors.

#### 3. _Defining schema and adding tokenizer rule in markdown parser_:

As `@mention` is a custom markdown format uniquely created to support in the nimble rich text components, it is necessary to
define the schema in `markdown-parser` to identify the markdown string in the format of `<user-id-url>` as the `@mention` node.
The below schema is added to the end of other nodes using ProseMirror's
[addToEnd](https://prosemirror.net/docs/ref/#model.Fragment.addToEnd) method.

`@mention` custom schema:

```js
mention: {
    attrs: {
        type: { default: 'mention' },
        mentionUrl: { default: '' },
        mentionLabel: { default: '' },
    },
    group: 'inline',
    inline: true,
    content: 'inline*',
    toDOM(node) {
        const { mentionUrl, mentionLabel } = node.attrs;
        return [
            'nimble-rich-text-user-mention-view',
            {
                'mention-type': 'mention',
                'mention-url': mentionUrl as string,
                'mention-label': mentionLabel as string,
            },
            0
        ];
    },
}
```

Additionally, a custom tokenizer rule needs to be added to the `markdown-it` rules to handle the parser logic.
This can be achieved by loading the customized `mention` plugin into the supported tokenizer rules using the
[`use`](https://markdown-it.github.io/markdown-it/#MarkdownIt.use) method and identifying the value of the
`mention-url` that matches the `display-name`. The `mention-url` and `name` will then be generated as an object from the
`nimble-mapping-mention-user` elements. This custom node will be added `before` the `autolink` mark to give
the highest precedence to the `mention` node.

#### 4. _Defining node in markdown serializer_:

The rendered `@mention` node will be constructed into a markdown string by extracting the `mention-url` from
the `span` element in the editor when the `getMarkdown()` method is called.

The example markdown string constructed for the below DOM element rendered in the editor is `<https://users/1234-5678>`.

```html
<nimble-rich-text-user-mention-view
    mention-type="mention"
    mention-url="https://users/1234-5678"
    mention-label="Mary"
    contenteditable="false"
    >@Mary</nimble-rich-text-user-mention-view
>
```

The `mentioned-users` read-only property, as described in the[API section of the editor](./README.md#api), will undergo an update within the
mentionNode. This update involves extracting the user ID from the URL that matches the pattern specified in the configuration element and
then adding these user IDs to an array.

#### 5. _nimble-rich-text-mention-users_:

An abstract base class, `RichTextMention`, is defined as the parent for all elements that contain mentions, and it will possess the following properties:

1. `character`: string - is a specific symbol to trigger the mention popup. For user mention, it is **"@"**.
2. `icon`: string - element name of the icon for the corresponding toolbar button.

The `nimble-rich-text-mention-users` is a subclass derived from the base class and provides the essential values for the properties mentioned above,
specifically tailored for user mentions. These values are kept as part of the `RichTextMentionInternalsOptions` and will be utilized by various components
that require access to these specific values.

Validation will be integrated into the internal workings through a `validConfiguration` flag. There is a base class called `RichTextMentionValidator`
responsible for handling validation, with methods for setting and retrieving the validation configuration. This approach ensures that the state of
valid and invalid values passed within the mapping element is effectively managed. The class obtains the name of the validity flag to communicate this
information via a public API called `validity`.

By deriving from the base, the mention options can validate the following conditions for the `mention-url` and `display-name` value in mapping element:

1. `validateMappingTypes(mappings)`
2. `validateUniqueURL(URL, URLType)`
3. `validateNoMissingURL(mappings)`
4. `validateNoMissingURL(mappings)`
5. `validateURL(mappings)`

_Note_: These are subject to change based on the property changes in the `nimble-mapping-mention-user` element.

If any of the mention option is invalid as per the above validation, that particular option will render as an empty
option in the list. This indicates the client that some of the option is wrongly configured and identify the
validation details using the public API `validity`.

The public API to determine the validity of the mention options are `checkValidity()` and `validity`.
See the [API section](./README.md#api) for more details.

#### 6. _nimble-rich-text-user-mention-view_:

The foundation for configuring the rendering of mention nodes in the UI is provided by a base class known as `nimble-rich-text-mention-view`. This base class is an extension of
`FoundationElement`.

The `nimble-rich-text-user-mention-view` is a view class that is derived from the above base class, and its template contains a `span` element with the required CSS styling.
They are equipped with attributes such as `mention-url`, `mention-label`, and `mention-type` to render the node as a `Mention` node in Tiptap editor.
It uses the default slot to render the same text content from the editor to the view element's shadow root.

The Mention node from Tiptap is extended, and the [`renderHTML`](https://tiptap.dev/guide/custom-extensions/#render-html) method is overridden to render
the element as a `nimble-rich-text-user-mention-view` instead of the default `span` element as shown in the
[Tiptap code](https://github.com/ueberdosis/tiptap/blob/42039c05f0894a2730a7b8f1b943ddb22d52a824/packages/extension-mention/src/mention.ts#L112).
The attributes will be retained and included in the rendered mention nodes. The [`parseHTML`](https://tiptap.dev/guide/custom-extensions/#parse-html)
will also hold the `nimble-rich-text-user-mention-view` tag and `span` with type attribute mention to load the specified tags as mention node
in the editor.

#### 7. _nimble-rich-text-mention-list-box_:

This component extends FAST's `list-box` to inherit the essential mouse and keyboard interactions required within the dropdown list. Within the default slot, it gets
`nimble-list-option` elements to populate the list with the provided options.

This component is responsible for updating the options property when the list of options is filtered by the parent component, which in this context is the
`nimble-rich-text-editor`. When the options are updated, the component internally handles setting the selected index values within the list-box.
To facilitate keyboard interactions, a public method called `keyDownHandler()` is provided in `nimble-rich-text-mention-list-box`. This method is invoked in the
`onKeyDown()` function in the Tiptap configuration, as described in the [configuration on Tiptap](#1-configurations-on-tiptap) section. The `keyDownHandler()`
method takes the keyboard event as input and performs necessary operations, such as responding to up and down arrow key presses to decrement or increment the
selected index value for each option, and handling `Enter` key presses for option selection, and so on.

A click handler is attached to the `list-box`, and it emits the selected option data to the parent component. The parent component then invokes the `mention.command`
from Tiptap to render the mention node based on the selected option data.

### Angular integration

An Angular directive will be created for `nimble-rich-text-mention-users` and `nimble-mapping-mention-user` components. Input and accessor APIs will be created for the attributes
and properties and output event emitters will be created for the events, similar to how it's done in other directives. The components will not have form
association, so a `ControlValueAccessor` will not be created.

### States

When you add **"@"** into the editor, a dropdown will open with the first value as the selected option, indicated by a green overlay to the option
if `nimble-list-option` is passed into the default slot element. Upon selecting an option from the list, it will be rendered as prominent green text
with bold formatted by default in all themes. Below is a basic representation of `@mention` texts and dropdown lists in the default theme.

![@mention State](./spec-images/mention-state.png)

An **"@"** icon will be added to the formatting toolbar to insert the **"@"** character, and clicking the button will open a dropdown list of options.
This button will not be highlighted like other buttons when the cursor is placed on the @mentions within the editor.

### Accessibility

_Focus_

-   Focus state of the list options for `@mention` will be the same as the `nimble-list-option`.
-   Focusing out from the editor will close the `@mention` popup if it is already open.

_Keyboard interactions for `@mention`_

| Key                                          | Behavior                                                                                                                            |
| -------------------------------------------- | ----------------------------------------------------------------------------------------------------------------------------------- |
| `@` (At least single whitespace before `@`)  | To open the list of options with the users list                                                                                     |
| `@` (At the start of the paragraph)          | To open the list of options with the users list even without a preceding white space                                                |
|                                              | ----Below are the keyboard interactions when popup is opened----                                                                    |
| Enter, Tab                                   | To select the currently focused option from the list                                                                                |
| Up/Down Arrow keys                           | To move the focus upward/downward in the list of options                                                                            |
| Left/Right Arrow keys                        | To move the cursor in the editor leftward/rightward and filters the list for the characters from `@` to the current cursor position |
| Left/Right Arrow keys (cursor away from `@`) | Close the dropdown list popup                                                                                                       |
| Escape                                       | To close the dropdown if it is opened                                                                                               |
| Any character                                | To show the filtered list of users for that specific character                                                                      |
| Space(One time between names)                | To show the filtered list of users that contains a single whitespace in their name                                                  |
| Space(Two or more trailing white spaces)     | Close the dropdown list popup                                                                                                       |
| Group of characters                          | To show the filtered list of users for the group characters                                                                         |
| Group of characters(Not in any option)       | Close the dropdown list popup                                                                                                       |
|                                              | ----Below are the keyboard interactions when user is selected from the list----                                                     |
| Backspace                                    | To remove the entire selected name and cursor in the `@` position                                                                   |
| Shift + Arrow keys                           | To select the mention node                                                                                                          |

_Note_: The `@mention` node is immutable. For an instance, if the user is selected and mention node(`nimble-rich-text-user-mention-view`) is added to the DOM,
the only option is to either remove the entire name or can add new name after removing the entire name. It is not possible to edit the name, like removing just
the last name and keeping the first name.

_Mouse interactions for `@mention`_

1. Hovering over each option in the `@mention` dropdown lists will show an indication of the option is selectable.
2. Left clicking the option will select the hovered option from the list of users.
3. Clicking outside the editor/Focusing out from the editor will close the popup if it is already open.

_ARIA Roles/Properties for `@mention` components_

The `nimble-rich-text-mention-list-box` will have the role as `listbox` and the `nimble-list-option` will have the role as `option` as in the other
list option components like `nimble-select` and `nimble-combobox`. Both the components will respect the `aria-disabled` based on the parent element
`nimble-rich-text-editor`.

The `nimble-list-option` will have the following `aria-*` attributes value set based on the state of the option,

1. `aria-selected` - set to `true` if the option is selected/focused from the list of options. Any one from the list will have the `true` value.
2. `aria-posinset` - determines the current position of the list items.
3. `aria-setsize` - determines the actual length of the current list options.

## Open Issues

-   none<|MERGE_RESOLUTION|>--- conflicted
+++ resolved
@@ -63,77 +63,41 @@
 2.  If there is a requirement to mention an issue (using **"#"**) or a pull requests (using **"!"**),
     a new configuration component can be created and added as a child to the rich text editor. Below is an example of how
     these elements would be used:
-<<<<<<< HEAD
-    ```html
-    <nimble-rich-text-editor>
-    <nimble-rich-text-mention-users pattern="http://users/.*">
-    <nimble-mapping-mention-user
-                    mention-url="http://users/user-id-1"
-                    display-name="John Doe"
-                ></nimble-mapping-mention-user>
-    <nimble-mapping-mention-user
-                    mention-url="http://users/user-id-1"
-                    display-name="Alice Smith"
-                ></nimble-mapping-mention-user>
-    <nimble-mapping-mention-user
-                    mention-url="http://users/user-id-1"
-                    display-name="Bob Jones"
-                ></nimble-mapping-mention-user>
-    </nimble-rich-text-mention-users>
-
-            <nimble-rich-text-mention-issues pattern="http://issues/.*">
-                <nimble-mapping-mention-user
-                    mention-url="http://issue/issue-id-1"
-                    display-name="Spec for rich text editor"
-                ></nimble-mapping-mention-user>
-                <nimble-mapping-mention-user
-                    mention-url="http://issue/issue-id-2"
-                    display-name="Mention support in rich text components"
-                ></nimble-mapping-mention-user>
-                <nimble-mapping-mention-user
-                    mention-url="http://issue/issue-id-3"
-                    display-name="Issue in pasting a link"
-                ></nimble-mapping-mention-user>
-            </nimble-rich-text-mention-issues>
-        </nimble-rich-text-editor>
-        ```
-=======
 
     ````html
     <nimble-rich-text-editor>
         <nimble-rich-text-mention-users pattern="http://users/.*">
             <nimble-mapping-mention-user
-                url="http://users/user-id-1"
+                mention-url="http://users/user-id-1"
                 display-name="John Doe"
             ></nimble-mapping-mention-user>
             <nimble-mapping-mention-user
-                url="http://users/user-id-1"
+                mention-url="http://users/user-id-1"
                 display-name="Alice Smith"
             ></nimble-mapping-mention-user>
             <nimble-mapping-mention-user
-                url="http://users/user-id-1"
+                mention-url="http://users/user-id-1"
                 display-name="Bob Jones"
             ></nimble-mapping-mention-user>
         </nimble-rich-text-mention-users>
 
         <nimble-rich-text-mention-issues pattern="http://issues/.*">
             <nimble-mapping-mention-user
-                url="http://issue/issue-id-1"
+                mention-url="http://issue/issue-id-1"
                 display-name="Spec for rich text editor"
             ></nimble-mapping-mention-user>
             <nimble-mapping-mention-user
-                url="http://issue/issue-id-2"
+                mention-url="http://issue/issue-id-2"
                 display-name="Mention support in rich text components"
             ></nimble-mapping-mention-user>
             <nimble-mapping-mention-user
-                url="http://issue/issue-id-3"
+                mention-url="http://issue/issue-id-3"
                 display-name="Issue in pasting a link"
             ></nimble-mapping-mention-user>
         </nimble-rich-text-mention-issues>
     </nimble-rich-text-editor>
     ```
     ````
->>>>>>> aaeaf631
 
 3.  As the URLs are stored as absolute links within the markdown string, mentions of issues or systems, as described above,
     initially appear as links. However, once we introduce support for mentioning issues or systems by matching the specified
