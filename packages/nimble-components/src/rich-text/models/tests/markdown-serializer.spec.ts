--- conflicted
+++ resolved
@@ -25,13 +25,10 @@
             ListItem,
             Bold,
             Italic,
-<<<<<<< HEAD
-            HardBreak
-=======
+            HardBreak,
             Link.extend({
                 excludes: '_'
             })
->>>>>>> cf974b76
         ]
     });
 
