--- conflicted
+++ resolved
@@ -16,11 +16,7 @@
  * Provides markdown parser for rich text components
  */
 export class RichTextMarkdownParser {
-<<<<<<< HEAD
-    private static mentionedHrefs: string[] = [];
-=======
     private static readonly mentionedHrefs: Set<string> = new Set();
->>>>>>> 115e7392
     private static readonly updatedSchema = this.getCustomSchemaConfiguration();
 
     private static readonly markdownParser = this.initializeMarkdownParser();
@@ -50,26 +46,18 @@
             if (parsedMarkdownContent === null) {
                 return {
                     fragment: document.createDocumentFragment(),
-<<<<<<< HEAD
-                    mentionedHrefs: RichTextMarkdownParser.mentionedHrefs
-=======
                     mentionedHrefs: Array.from(
                         RichTextMarkdownParser.mentionedHrefs
                     )
->>>>>>> 115e7392
                 };
             }
             return {
                 fragment: this.domSerializer.serializeFragment(
                     parsedMarkdownContent.content
                 ),
-<<<<<<< HEAD
-                mentionedHrefs: RichTextMarkdownParser.mentionedHrefs
-=======
                 mentionedHrefs: Array.from(
                     RichTextMarkdownParser.mentionedHrefs
                 )
->>>>>>> 115e7392
             };
         } finally {
             RichTextMarkdownParser.cleanup();
@@ -135,20 +123,8 @@
                         const displayName = currentMention?.getDisplayName(href);
 
                         if (currentMention && displayName) {
-<<<<<<< HEAD
-                            if (
-                                !RichTextMarkdownParser.mentionedHrefs.includes(
-                                    href
-                                )
-                            ) {
-                                RichTextMarkdownParser.mentionedHrefs.push(
-                                    href
-                                );
-                            }
-=======
                             RichTextMarkdownParser.mentionedHrefs.add(href);
 
->>>>>>> 115e7392
                             return [
                                 currentMention.viewElement,
                                 {
@@ -187,19 +163,11 @@
         | undefined
     ): void {
         RichTextMarkdownParser.mentionConfigs = markdownParserMentionConfig;
-<<<<<<< HEAD
-        RichTextMarkdownParser.mentionedHrefs = [];
-=======
         RichTextMarkdownParser.mentionedHrefs.clear();
->>>>>>> 115e7392
     }
 
     private static cleanup(): void {
         RichTextMarkdownParser.mentionConfigs = undefined;
-<<<<<<< HEAD
-        RichTextMarkdownParser.mentionedHrefs = [];
-=======
         RichTextMarkdownParser.mentionedHrefs.clear();
->>>>>>> 115e7392
     }
 }