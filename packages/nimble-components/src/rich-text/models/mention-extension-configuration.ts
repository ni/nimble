<<<<<<< HEAD
import { ViewTemplate, html } from '@microsoft/fast-element';
import type { MappingConfigs, RichTextMentionConfig } from '../../rich-text-mention/base/types';
import type { MentionInternals } from '../../rich-text-mention/base/models/mention-internals';
import type { RichTextEditor } from '../editor';
=======
import type { MentionInternals } from '../../rich-text-mention/base/models/mention-internals';
import type { MentionUpdateEmitter } from '../../rich-text-mention/base/types';
import { mentionPluginPrefix } from '../editor/types';
>>>>>>> a826d575

/**
 * A configuration object for a Mention extension, to be used by the editor for loading mention plugins in tiptap.
 * This object maintains the necessary internal values for loading mention extension.
 */
export class MentionExtensionConfiguration {
<<<<<<< HEAD
    public readonly icon: string;
=======
    private static instance = 0;

>>>>>>> a826d575
    public readonly viewElement: string;
    public readonly character: string;
    public readonly name: string;
    public readonly key: string;
<<<<<<< HEAD
    public readonly label: string;
    public readonly mappingConfigs?: MappingConfigs;
    public readonly richTextEditor: RichTextEditor;

    public constructor(
        mentionInternals: MentionInternals<RichTextMentionConfig>,
        key: string,
        richTextEditor: RichTextEditor
    ) {
        // Name, Key and character should be unique for each mention plugin to be configured.
        this.viewElement = mentionInternals.viewElement;
        this.character = mentionInternals.character;
        this.mappingConfigs = mentionInternals.mentionConfig?.mappingConfigs;
        this.icon = mentionInternals.icon;
        this.label = mentionInternals.label;
        this.richTextEditor = richTextEditor;
=======
    public readonly mentionUpdateEmitter: MentionUpdateEmitter;

    public constructor(mentionInternals: MentionInternals) {
        MentionExtensionConfiguration.instance += 1;
        const key = `${mentionPluginPrefix}${MentionExtensionConfiguration.instance}`;
>>>>>>> a826d575
        this.name = key;
        this.key = key;

        this.viewElement = mentionInternals.viewElement;
        this.character = mentionInternals.character;
        this.mentionUpdateEmitter = mentionInternals.mentionUpdateEmitter;
    }

    public getIconTemplate(): ViewTemplate {
        return html`<${this.icon} slot="start"></${this.icon}>`;
    }
}<|MERGE_RESOLUTION|>--- conflicted
+++ resolved
@@ -1,33 +1,27 @@
-<<<<<<< HEAD
 import { ViewTemplate, html } from '@microsoft/fast-element';
 import type { MappingConfigs, RichTextMentionConfig } from '../../rich-text-mention/base/types';
 import type { MentionInternals } from '../../rich-text-mention/base/models/mention-internals';
 import type { RichTextEditor } from '../editor';
-=======
 import type { MentionInternals } from '../../rich-text-mention/base/models/mention-internals';
 import type { MentionUpdateEmitter } from '../../rich-text-mention/base/types';
 import { mentionPluginPrefix } from '../editor/types';
->>>>>>> a826d575
 
 /**
  * A configuration object for a Mention extension, to be used by the editor for loading mention plugins in tiptap.
  * This object maintains the necessary internal values for loading mention extension.
  */
 export class MentionExtensionConfiguration {
-<<<<<<< HEAD
     public readonly icon: string;
-=======
     private static instance = 0;
 
->>>>>>> a826d575
     public readonly viewElement: string;
     public readonly character: string;
     public readonly name: string;
     public readonly key: string;
-<<<<<<< HEAD
     public readonly label: string;
     public readonly mappingConfigs?: MappingConfigs;
     public readonly richTextEditor: RichTextEditor;
+    public readonly mentionUpdateEmitter: MentionUpdateEmitter;
 
     public constructor(
         mentionInternals: MentionInternals<RichTextMentionConfig>,
@@ -41,20 +35,17 @@
         this.icon = mentionInternals.icon;
         this.label = mentionInternals.label;
         this.richTextEditor = richTextEditor;
-=======
-    public readonly mentionUpdateEmitter: MentionUpdateEmitter;
 
-    public constructor(mentionInternals: MentionInternals) {
-        MentionExtensionConfiguration.instance += 1;
-        const key = `${mentionPluginPrefix}${MentionExtensionConfiguration.instance}`;
->>>>>>> a826d575
-        this.name = key;
-        this.key = key;
+        public constructor(mentionInternals: MentionInternals) {
+            MentionExtensionConfiguration.instance += 1;
+            const key = `${mentionPluginPrefix}${MentionExtensionConfiguration.instance}`;
+            this.name = key;
+            this.key = key;
 
-        this.viewElement = mentionInternals.viewElement;
-        this.character = mentionInternals.character;
-        this.mentionUpdateEmitter = mentionInternals.mentionUpdateEmitter;
-    }
+            this.viewElement = mentionInternals.viewElement;
+            this.character = mentionInternals.character;
+            this.mentionUpdateEmitter = mentionInternals.mentionUpdateEmitter;
+        }
 
     public getIconTemplate(): ViewTemplate {
         return html`<${this.icon} slot="start"></${this.icon}>`;
