import { Editor, Mark, Node, mergeAttributes } from '@tiptap/core';
import Bold from '@tiptap/extension-bold';
import BulletList from '@tiptap/extension-bullet-list';
import Document from '@tiptap/extension-document';
import History from '@tiptap/extension-history';
import Italic from '@tiptap/extension-italic';
import Link, { LinkOptions } from '@tiptap/extension-link';
import ListItem from '@tiptap/extension-list-item';
import OrderedList from '@tiptap/extension-ordered-list';
import Paragraph from '@tiptap/extension-paragraph';
import Placeholder from '@tiptap/extension-placeholder';
import Text from '@tiptap/extension-text';
import Mention, { MentionOptions } from '@tiptap/extension-mention';
import HardBreak from '@tiptap/extension-hard-break';
import { Slice, Fragment, Node as FragmentNode } from 'prosemirror-model';
import { PluginKey } from 'prosemirror-state';

import { keyEscape } from '@microsoft/fast-web-utilities';
import { mentionPluginPrefix } from '../types';

import { anchorTag } from '../../../anchor';
import type { MentionExtensionConfiguration } from '../../models/mention-extension-configuration';
import type { RichTextMentionListBox } from '../../mention-list-box';

const validAbsoluteLinkRegex = /^https?:\/\//i;

export function createTiptapEditor(
    editor: HTMLDivElement,
    mentionExtensionConfig: MentionExtensionConfiguration[],
    mentionListBox?: RichTextMentionListBox
): Editor {
    const customLink = createCustomLinkExtension();
    const mentionExtensions = mentionExtensionConfig.map(config => createCustomMentionExtension(config, mentionListBox));

    /**
     * For more information on the extensions for the supported formatting options, refer to the links below.
     * Tiptap marks: https://tiptap.dev/api/marks
     * Tiptap nodes: https://tiptap.dev/api/nodes
     */
    const tipTapEditor = new Editor({
        element: editor,
        // The editor will detect markdown syntax for an input only for these items
        // https://tiptap.dev/api/editor#enable-input-rules
        enableInputRules: [BulletList, OrderedList],
        // The editor will not detect markdown syntax when pasting content in any supported items
        // Lists do not have any default paste rules, they have only input rules, so disabled paste rules
        // https://tiptap.dev/api/editor#enable-paste-rules
        enablePasteRules: false,
        editorProps: {
            // Validating whether the links in the pasted content belongs to the supported scheme (HTTPS/HTTP),
            // and rendering it as a link in the editor. If not, rendering it as a plain text.
            // Also, updating the link text content with its href as we support only the absolute link.

            // `transformPasted` can be updated/removed when hyperlink support added
            // See: https://github.com/ni/nimble/issues/1527
            transformPasted
        },
        extensions: [
            Document,
            Paragraph,
            Text,
            BulletList,
            OrderedList,
            ListItem,
            Bold,
            Italic,
            History,
            Placeholder.configure({
                placeholder: '',
                showOnlyWhenEditable: false
            }),
            HardBreak,
            customLink,
            ...mentionExtensions
        ]
    });

    /**
     * @param slice contains the Fragment of the copied content. If the content is a link, the slice contains Text node with Link mark.
     * ProseMirror reference for `transformPasted`: https://prosemirror.net/docs/ref/#view.EditorProps.transformPasted
     */
    function transformPasted(slice: Slice): Slice {
        const modifiedFragment = updateLinkAndMentionNodes(
            tipTapEditor,
            slice.content
        );
        return new Slice(modifiedFragment, slice.openStart, slice.openEnd);
    }

    return tipTapEditor;
}

/**
 * Extending the default link mark schema defined in the TipTap.
 *
 * "excludes": https://prosemirror.net/docs/ref/#model.MarkSpec.excludes
 * "inclusive": https://prosemirror.net/docs/ref/#model.MarkSpec.inclusive
 * "parseHTML": https://tiptap.dev/guide/custom-extensions#parse-html
 * "renderHTML": https://tiptap.dev/guide/custom-extensions/#render-html
 */
function createCustomLinkExtension(): Mark<LinkOptions> {
    return Link.extend({
        // Excludes can be removed/enabled when hyperlink support added
        // See: https://github.com/ni/nimble/issues/1527
        excludes: '_',
        // Inclusive can be updated when hyperlink support added
        // See: https://github.com/ni/nimble/issues/1527
        inclusive: false,
        parseHTML() {
            return [
                // To load the `nimble-anchor` from the HTML parsed content by markdown-parser as links in the Tiptap editor, the `parseHTML`
                // of Link extension should return nimble `anchorTag`.
                // This is because the link mark schema in `markdown-parser.ts` file uses `<nimble-anchor>` as anchor tag and not `<a>`.
                {
                    tag: anchorTag
                },
                // `<a>` tag is added here to support when pasting a link from external source.
                {
                    tag: 'a'
                }
            ];
        },
        // HTMLAttribute cannot be in camelCase as we want to match it with the name in Tiptap
        // eslint-disable-next-line @typescript-eslint/naming-convention
        renderHTML({ HTMLAttributes }) {
            // The below 'a' tag should be replaced with 'nimble-anchor' once the below issue is fixed.
            // https://github.com/ni/nimble/issues/1516
            return ['a', HTMLAttributes];
        }
    }).configure({
        // HTMLAttribute cannot be in camelCase as we want to match it with the name in Tiptap
        // eslint-disable-next-line @typescript-eslint/naming-convention
        HTMLAttributes: {
            rel: 'noopener noreferrer',
            target: null
        },
        autolink: true,
        openOnClick: false,
        // linkOnPaste can be enabled when hyperlink support added
        // See: https://github.com/ni/nimble/issues/1527
        linkOnPaste: false,
        validate: href => validAbsoluteLinkRegex.test(href)
    });
}

function createCustomMentionExtension(
    config: MentionExtensionConfiguration,
    mentionListBox?: RichTextMentionListBox
): Node<MentionOptions> {
    return Mention.extend({
        name: config.name,
        parseHTML() {
            return [
                {
                    tag: config.viewElement
                }
            ];
        },
        addAttributes() {
            return {
                href: {
                    default: null,
                    parseHTML: element => element.getAttribute('mention-href'),
                    renderHTML: attributes => {
                        return {
                            'mention-href': attributes.href as string
                        };
                    }
                },

                label: {
                    default: null,
                    parseHTML: element => element.getAttribute('mention-label'),
                    renderHTML: attributes => {
                        return {
                            'mention-label': attributes.label as string
                        };
                    }
                }
            };
        },
        // eslint-disable-next-line @typescript-eslint/naming-convention
        renderHTML({ HTMLAttributes }) {
            return [
                config.viewElement,
                mergeAttributes(
                    this.options.HTMLAttributes,
                    HTMLAttributes,
                    // disable-editing is a boolean attribute
                    { 'disable-editing': '' }
                )
            ];
        }
    }).configure({
        suggestion: {
            char: config.character,
            decorationTag: config.viewElement,
            pluginKey: new PluginKey(config.key),
            allowSpaces: true,
            render: () => {
                let inSuggestionMode = false;
                return {
                    onStart: (props): void => {
<<<<<<< HEAD
                        inSuggestionMode = true;
                        config.mentionUpdateEmitter(props.text);
                        mentionListBox?.onMention(props);
=======
                        config.mentionUpdateEmitter(props.query);
>>>>>>> e91bf26a
                    },
                    onUpdate: (props): void => {
<<<<<<< HEAD
                        if (!inSuggestionMode) {
                            return;
                        }
                        config.mentionUpdateEmitter(props.text);
                        mentionListBox?.onMention(props);
                    },
                    onKeyDown: (props): boolean => {
                        if (props.event.key === keyEscape) {
                            inSuggestionMode = false;
                        }
                        return (
                            mentionListBox?.keydownHandler(props.event) ?? false
                        );
                    },
                    onExit: (): void => {
                        mentionListBox?.close();
=======
                        config.mentionUpdateEmitter(props.query);
>>>>>>> e91bf26a
                    }
                };
            }
        }
    });
}

/**
 * This method finds the Link mark in the pasted content and update its Text node.
 * If there is no text node, pass the node's fragment recursively and updates only node containing Link mark.
 * If the Text node does not contains Link mark, push the same node to `updatedNodes`.
 *
 * @param fragment Fragment containing the pasted content. [Fragment](https://prosemirror.net/docs/ref/#model.Fragment)
 * @returns modified fragment from the `updatedNode` after updating the valid link text with its href value.
 */
function updateLinkAndMentionNodes(
    tiptapEditor: Editor,
    fragment: Fragment
): Fragment {
    const updatedNodes: FragmentNode[] = [];

    fragment.forEach(node => {
        if (node.isText && node.marks.length > 0) {
            const linkMark = node.marks.find(
                mark => mark.type.name === 'link' && mark.attrs
            );
            if (linkMark) {
                // Checks if the link is valid link or not
                // Needing to separately validate the link on paste is a workaround for a tiptap issue
                // See: https://github.com/ni/nimble/issues/1527
                if (
                    validAbsoluteLinkRegex.test(linkMark.attrs.href as string)
                ) {
                    // The below lines of code is responsible for updating the text content with its href value and creates a new updated text node.
                    // This code needs an update when the hyperlink support is added.
                    // See: https://github.com/ni/nimble/issues/1527
                    updatedNodes.push(
                        tiptapEditor.schema.text(
                            linkMark.attrs.href as string,
                            node.marks
                        )
                    );
                } else {
                    // If it is a invalid link, creates a new Text node with the same text content and without a Link mark.
                    updatedNodes.push(
                        tiptapEditor.schema.text(
                            node.textContent,
                            linkMark.removeFromSet(node.marks)
                        )
                    );
                }
            } else {
                updatedNodes.push(node);
            }
        } else if (node.type.name.startsWith(mentionPluginPrefix)) {
            updatedNodes.push(
                tiptapEditor.schema.text(node.attrs.label as string)
            );
        } else {
            const updatedContent = updateLinkAndMentionNodes(
                tiptapEditor,
                node.content
            );
            updatedNodes.push(node.copy(updatedContent));
        }
    });

    return Fragment.fromArray(updatedNodes);
}<|MERGE_RESOLUTION|>--- conflicted
+++ resolved
@@ -201,20 +201,15 @@
                 let inSuggestionMode = false;
                 return {
                     onStart: (props): void => {
-<<<<<<< HEAD
                         inSuggestionMode = true;
-                        config.mentionUpdateEmitter(props.text);
+                        config.mentionUpdateEmitter(props.query);
                         mentionListBox?.onMention(props);
-=======
-                        config.mentionUpdateEmitter(props.query);
->>>>>>> e91bf26a
                     },
                     onUpdate: (props): void => {
-<<<<<<< HEAD
                         if (!inSuggestionMode) {
                             return;
                         }
-                        config.mentionUpdateEmitter(props.text);
+                        config.mentionUpdateEmitter(props.query);
                         mentionListBox?.onMention(props);
                     },
                     onKeyDown: (props): boolean => {
@@ -227,9 +222,6 @@
                     },
                     onExit: (): void => {
                         mentionListBox?.close();
-=======
-                        config.mentionUpdateEmitter(props.query);
->>>>>>> e91bf26a
                     }
                 };
             }
