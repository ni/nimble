--- conflicted
+++ resolved
@@ -108,12 +108,9 @@
             <${mappingUserTag} key="${x => mentionDataSets[x.mentionData].href}3" display-name="Sue Ann"></${mappingUserTag}>
             <${mappingUserTag} key="${x => mentionDataSets[x.mentionData].href}4" display-name="Joseph George"></${mappingUserTag}>
             <${mappingUserTag} key="${x => mentionDataSets[x.mentionData].href}5" display-name="David"></${mappingUserTag}>
-<<<<<<< HEAD
             <${mappingUserTag} key="${x => mentionDataSets[x.mentionData].href}6" display-name="Ranchan"></${mappingUserTag}>
             <${mappingUserTag} key="${x => mentionDataSets[x.mentionData].href}7" display-name="Aegar"></${mappingUserTag}>
             <${mappingUserTag} key="${x => mentionDataSets[x.mentionData].href}8" display-name="Mitert"></${mappingUserTag}>
-=======
->>>>>>> 0fef32ab
         </${richTextMentionUsersTag}>
         ${when(x => x.footerActionButtons, html`
             <${buttonTag} appearance="ghost" slot="footer-actions">Cancel</${buttonTag}>
