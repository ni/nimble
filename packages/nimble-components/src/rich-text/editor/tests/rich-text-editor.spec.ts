import { html } from '@microsoft/fast-element';
import { richTextEditorTag, RichTextEditor } from '..';
import { type Fixture, fixture } from '../../../utilities/tests/fixture';
import {
    getSpecTypeByNamedList,
    parameterizeNamedList
} from '../../../utilities/tests/parameterized';
import { RichTextEditorPageObject } from '../testing/rich-text-editor.pageobject';
import { wackyStrings } from '../../../utilities/tests/wacky-strings';
import type { Button } from '../../../button';
import type { ToggleButton } from '../../../toggle-button';
import { ToolbarButton } from '../testing/types';
import { createEventListener } from '../../../utilities/tests/component';
import {
    RichTextMentionUsers,
    richTextMentionUsersTag
} from '../../../rich-text-mention/users';
import { MappingUser, mappingUserTag } from '../../../mapping/user';
import { waitForUpdatesAsync } from '../../../testing/async-helpers';
import { richTextMentionUsersViewTag } from '../../../rich-text-mention/users/view';
import {
    RichTextMentionTest,
    richTextMentionTestTag
} from '../../../rich-text-mention/base/tests/rich-text-mention.fixtures';

async function setup(): Promise<Fixture<RichTextEditor>> {
    return fixture<RichTextEditor>(
        html`<nimble-rich-text-editor></nimble-rich-text-editor>`
    );
}

async function setupWithFooter(): Promise<Fixture<RichTextEditor>> {
    return fixture<RichTextEditor>(
        // prettier-ignore
        html`<nimble-rich-text-editor>
            <nimble-button slot="footer-actions" id="cancel">Cancel</nimble-button>
            <nimble-button slot="footer-actions" id="ok">OK</nimble-button>
        </nimble-rich-text-editor>`
    );
}

async function setupMentionConfig(): Promise<Fixture<RichTextEditor>> {
    return fixture<RichTextEditor>(
        // prettier-ignore
        html`<${richTextEditorTag}>
            <${richTextMentionUsersTag} pattern="^user:(.*)">
                <${mappingUserTag} key="user:1" display-name="John Doe"></${mappingUserTag}>
                <${mappingUserTag} key="user:2" display-name="Mary Wilson"></${mappingUserTag}>
            </${richTextMentionUsersTag}>
        </${richTextEditorTag}>`
    );
}

async function appendUserMentionConfiguration(
    element: RichTextEditor,
    userKeys?: string[],
    displayNames?: string[]
): Promise<void> {
    const userMention = document.createElement(
        richTextMentionUsersTag
    ) as RichTextMentionUsers;
    userMention.pattern = '^user:(.*)';

    if (userKeys || displayNames) {
        userKeys?.forEach((userKey, index) => {
            const mappingUser = document.createElement(
                mappingUserTag
            ) as MappingUser;
            mappingUser.key = userKey ?? '';
            mappingUser.displayName = displayNames?.[index] ?? '';
            userMention.appendChild(mappingUser);
        });
    }
    element.appendChild(userMention);
    await waitForUpdatesAsync();
}

async function appendTestMentionConfiguration(
    element: RichTextEditor,
    userKeys?: string[],
    displayNames?: string[]
): Promise<void> {
    const testMention = document.createElement(
        richTextMentionTestTag
    ) as RichTextMentionTest;
    testMention.pattern = '^test:(.*)';

    if (userKeys || displayNames) {
        userKeys?.forEach((userKey, index) => {
            const mappingUser = document.createElement(
                mappingUserTag
            ) as MappingUser;
            mappingUser.key = userKey ?? '';
            mappingUser.displayName = displayNames?.[index] ?? '';
            testMention.appendChild(mappingUser);
        });
    }
    element.appendChild(testMention);
    await waitForUpdatesAsync();
}

describe('RichTextEditor', () => {
    let element: RichTextEditor;
    let connect: () => Promise<void>;
    let disconnect: () => Promise<void>;
    let pageObject: RichTextEditorPageObject;

    beforeEach(async () => {
        ({ element, connect, disconnect } = await setup());
        await connect();
        pageObject = new RichTextEditorPageObject(element);
    });

    afterEach(async () => {
        await disconnect();
    });

    it('can construct an element instance', () => {
        expect(
            document.createElement('nimble-rich-text-editor')
        ).toBeInstanceOf(RichTextEditor);
    });

    it('should export its tag', () => {
        expect(richTextEditorTag).toBe('nimble-rich-text-editor');
    });

    it('should initialize Tiptap editor', () => {
        expect(pageObject.editorSectionHasChildNodes()).toBeTrue();
        expect(pageObject.getEditorSectionFirstElementChildClassName()).toBe(
            'tiptap ProseMirror'
        );
    });

    it('should set aria role as "textbox"', () => {
        const editor = element.shadowRoot?.querySelector('.editor');

        expect(editor!.getAttribute('role')).toBe('textbox');
    });

    it('should set aria-multiline to true', () => {
        const editor = element.shadowRoot?.querySelector('.editor');

        expect(editor!.getAttribute('aria-multiline')).toBe('true');
    });

    it('should initialize "aria-label" with undefined when there is no "aria-label" set in the element', () => {
        const editor = element.shadowRoot?.querySelector('.editor');

        expect(editor!.hasAttribute('aria-label')).toBeFalse();
    });

    it('should forwards value of aria-label to internal control', () => {
        const editor = element.shadowRoot?.querySelector('.editor');
        element.ariaLabel = 'Rich Text Editor';

        expect(editor!.getAttribute('aria-label')).toBe('Rich Text Editor');
    });

    it('should support setting blank "aria-label" value when setting empty string', () => {
        const editor = element.shadowRoot?.querySelector('.editor');
        element.ariaLabel = '';

        expect(editor!.getAttribute('aria-label')).toBe('');
    });

    it('should remove value of aria-label from internal control when cleared from host', () => {
        const editor = element.shadowRoot?.querySelector('.editor');
        element.ariaLabel = 'not empty';
        element.ariaLabel = null;

        expect(editor!.getAttribute('aria-label')).toBeNull();
    });

    it('should have either one of the list buttons checked at the same time on click', async () => {
        expect(
            pageObject.getButtonCheckedState(ToolbarButton.bulletList)
        ).toBeFalse();
        expect(
            pageObject.getButtonCheckedState(ToolbarButton.numberedList)
        ).toBeFalse();

        await pageObject.toggleFooterButton(ToolbarButton.bulletList);
        expect(
            pageObject.getButtonCheckedState(ToolbarButton.bulletList)
        ).toBeTrue();
        expect(
            pageObject.getButtonCheckedState(ToolbarButton.numberedList)
        ).toBeFalse();

        await pageObject.toggleFooterButton(ToolbarButton.numberedList);
        expect(
            pageObject.getButtonCheckedState(ToolbarButton.bulletList)
        ).toBeFalse();
        expect(
            pageObject.getButtonCheckedState(ToolbarButton.numberedList)
        ).toBeTrue();
    });

    it('Should return editor as active element after clicking formatting button', async () => {
        await pageObject.setEditorTextContent('Sample Text');
        await pageObject.toggleFooterButton(ToolbarButton.bulletList);
        expect(pageObject.isRichTextEditorActiveElement()).toBeTrue();
    });

    const formattingButtons: {
        name: string,
        toolbarButtonIndex: ToolbarButton,
        iconName: string,
        shortcutKey: string,
        shiftKey: boolean
    }[] = [
        {
            name: 'bold',
            toolbarButtonIndex: ToolbarButton.bold,
            iconName: 'NIMBLE-ICON-BOLD-B',
            shortcutKey: 'b',
            shiftKey: false
        },
        {
            name: 'italics',
            toolbarButtonIndex: ToolbarButton.italics,
            iconName: 'NIMBLE-ICON-ITALIC-I',
            shortcutKey: 'i',
            shiftKey: false
        },
        {
            name: 'bullet-list',
            toolbarButtonIndex: ToolbarButton.bulletList,
            iconName: 'NIMBLE-ICON-LIST',
            shortcutKey: '8',
            shiftKey: true
        },
        {
            name: 'numbered-list',
            toolbarButtonIndex: ToolbarButton.numberedList,
            iconName: 'NIMBLE-ICON-NUMBER-LIST',
            shortcutKey: '7',
            shiftKey: true
        }
    ];

    describe('clicking buttons should update the checked state of the toggle button with focus', () => {
        const focused: string[] = [];
        const disabled: string[] = [];

        for (const value of formattingButtons) {
            const specType = getSpecTypeByNamedList(value, focused, disabled);
            specType(
                `"${value.name}" button click check`,
                // eslint-disable-next-line @typescript-eslint/no-loop-func
                async () => {
                    expect(
                        pageObject.getButtonCheckedState(
                            value.toolbarButtonIndex
                        )
                    ).toBeFalse();

                    await pageObject.toggleFooterButton(
                        value.toolbarButtonIndex
                    );

                    expect(
                        pageObject.getButtonCheckedState(
                            value.toolbarButtonIndex
                        )
                    ).toBeTrue();
                    expect(
                        pageObject.getButtonTabIndex(value.toolbarButtonIndex)
                    ).toBe(0);
                }
            );
        }
    });

    describe('space key press should update the checked state of the buttons', () => {
        const focused: string[] = [];
        const disabled: string[] = [];

        for (const value of formattingButtons) {
            const specType = getSpecTypeByNamedList(value, focused, disabled);
            specType(
                `"${value.name}" button key press check`,
                // eslint-disable-next-line @typescript-eslint/no-loop-func
                () => {
                    expect(
                        pageObject.getButtonCheckedState(
                            value.toolbarButtonIndex
                        )
                    ).toBeFalse();

                    pageObject.spaceKeyActivatesButton(
                        value.toolbarButtonIndex
                    );

                    expect(
                        pageObject.getButtonCheckedState(
                            value.toolbarButtonIndex
                        )
                    ).toBeTrue();
                }
            );
        }
    });

    describe('enter key press should update the checked state of the buttons', () => {
        const focused: string[] = [];
        const disabled: string[] = [];

        for (const value of formattingButtons) {
            const specType = getSpecTypeByNamedList(value, focused, disabled);
            specType(
                `"${value.name}" button key press check`,
                // eslint-disable-next-line @typescript-eslint/no-loop-func
                () => {
                    expect(
                        pageObject.getButtonCheckedState(
                            value.toolbarButtonIndex
                        )
                    ).toBeFalse();

                    pageObject.enterKeyActivatesButton(
                        value.toolbarButtonIndex
                    );

                    expect(
                        pageObject.getButtonCheckedState(
                            value.toolbarButtonIndex
                        )
                    ).toBeTrue();
                }
            );
        }
    });

    describe('keyboard shortcuts should update the checked state of the buttons', () => {
        const focused: string[] = [];
        const disabled: string[] = [];

        for (const value of formattingButtons) {
            const specType = getSpecTypeByNamedList(value, focused, disabled);
            specType(
                `"${value.name}" button keyboard shortcut check`,
                // eslint-disable-next-line @typescript-eslint/no-loop-func
                async () => {
                    expect(
                        pageObject.getButtonCheckedState(
                            value.toolbarButtonIndex
                        )
                    ).toBeFalse();

                    await pageObject.clickEditorShortcutKeys(
                        value.shortcutKey,
                        value.shiftKey
                    );

                    expect(
                        pageObject.getButtonCheckedState(
                            value.toolbarButtonIndex
                        )
                    ).toBeTrue();
                }
            );
        }
    });

    describe('should not leak change event through shadow DOM for buttons', () => {
        const focused: string[] = [];
        const disabled: string[] = [];

        for (const value of formattingButtons) {
            const specType = getSpecTypeByNamedList(value, focused, disabled);
            specType(
                `"${value.name}" button not propagate change event to parent element`,
                // eslint-disable-next-line @typescript-eslint/no-loop-func
                () => {
                    const buttons: NodeListOf<ToggleButton> = element.shadowRoot!.querySelectorAll(
                        'nimble-toggle-button'
                    );
                    const button = buttons[value.toolbarButtonIndex];
                    const buttonParent = button!.parentElement;
                    const spy = jasmine.createSpy();
                    const event = new Event('change', { bubbles: true });

                    buttonParent?.addEventListener('change', spy);
                    button!.dispatchEvent(event);

                    expect(spy).toHaveBeenCalledTimes(0);
                }
            );
        }
    });

    describe('rich text formatting options to its respective HTML elements', () => {
        it('should have "br" tag name when clicking shift + enter', async () => {
            await pageObject.setEditorTextContent('Plain text 1');
            await pageObject.pressShiftEnterKeysInEditor();
            await pageObject.setEditorTextContent('Plain text 2');
            await pageObject.pressShiftEnterKeysInEditor();
            await pageObject.setEditorTextContent('Plain text 3');
            expect(pageObject.getEditorTagNames()).toEqual(['P', 'BR', 'BR']);
        });

        it('should have "strong" tag name for bold button click', async () => {
            await pageObject.toggleFooterButton(ToolbarButton.bold);
            await pageObject.setEditorTextContent('bold');

            expect(pageObject.getEditorTagNames()).toEqual(['P', 'STRONG']);
            expect(pageObject.getEditorLeafContents()).toEqual(['bold']);
        });

        it('should have br tag name when pressing shift + Enter with bold content', async () => {
            await pageObject.toggleFooterButton(ToolbarButton.bold);
            await pageObject.setEditorTextContent('bold1');
            await pageObject.pressShiftEnterKeysInEditor();
            await pageObject.setEditorTextContent('bold after hard break');

            expect(pageObject.getEditorTagNames()).toEqual([
                'P',
                'STRONG',
                'BR',
                'STRONG'
            ]);
        });

        it('should have "em" tag name for italics button click', async () => {
            await pageObject.toggleFooterButton(ToolbarButton.italics);
            await pageObject.setEditorTextContent('italics');

            expect(pageObject.getEditorTagNames()).toEqual(['P', 'EM']);
            expect(pageObject.getEditorLeafContents()).toEqual(['italics']);
        });

        it('should have br tag name when pressing shift + Enter with Italics content', async () => {
            await pageObject.toggleFooterButton(ToolbarButton.italics);
            await pageObject.setEditorTextContent('italics1');
            await pageObject.pressShiftEnterKeysInEditor();
            await pageObject.setEditorTextContent('italics after hard break');

            expect(pageObject.getEditorTagNames()).toEqual([
                'P',
                'EM',
                'BR',
                'EM'
            ]);
        });

        it('should have "ol" tag name for numbered list button click', async () => {
            await pageObject.setEditorTextContent('numbered list');
            await pageObject.toggleFooterButton(ToolbarButton.numberedList);

            expect(pageObject.getEditorTagNames()).toEqual(['OL', 'LI', 'P']);
            expect(pageObject.getEditorLeafContents()).toEqual([
                'numbered list'
            ]);
        });

        describe('should render as a plain text for bold and italics input rule entered into the editor', () => {
            const markdownInput = [
                { name: 'bold(**)', input: '**bold**' },
                { name: 'bold(__)', input: '__bold__' },
                { name: 'italics(*)', input: '*italics*' },
                { name: 'italics(_)', input: '_italics_' }
            ] as const;
            parameterizeNamedList(markdownInput, (spec, name, value) => {
                spec(`for ${name} markdown input to the editor`, async () => {
                    await pageObject.setEditorTextContent(value.input);

                    expect(pageObject.getEditorTagNames()).toEqual(['P']);
                    expect(pageObject.getEditorLeafContents()).toEqual([
                        value.input
                    ]);
                });
            });
        });

        describe('should render as lists when its input rule is entered into the editor', () => {
            const markdownInput = [
                { name: 'bullet list', input: '*', tagName: 'UL' },
                { name: 'bullet list', input: '+', tagName: 'UL' },
                { name: 'bullet list', input: '-', tagName: 'UL' },
                { name: 'numbered list', input: '1.', tagName: 'OL' },
                { name: 'numbered list', input: '5.', tagName: 'OL' }
            ] as const;
            parameterizeNamedList(markdownInput, (spec, name, value) => {
                spec(`for ${name} markdown input to the editor`, async () => {
                    await pageObject.setEditorTextContent(value.input);
                    await pageObject.pressEnterKeyInEditor();
                    await pageObject.setEditorTextContent(value.name);

                    expect(
                        pageObject.getEditorTagNamesWithClosingTags()
                    ).toEqual([
                        value.tagName,
                        'LI',
                        'P',
                        '/P',
                        '/LI',
                        `/${value.tagName}`
                    ]);
                    expect(pageObject.getEditorLeafContents()).toEqual([
                        value.name
                    ]);
                });
            });
        });

        describe('should render as a plain text for all supported markdown strings are pasted into the editor', () => {
            const markdownInput = [
                { name: 'bold(**)', input: '**bold**' },
                { name: 'bold(__)', input: '__bold__' },
                { name: 'italics(*)', input: '*italics*' },
                { name: 'italics(_)', input: '_italics_' },
                { name: 'bullet list(*)', input: '* ' },
                { name: 'bullet list(+)', input: '+ ' },
                { name: 'bullet list(-)', input: '- ' },
                { name: 'numbered list(1.)', input: '1. ' },
                { name: 'numbered list(5.)', input: '5. ' },
                { name: 'autolink(<https>)', input: '<https://nimble.ni.dev>' },
                { name: 'autolink(<http>)', input: '<http://nimble.ni.dev>' },
                { name: 'autolink(<ftp>)', input: '<ftp://example>' },
                { name: 'hard break', input: 'hard\\nbreak' },
                { name: 'blockquote', input: '> blockquote' },
                { name: 'code', input: '`code`' },
                { name: 'fence', input: '```fence```' },
                { name: 'strikethrough', input: '~~strikethrough~~' },
                { name: 'heading 1', input: '# heading 1' },
                { name: 'heading 2', input: '## heading 2' },
                { name: 'heading 3', input: '### heading 3' },
                { name: 'hyperlink', input: '[link](url)' },
                {
                    name: 'reference',
                    input: '[ref][link] [link]:url'
                },
                { name: 'image', input: '![Text](Image)' },
                { name: 'horizontal rule(-)', input: '---' },
                { name: 'horizontal rule(*)', input: '***' },
                { name: 'horizontal rule(_)', input: '___' },
                { name: 'Infinity', input: '-Infinity' },
                { name: 'entity', input: '&nbsp;' },
                {
                    name: 'symbols',
                    input: '(c) (C) (r) (R) (tm) (TM) (p) (P) +-'
                },
                { name: 'html string(p)', input: '<div><p>text</p></div>' },
                { name: 'html string(b)', input: '<b>not bold</b>' },
                { name: 'html string(em)', input: '<em>not italic</em>' },
                {
                    name: 'html string(ol)',
                    input: '<ol><li>not list</li><li>not list</li></ol>'
                },
                {
                    name: 'html string(ul)',
                    input: '<ul><li>not list</li><li>not list</li></ul>'
                },
                {
                    name: 'html string(a)',
                    input: '<a href="https://nimble.ni.dev/">https://nimble.ni.dev/</a>'
                },
                {
                    name: 'html string(script)',
                    input: '<script>alert("not alert")</script>'
                }
            ] as const;
            parameterizeNamedList(markdownInput, (spec, name, value) => {
                spec(`for ${name} markdown syntax to the editor`, () => {
                    pageObject.pasteToEditor(value.input);

                    expect(pageObject.getEditorTagNames()).toEqual(['P']);
                    expect(pageObject.getEditorLeafContents()).toEqual([
                        value.input
                    ]);
                });
            });
        });

        it('should have br tag name when pressing shift + Enter with numbered list content', async () => {
            await pageObject.setEditorTextContent('numbered list1');
            await pageObject.toggleFooterButton(ToolbarButton.numberedList);
            await pageObject.pressShiftEnterKeysInEditor();
            await pageObject.setEditorTextContent(
                'Hard break in first level of numbered list'
            );

            expect(pageObject.getEditorTagNames()).toEqual([
                'OL',
                'LI',
                'P',
                'BR'
            ]);
        });

        it('should have multiple "ol" tag names for numbered list button click', async () => {
            await pageObject.setEditorTextContent('numbered list 1');
            await pageObject.toggleFooterButton(ToolbarButton.numberedList);
            await pageObject.pressEnterKeyInEditor();
            await pageObject.setEditorTextContent('numbered list 2');

            expect(pageObject.getEditorTagNames()).toEqual([
                'OL',
                'LI',
                'P',
                'LI',
                'P'
            ]);
            expect(pageObject.getEditorLeafContents()).toEqual([
                'numbered list 1',
                'numbered list 2'
            ]);
        });

        it('should have "ol" tag names for nested numbered lists when clicking "tab"', async () => {
            await pageObject.setEditorTextContent('List');
            await pageObject.toggleFooterButton(ToolbarButton.numberedList);
            await pageObject.pressEnterKeyInEditor();
            await pageObject.pressTabKeyInEditor();
            await pageObject.setEditorTextContent('Nested List');

            expect(pageObject.getEditorTagNames()).toEqual([
                'OL',
                'LI',
                'P',
                'OL',
                'LI',
                'P'
            ]);
            expect(pageObject.getEditorLeafContents()).toEqual([
                'List',
                'Nested List'
            ]);
            expect(
                pageObject.getButtonCheckedState(ToolbarButton.numberedList)
            ).toBeTrue();
        });

        it('should have br tag name when pressing shift + Enter with nested numbered lists content', async () => {
            await pageObject.setEditorTextContent('List');
            await pageObject.toggleFooterButton(ToolbarButton.numberedList);
            await pageObject.pressEnterKeyInEditor();
            await pageObject.pressTabKeyInEditor();
            await pageObject.pressShiftEnterKeysInEditor();
            await pageObject.setEditorTextContent('Hard break in Nested list');

            expect(pageObject.getEditorTagNames()).toEqual([
                'OL',
                'LI',
                'P',
                'OL',
                'LI',
                'P',
                'BR'
            ]);
        });

        it('should have "ol" tag names for numbered lists when clicking "tab" to make it nested and "shift+Tab" to make it usual list', async () => {
            await pageObject.setEditorTextContent('List');
            await pageObject.toggleFooterButton(ToolbarButton.numberedList);
            await pageObject.pressEnterKeyInEditor();
            await pageObject.pressTabKeyInEditor();
            await pageObject.setEditorTextContent('Nested List');

            expect(pageObject.getEditorTagNames()).toEqual([
                'OL',
                'LI',
                'P',
                'OL',
                'LI',
                'P'
            ]);

            await pageObject.pressShiftTabKeysInEditor();

            expect(pageObject.getEditorTagNames()).toEqual([
                'OL',
                'LI',
                'P',
                'LI',
                'P'
            ]);
            expect(pageObject.getEditorLeafContents()).toEqual([
                'List',
                'Nested List'
            ]);
            expect(
                pageObject.getButtonCheckedState(ToolbarButton.numberedList)
            ).toBeTrue();
        });

        it('should have "ol" tag name for numbered list and "ul" tag name for nested bullet list', async () => {
            await pageObject.setEditorTextContent('Numbered List');
            await pageObject.toggleFooterButton(ToolbarButton.numberedList);
            await pageObject.pressEnterKeyInEditor();
            await pageObject.pressTabKeyInEditor();
            await pageObject.toggleFooterButton(ToolbarButton.bulletList);
            await pageObject.setEditorTextContent('Nested Bullet List');

            expect(pageObject.getEditorTagNames()).toEqual([
                'OL',
                'LI',
                'P',
                'UL',
                'LI',
                'P'
            ]);
            expect(pageObject.getEditorLeafContents()).toEqual([
                'Numbered List',
                'Nested Bullet List'
            ]);
            expect(
                pageObject.getButtonCheckedState(ToolbarButton.numberedList)
            ).toBeFalse();
            expect(
                pageObject.getButtonCheckedState(ToolbarButton.bulletList)
            ).toBeTrue();
        });

        it('should have "ul" tag name for bullet list button click', async () => {
            await pageObject.setEditorTextContent('Bullet List');
            await pageObject.toggleFooterButton(ToolbarButton.bulletList);

            expect(pageObject.getEditorTagNames()).toEqual(['UL', 'LI', 'P']);
            expect(pageObject.getEditorLeafContents()).toEqual(['Bullet List']);
        });

        it('should have br tag name when pressing shift + Enter with bulleted list content', async () => {
            await pageObject.setEditorTextContent('Bulleted List 1');
            await pageObject.toggleFooterButton(ToolbarButton.bulletList);
            await pageObject.pressShiftEnterKeysInEditor();
            await pageObject.setEditorTextContent(
                'Hard break in first level of bulleted List'
            );

            expect(pageObject.getEditorTagNames()).toEqual([
                'UL',
                'LI',
                'P',
                'BR'
            ]);
        });

        it('should have multiple "ul" tag names for bullet list button click', async () => {
            await pageObject.setEditorTextContent('Bullet List 1');
            await pageObject.toggleFooterButton(ToolbarButton.bulletList);
            await pageObject.pressEnterKeyInEditor();
            await pageObject.setEditorTextContent('Bullet List 2');

            expect(pageObject.getEditorTagNames()).toEqual([
                'UL',
                'LI',
                'P',
                'LI',
                'P'
            ]);
            expect(pageObject.getEditorLeafContents()).toEqual([
                'Bullet List 1',
                'Bullet List 2'
            ]);
        });

        it('should have "ul" tag names for nested bullet lists when clicking "tab"', async () => {
            await pageObject.setEditorTextContent('List');
            await pageObject.toggleFooterButton(ToolbarButton.bulletList);
            await pageObject.pressEnterKeyInEditor();
            await pageObject.pressTabKeyInEditor();
            await pageObject.setEditorTextContent('Nested List');

            expect(pageObject.getEditorTagNames()).toEqual([
                'UL',
                'LI',
                'P',
                'UL',
                'LI',
                'P'
            ]);
            expect(pageObject.getEditorLeafContents()).toEqual([
                'List',
                'Nested List'
            ]);
            expect(
                pageObject.getButtonCheckedState(ToolbarButton.bulletList)
            ).toBeTrue();
        });

        it('should have br tag name when pressing shift + Enter with nested bulleted lists content', async () => {
            await pageObject.setEditorTextContent('List');
            await pageObject.toggleFooterButton(ToolbarButton.bulletList);
            await pageObject.pressEnterKeyInEditor();
            await pageObject.pressTabKeyInEditor();
            await pageObject.pressShiftEnterKeysInEditor();
            await pageObject.setEditorTextContent('Nested List');

            expect(pageObject.getEditorTagNames()).toEqual([
                'UL',
                'LI',
                'P',
                'UL',
                'LI',
                'P',
                'BR'
            ]);
        });

        it('should have "ul" tag name for bullet list and "ol" tag name for nested numbered list', async () => {
            await pageObject.setEditorTextContent('Bullet List');
            await pageObject.toggleFooterButton(ToolbarButton.bulletList);
            await pageObject.pressEnterKeyInEditor();
            await pageObject.pressTabKeyInEditor();
            await pageObject.toggleFooterButton(ToolbarButton.numberedList);
            await pageObject.setEditorTextContent('Nested Numbered List');

            expect(pageObject.getEditorTagNames()).toEqual([
                'UL',
                'LI',
                'P',
                'OL',
                'LI',
                'P'
            ]);
            expect(pageObject.getEditorLeafContents()).toEqual([
                'Bullet List',
                'Nested Numbered List'
            ]);
            expect(
                pageObject.getButtonCheckedState(ToolbarButton.numberedList)
            ).toBeTrue();
            expect(
                pageObject.getButtonCheckedState(ToolbarButton.bulletList)
            ).toBeFalse();
        });

        it('should have "ul" tag names for bullet lists when clicking "tab" to make it nested and "shift+Tab" to make it usual list', async () => {
            await pageObject.setEditorTextContent('List');
            await pageObject.toggleFooterButton(ToolbarButton.bulletList);
            await pageObject.pressEnterKeyInEditor();
            await pageObject.pressTabKeyInEditor();
            await pageObject.setEditorTextContent('Nested List');

            expect(pageObject.getEditorTagNames()).toEqual([
                'UL',
                'LI',
                'P',
                'UL',
                'LI',
                'P'
            ]);

            await pageObject.pressShiftTabKeysInEditor();

            expect(pageObject.getEditorTagNames()).toEqual([
                'UL',
                'LI',
                'P',
                'LI',
                'P'
            ]);
            expect(pageObject.getEditorLeafContents()).toEqual([
                'List',
                'Nested List'
            ]);
            expect(
                pageObject.getButtonCheckedState(ToolbarButton.bulletList)
            ).toBeTrue();
        });

        it('should have "strong" and "em" tag name for both bold and italics button clicks', async () => {
            await pageObject.toggleFooterButton(ToolbarButton.bold);
            await pageObject.toggleFooterButton(ToolbarButton.italics);
            await pageObject.setEditorTextContent('bold and italics');

            expect(pageObject.getEditorTagNames()).toEqual([
                'P',
                'STRONG',
                'EM'
            ]);
            expect(pageObject.getEditorLeafContents()).toEqual([
                'bold and italics'
            ]);
        });

        it('should have "strong", "em" and "ol" tag name for all bold, italics and numbered list button clicks', async () => {
            await pageObject.toggleFooterButton(ToolbarButton.bold);
            await pageObject.toggleFooterButton(ToolbarButton.italics);
            await pageObject.setEditorTextContent(
                'bold, italics and numbered list'
            );
            await pageObject.toggleFooterButton(ToolbarButton.numberedList);

            expect(pageObject.getEditorTagNames()).toEqual([
                'OL',
                'LI',
                'P',
                'STRONG',
                'EM'
            ]);
            expect(pageObject.getEditorLeafContents()).toEqual([
                'bold, italics and numbered list'
            ]);
        });

        it('should have "strong", "em" and "ul" tag name for all bold, italics and bullet list button clicks', async () => {
            await pageObject.toggleFooterButton(ToolbarButton.bold);
            await pageObject.toggleFooterButton(ToolbarButton.italics);
            await pageObject.setEditorTextContent(
                'bold, italics and bullet list'
            );
            await pageObject.toggleFooterButton(ToolbarButton.bulletList);

            expect(pageObject.getEditorTagNames()).toEqual([
                'UL',
                'LI',
                'P',
                'STRONG',
                'EM'
            ]);
            expect(pageObject.getEditorLeafContents()).toEqual([
                'bold, italics and bullet list'
            ]);
        });

        it('should have different type of list at same level possible', () => {
            element.setMarkdown(`- Bulleted List 
            \n  1. Numbered List 
            \n  - Bulleted List`);
            expect(pageObject.getEditorTagNames()).toEqual([
                'UL',
                'LI',
                'P',
                'OL',
                'LI',
                'P',
                'UL',
                'LI',
                'P'
            ]);
        });

        describe('Absolute link interactions in the editor', () => {
            describe('various absolute links without other nodes and marks', () => {
                const supportedAbsoluteLink: { name: string }[] = [
                    { name: 'https://nimble.ni.dev/ ' },
                    { name: 'HTTPS://NIMBLE.NI.DEV ' },
                    { name: 'HttPS://NIMBLE.ni.DEV ' },
                    { name: 'http://nimble.ni.dev/ ' },
                    { name: 'HTTP://NIMBLE.NI.DEV ' },
                    { name: 'HttP://nimble.NI.dev ' },
                    {
                        name: 'https://www.example.com/path/=equals&ampersand?question$dollar+plus,comma;semicolon@At '
                    },
                    { name: 'https://example.com/my%20page.html ' },
                    { name: 'https://example.com/smiley😀.html ' },
                    { name: 'https://www.😀.com ' },
                    { name: 'https://example.com/пример.html ' }
                ];

                const focused: string[] = [];
                const disabled: string[] = [];
                for (const value of supportedAbsoluteLink) {
                    const specType = getSpecTypeByNamedList(
                        value,
                        focused,
                        disabled
                    );
                    specType(
                        `should change the ${value.name} to "a" tag when it is a valid absolute link`,
                        // eslint-disable-next-line @typescript-eslint/no-loop-func
                        async () => {
                            await pageObject.setEditorTextContent(value.name);

                            expect(pageObject.getEditorTagNames()).toEqual([
                                'P',
                                'A'
                            ]);
                            expect(pageObject.getEditorLeafContents()).toEqual([
                                // Name without the trailing space used by the editor to trigger conversion to a link
                                value.name.slice(0, -1)
                            ]);
                        }
                    );
                }
            });

            it('the "a" tag should have href and rel attributes', async () => {
                await pageObject.setEditorTextContent(
                    'https://nimble.ni.dev/ '
                );

                expect(pageObject.getEditorLastChildAttribute('href')).toBe(
                    'https://nimble.ni.dev/'
                );
                expect(pageObject.getEditorLastChildAttribute('rel')).toBe(
                    'noopener noreferrer'
                );
            });

            it('should not affect bold formatting on the link in editor', async () => {
                await pageObject.toggleFooterButton(ToolbarButton.bold);
                await pageObject.setEditorTextContent(
                    'https://nimble.ni.dev/ '
                );

                expect(pageObject.getEditorTagNamesWithClosingTags()).toEqual([
                    'P',
                    'A',
                    '/A',
                    'STRONG',
                    '/STRONG',
                    '/P'
                ]);
                expect(pageObject.getEditorLeafContents()).toEqual([
                    'https://nimble.ni.dev/',
                    ' '
                ]);
            });

            it('should not affect italics formatting on the link in editor', async () => {
                await pageObject.toggleFooterButton(ToolbarButton.italics);
                await pageObject.setEditorTextContent(
                    'https://nimble.ni.dev/ '
                );

                expect(pageObject.getEditorTagNamesWithClosingTags()).toEqual([
                    'P',
                    'A',
                    '/A',
                    'EM',
                    '/EM',
                    '/P'
                ]);
                expect(pageObject.getEditorLeafContents()).toEqual([
                    'https://nimble.ni.dev/',
                    ' '
                ]);
            });

            it('should able to add links to the bullet list', async () => {
                await pageObject.setEditorTextContent(
                    'https://nimble.ni.dev/ '
                );
                await pageObject.toggleFooterButton(ToolbarButton.bulletList);

                expect(pageObject.getEditorTagNames()).toEqual([
                    'UL',
                    'LI',
                    'P',
                    'A'
                ]);
                expect(pageObject.getEditorLeafContents()).toEqual([
                    'https://nimble.ni.dev/'
                ]);
            });

            it('should able to add links to the numbered list', async () => {
                await pageObject.setEditorTextContent(
                    'https://nimble.ni.dev/ '
                );
                await pageObject.toggleFooterButton(ToolbarButton.numberedList);

                expect(pageObject.getEditorTagNames()).toEqual([
                    'OL',
                    'LI',
                    'P',
                    'A'
                ]);
                expect(pageObject.getEditorLeafContents()).toEqual([
                    'https://nimble.ni.dev/'
                ]);
            });

            describe('various absolute links with different protocols other than https/http should be render as unchanged strings', () => {
                const differentProtocolLinks: { name: string }[] = [
                    { name: 'ftp://example.com/files/document.pdf ' },
                    { name: 'mailto:info@example.com ' },
                    { name: 'info@example.com ' },
                    { name: 'file:///path/to/local/file.txt ' },
                    { name: 'tel:+1234567890 ' },
                    // eslint-disable-next-line no-script-url
                    { name: 'javascript:void(0) ' },
                    { name: 'data:image/png;base64,iVBORw0KG... ' },
                    { name: 'ftps://example.com/files/document.pdf ' },
                    { name: 'ssh://username@example.com ' },
                    { name: 'urn:isbn:0451450523 ' },
                    {
                        name: 'magnet:?xt=urn:btih:8c6dcd8d4f9151cb5cc01c68225b92db417c411f&dn=ExampleFile.iso '
                    },
                    {
                        name: 'bitcoin:1Hf1KqNPZzkFJ5Wv8VPop9uaF5RjKN3N9s?amount=0.001 '
                    },
                    // eslint-disable-next-line no-script-url
                    { name: 'javascript:vbscript:alert("not alert") ' },
                    { name: 'test://test.com ' }
                ];

                const focused: string[] = [];
                const disabled: string[] = [];
                for (const value of differentProtocolLinks) {
                    const specType = getSpecTypeByNamedList(
                        value,
                        focused,
                        disabled
                    );
                    specType(
                        `string "${value.name}" renders as plain text "${value.name}" within paragraph tag`,
                        // eslint-disable-next-line @typescript-eslint/no-loop-func
                        async () => {
                            await pageObject.setEditorTextContent(value.name);

                            expect(pageObject.getEditorTagNames()).toEqual([
                                'P'
                            ]);
                            expect(pageObject.getEditorLeafContents()).toEqual([
                                value.name
                            ]);
                        }
                    );
                }
            });

            describe('pasting various valid(https/http) links should render as absolute links', () => {
                const differentValidLinks = [
                    {
                        name: 'Absolute link(https)',
                        input: '<a href="https://nimble.ni.dev/">https://nimble.ni.dev/</a>',
                        url: 'https://nimble.ni.dev/'
                    },
                    {
                        name: 'Hyper link(https)',
                        input: '<a href="https://nimble.ni.dev/">Nimble</a>',
                        url: 'https://nimble.ni.dev/'
                    },
                    {
                        name: 'Absolute link(http)',
                        input: '<a href="http://nimble.ni.dev/">http://nimble.ni.dev/</a>',
                        url: 'http://nimble.ni.dev/'
                    },
                    {
                        name: 'Hyper link(http)',
                        input: '<a href="http://nimble.ni.dev/">Nimble</a>',
                        url: 'http://nimble.ni.dev/'
                    },
                    {
                        name: 'Absolute link(HTTP) in uppercase',
                        input: '<a href="HTTP://NIMBLE.NI.DEV">HTTP://NIMBLE.NI.DEV</a>',
                        url: 'HTTP://NIMBLE.NI.DEV'
                    },
                    {
                        name: 'Hyper link(HttP) in mixed case',
                        input: '<a href="HttP://NimblE.NI.DEV">Nimble</a>',
                        url: 'HttP://NimblE.NI.DEV'
                    }
                ] as const;

                parameterizeNamedList(
                    differentValidLinks,
                    (spec, name, value) => {
                        spec(
                            `${name} renders as absolute link(href and text content should be same) in editor`,
                            () => {
                                pageObject.pasteHTMLToEditor(value.input);

                                expect(pageObject.getEditorTagNames()).toEqual([
                                    'P',
                                    'A'
                                ]);
                                expect(
                                    pageObject.getEditorLeafContents()
                                ).toEqual([value.url]);
                                expect(
                                    pageObject.getEditorLastChildAttribute(
                                        'href'
                                    )
                                ).toBe(value.url);
                            }
                        );
                    }
                );
            });

            describe('pasting various links within text should render as absolute links within text ', () => {
                const validLinkNodes = [
                    {
                        name: 'Absolute link(https) within paragraph node',
                        input: '<p>Anchor between <a href="https://nimble.ni.dev">https://nimble.ni.dev</a> text</p>',
                        url: 'https://nimble.ni.dev',
                        textContent: 'Anchor between https://nimble.ni.dev text'
                    },
                    {
                        name: 'Hyperlink(http) within paragraph node',
                        input: '<p>Anchor between <a href="http://nimble.ni.dev">Nimble</a> text</p>',
                        url: 'http://nimble.ni.dev',
                        textContent: 'Anchor between http://nimble.ni.dev text'
                    }
                ] as const;

                parameterizeNamedList(validLinkNodes, (spec, name, value) => {
                    spec(
                        `${name} renders as absolute link(href and text content should be same) in editor`,
                        () => {
                            pageObject.pasteHTMLToEditor(value.input);

                            expect(
                                pageObject.getEditorTagNamesWithClosingTags()
                            ).toEqual(['P', 'A', '/A', '/P']);
                            expect(pageObject.getEditorTextContents()).toEqual([
                                value.textContent,
                                value.url
                            ]);
                            expect(
                                pageObject.getEditorLastChildAttribute('href')
                            ).toBe(value.url);
                        }
                    );
                });
            });

            describe('pasting various not supported links should render as plain text', () => {
                const differentInvalidLinks = [
                    {
                        name: 'Anchor with "#" in href but a valid URL in text content',
                        input: '<a href="#">https://nimble.ni.dev/</a>',
                        text: 'https://nimble.ni.dev/'
                    },
                    {
                        name: 'Anchor with "#" in href but a plain text in text content',
                        input: '<a href="#">Hashtag</a>',
                        text: 'Hashtag'
                    },
                    {
                        name: 'Anchor with invalid link in href but a valid URL in text content',
                        input: '<a href="ftp://nimble.ni.dev/">https://nimble.ni.dev/</a>',
                        text: 'https://nimble.ni.dev/'
                    },
                    {
                        name: 'Anchor with invalid link in href and a plain text in text content',
                        input: '<a href="ftp://nimble.ni.dev/">FTP link</a>',
                        text: 'FTP link'
                    },
                    {
                        name: 'Anchor with mailto in href and in text content',
                        input: '<a href="mailto:info@example.com">mailto:info@example.com</a>',
                        text: 'mailto:info@example.com'
                    },
                    {
                        name: 'Anchor with mailto in href and email in text content',
                        input: '<a href="mailto:info@example.com">info@example.com</a>',
                        text: 'info@example.com'
                    },
                    {
                        name: 'Anchor with invalid link',
                        input: '<a href="javascript:vbscript:alert("not alert")">Invalid link</a>',
                        text: 'Invalid link'
                    },
                    {
                        name: 'Anchor with invalid link',
                        input: '<a href="file:///path/to/local/file.txt">Invalid link</a>',
                        text: 'Invalid link'
                    },
                    {
                        name: 'Anchor with invalid link',
                        input: '<a href="data:image/png;base64,iVBORw0KG...">Invalid link</a>',
                        text: 'Invalid link'
                    },
                    {
                        name: 'Anchor with invalid link',
                        input: '<a href="tel:+1234567890">Invalid link</a>',
                        text: 'Invalid link'
                    },
                    {
                        name: 'Anchor with invalid link',
                        input: '<a href="ssh://username@example.com">Invalid link</a>',
                        text: 'Invalid link'
                    },
                    {
                        name: 'Anchor with invalid link',
                        input: '<a href="urn:isbn:0451450523">Invalid link</a>',
                        text: 'Invalid link'
                    }
                ] as const;

                parameterizeNamedList(
                    differentInvalidLinks,
                    (spec, name, value) => {
                        spec(`${name} renders as plain text in editor`, () => {
                            pageObject.pasteHTMLToEditor(value.input);

                            expect(pageObject.getEditorTagNames()).toEqual([
                                'P'
                            ]);
                            expect(pageObject.getEditorLeafContents()).toEqual([
                                value.text
                            ]);
                        });
                    }
                );
            });

            it('pasting a plain text URL should render as a plain text', () => {
                pageObject.pasteToEditor('https://nimble.ni.dev/');

                expect(pageObject.getEditorTagNames()).toEqual(['P']);
                expect(pageObject.getEditorLeafContents()).toEqual([
                    'https://nimble.ni.dev/'
                ]);
            });
        });
    });

    describe('various wacky string values input into the editor', () => {
        const focused: string[] = [];
        const disabled: string[] = [];

        wackyStrings.forEach(value => {
            const specType = getSpecTypeByNamedList(value, focused, disabled);
            specType(
                `wacky string "${value.name}" that are unmodified when rendered the same value within paragraph tag`,
                // eslint-disable-next-line @typescript-eslint/no-loop-func
                async () => {
                    await pageObject.setEditorTextContent(value.name);

                    await connect();

                    expect(pageObject.getEditorFirstChildTagName()).toEqual(
                        'P'
                    );
                    expect(pageObject.getEditorFirstChildTextContent()).toBe(
                        value.name
                    );

                    await disconnect();
                }
            );
        });
    });

    it('setting an empty string should clear a value in the editor', () => {
        element.setMarkdown('markdown string');
        expect(pageObject.getEditorTagNames()).toEqual(['P']);
        expect(pageObject.getEditorLeafContents()).toEqual(['markdown string']);

        element.setMarkdown('');
        expect(pageObject.getEditorTagNames()).toEqual(['P', 'BR']);
        expect(pageObject.getEditorLeafContents()).toEqual(['']);

        element.setMarkdown('new markdown string');
        expect(pageObject.getEditorTagNames()).toEqual(['P']);
        expect(pageObject.getEditorLeafContents()).toEqual([
            'new markdown string'
        ]);
    });

    describe('Absolute link markdown tests', () => {
        describe('asserting rendered links in the editor', () => {
            it('absolute link markdown string to "a" tags with the link as the text content', () => {
                element.setMarkdown('<https://nimble.ni.dev/>');

                expect(pageObject.getEditorTagNames()).toEqual(['P', 'A']);
                expect(pageObject.getEditorLeafContents()).toEqual([
                    'https://nimble.ni.dev/'
                ]);
                expect(pageObject.getEditorLastChildAttribute('href')).toBe(
                    'https://nimble.ni.dev/'
                );
            });

            it('bulleted list with absolute links markdown string to "ul", "li" and "a" tags', () => {
                element.setMarkdown('* <https://nimble.ni.dev/>');

                expect(pageObject.getEditorTagNames()).toEqual([
                    'UL',
                    'LI',
                    'P',
                    'A'
                ]);
                expect(pageObject.getEditorLeafContents()).toEqual([
                    'https://nimble.ni.dev/'
                ]);
                expect(pageObject.getEditorLastChildAttribute('href')).toBe(
                    'https://nimble.ni.dev/'
                );
            });

            it('numbered list with absolute links markdown string to "ol", "li" and "a" tags', () => {
                element.setMarkdown('1. <https://nimble.ni.dev/>');

                expect(pageObject.getEditorTagNames()).toEqual([
                    'OL',
                    'LI',
                    'P',
                    'A'
                ]);
                expect(pageObject.getEditorLeafContents()).toEqual([
                    'https://nimble.ni.dev/'
                ]);
                expect(pageObject.getEditorLastChildAttribute('href')).toBe(
                    'https://nimble.ni.dev/'
                );
            });

            it('absolute links in bold markdown string should not be parsed to "strong" tag', () => {
                element.setMarkdown('**<https://nimble.ni.dev/>**');

                expect(pageObject.getEditorTagNames()).toEqual(['P', 'A']);
                expect(pageObject.getEditorLeafContents()).toEqual([
                    'https://nimble.ni.dev/'
                ]);
                expect(pageObject.getEditorLastChildAttribute('href')).toBe(
                    'https://nimble.ni.dev/'
                );
            });

            it('absolute links in italics markdown string should not be parsed to "em" tag', () => {
                element.setMarkdown('*<https://nimble.ni.dev/>*');

                expect(pageObject.getEditorTagNames()).toEqual(['P', 'A']);
                expect(pageObject.getEditorLeafContents()).toEqual([
                    'https://nimble.ni.dev/'
                ]);
                expect(pageObject.getEditorLastChildAttribute('href')).toBe(
                    'https://nimble.ni.dev/'
                );
            });

            it('absolute links in both bold and italics markdown string should not be parsed to "strong" and "em" tag', () => {
                element.setMarkdown('___<https://nimble.ni.dev/>___');

                expect(pageObject.getEditorTagNames()).toEqual(['P', 'A']);
                expect(pageObject.getEditorLeafContents()).toEqual([
                    'https://nimble.ni.dev/'
                ]);
                expect(pageObject.getEditorLastChildAttribute('href')).toBe(
                    'https://nimble.ni.dev/'
                );
            });

            it('adding marks like bold inside absolute links should not be parsed to "strong" tag', () => {
                element.setMarkdown('<https://**nimble**.ni.dev/>');

                expect(pageObject.getEditorTagNames()).toEqual(['P', 'A']);
                expect(pageObject.getEditorLeafContents()).toEqual([
                    'https://**nimble**.ni.dev/'
                ]);
                expect(pageObject.getEditorLastChildAttribute('href')).toBe(
                    'https://**nimble**.ni.dev/'
                );
            });
        });

        describe('asserting getMarkdown for rendered links', () => {
            it('absolute link markdown string', () => {
                element.setMarkdown('<https://nimble.ni.dev/>');

                expect(element.getMarkdown()).toEqual(
                    '<https://nimble.ni.dev/>'
                );
            });

            it('bulleted list with absolute links markdown string', () => {
                element.setMarkdown('* <https://nimble.ni.dev/>');

                expect(element.getMarkdown()).toEqual(
                    '* <https://nimble.ni.dev/>'
                );
            });

            it('numbered list with absolute links markdown string', () => {
                element.setMarkdown('1. <https://nimble.ni.dev/>');

                expect(element.getMarkdown()).toEqual(
                    '1. <https://nimble.ni.dev/>'
                );
            });

            it('absolute links in bold markdown string should not be serialized to link in bold markdown', () => {
                element.setMarkdown('**<https://nimble.ni.dev/>**');

                expect(element.getMarkdown()).toEqual(
                    '<https://nimble.ni.dev/>'
                );
            });

            it('absolute links in italics markdown string should not be serialized to link in italics markdown', () => {
                element.setMarkdown('*<https://nimble.ni.dev/>*');

                expect(element.getMarkdown()).toEqual(
                    '<https://nimble.ni.dev/>'
                );
            });

            it('absolute links in both bold and italics markdown string should not be serialized to link in bold and italics markdown', () => {
                element.setMarkdown('___<https://nimble.ni.dev/>___');

                expect(element.getMarkdown()).toEqual(
                    '<https://nimble.ni.dev/>'
                );
            });

            it('adding marks like bold inside absolute links should not be serialized to bold markdown', () => {
                element.setMarkdown('<https://**nimble**.ni.dev/>');

                expect(element.getMarkdown()).toEqual(
                    '<https://**nimble**.ni.dev/>'
                );
            });

            it('adding marks like italics inside absolute links should not be serialized to italics markdown', () => {
                element.setMarkdown('<https://*nimble*.ni.dev/>');

                expect(element.getMarkdown()).toEqual(
                    '<https://*nimble*.ni.dev/>'
                );
            });

            it('adding both the italics and bold inside absolute links should not be serialized to bold and italics markdown', () => {
                element.setMarkdown('<https://__nimble__.ni.dev/>');

                expect(element.getMarkdown()).toEqual(
                    '<https://__nimble__.ni.dev/>'
                );
            });
        });
    });

    it('Should return a empty string when empty string is assigned', () => {
        element.setMarkdown('markdown string');
        expect(element.getMarkdown()).toBe('markdown string');

        element.setMarkdown('');
        expect(element.getMarkdown()).toBe('');

        element.setMarkdown('new markdown string');
        expect(element.getMarkdown()).toBe('new markdown string');
    });

    it('setting an markdown with hard break syntax should have respective br tag', () => {
        element.setMarkdown('markdown\\\nstring');
        expect(pageObject.getEditorTagNames()).toEqual(['P', 'BR']);
    });

    describe('Should return respective markdown when supported rich text formatting options from markdown string is assigned', () => {
        beforeEach(async () => {
            await connect();
        });

        afterEach(async () => {
            await disconnect();
        });

        it('Should return bold markdown ("**") when bold markdown string("**") is assigned ', () => {
            element.setMarkdown('**Bold**');
            expect(element.getMarkdown()).toBe('**Bold**');
        });

        it('Should return bold markdown ("**") when bold markdown string("__") is assigned', () => {
            element.setMarkdown('__Bold__');
            expect(element.getMarkdown()).toBe('**Bold**');
        });

        it('Should return italics markdown ("*") when italics markdown string("*") is assigned', () => {
            element.setMarkdown('*Italics*');
            expect(element.getMarkdown()).toBe('*Italics*');
        });

        it('Should return italics markdown ("*") when italics markdown string("_") is assigned', () => {
            element.setMarkdown('_Italics_');
            expect(element.getMarkdown()).toBe('*Italics*');
        });

        it('Should return respective markdown when numbered list markdown ("1.") is assigned', () => {
            element.setMarkdown('1. Numbered list');
            expect(element.getMarkdown()).toBe('1. Numbered list');
        });

        it('Should return respective markdown when numbered list markdown ("1)") is assigned', () => {
            element.setMarkdown('1) Numbered list');
            expect(element.getMarkdown()).toBe('1. Numbered list');
        });

        it('Should return respective markdown when multiple numbered lists markdown string("1.\n2.") is assigned', () => {
            element.setMarkdown('1. Option 1\n\n2. Option 2');
            expect(element.getMarkdown()).toBe('1. Option 1\n\n2. Option 2');
        });

        it('Should return respective markdown when multiple empty numbered lists markdown string("1.\n2.") is assigned', () => {
            element.setMarkdown('1. \n\n2. ');
            expect(element.getMarkdown()).toBe('1. \n\n2. ');
        });

        it('Should return respective markdown whennumbered lists that start with numbers and are not sequential is assigned', () => {
            element.setMarkdown('1. Option 1\n 1. Option 2');
            expect(element.getMarkdown()).toBe('1. Option 1\n\n2. Option 2');
        });

        it('Should return respective markdown when numbered lists if there is some content between lists is assigned', () => {
            element.setMarkdown(
                '1. Option 1\n\nSome content in between lists\n\n2. Option 2'
            );
            expect(element.getMarkdown()).toBe(
                '1. Option 1\n\nSome content in between lists\n\n2. Option 2'
            );
        });

        it('Should return respective markdown when bulleted list markdown string("*") is assigned', () => {
            element.setMarkdown('* Bulleted list');
            expect(element.getMarkdown()).toBe('* Bulleted list');
        });

        it('Should return respective markdown when bulleted list markdown string("-") is assigned', () => {
            element.setMarkdown('- Bulleted list');
            expect(element.getMarkdown()).toBe('* Bulleted list');
        });

        it('Should return respective markdown when bulleted list markdown string("+") is assigned', () => {
            element.setMarkdown('+ Bulleted list');
            expect(element.getMarkdown()).toBe('* Bulleted list');
        });

        it('Should return respective markdown when multiple bulleted lists markdown string("* \n* \n*") is assigned', () => {
            element.setMarkdown('* Option 1\n\n* Option 2\n\n* Option 3');
            expect(element.getMarkdown()).toBe(
                '* Option 1\n\n* Option 2\n\n* Option 3'
            );
        });

        it('Should return respective markdown when bulleted lists with some content between lists is assigned', () => {
            element.setMarkdown(
                '* Option 1\n\nSome content in between lists\n\n* Option 2'
            );
            expect(element.getMarkdown()).toBe(
                '* Option 1\n\nSome content in between lists\n\n* Option 2'
            );
        });

        it('Should return respective markdown when numbered list with bold markdown string is assigned', () => {
            element.setMarkdown('1. **Numbered list in bold**');
            expect(element.getMarkdown()).toBe('1. **Numbered list in bold**');
        });

        it('Should return respective markdown when bulleted list with italics markdown string is assigned', () => {
            element.setMarkdown('* *Bulleted list in italics*');
            expect(element.getMarkdown()).toBe('* *Bulleted list in italics*');
        });

        it('Should return respective markdown when combination of all supported markdown string is assigned', () => {
            element.setMarkdown(
                '1. ***Numbered list with bold and italics***\n\n* ___Bulleted list with bold and italics___'
            );
            expect(element.getMarkdown()).toBe(
                '1. ***Numbered list with bold and italics***\n\n* ***Bulleted list with bold and italics***'
            );
        });

        it('Should return same markdown when mention markdown string is assigned with valid configuration element', async () => {
            element.setMarkdown('<user:1>');
            await appendUserMentionConfiguration(element);
            expect(element.getMarkdown()).toBe('<user:1>');
        });

        it('Should return same markdown when mention markdown string is assigned without configuration element', () => {
            element.setMarkdown('<user:1>');
            expect(element.getMarkdown()).toBe('<user:1>');
        });

        it('Should return same markdown for assigned mention markdown when removing configuration element in the same editor', async () => {
            element.setMarkdown('<user:1>');
            await appendUserMentionConfiguration(element);
            expect(element.getMarkdown()).toBe('<user:1>');

            const renderedUserMention = element.lastElementChild as RichTextMentionUsers;
            element.removeChild(renderedUserMention);
            await waitForUpdatesAsync();
            expect(element.getMarkdown()).toBe('<user:1>');
        });
    });

    describe('Should return markdown without any changes when various not supported markdown string values are assigned', () => {
        const notSupportedMarkdownStrings: { name: string }[] = [
            { name: '&nbsp;' },
            { name: '(c) (C) (r) (R) (tm) (TM) (p) (P) +-' },
            { name: '<div><p>text</p></div>' },
            { name: '<b>not bold</b>' },
            { name: '<em>not italic</em>' },
            { name: '<ol><li>not list</li><li>not list</li></ol>' },
            { name: '<ul><li>not list</li><li>not list</li></ul>' },
            {
                name: '<a href="https://nimble.ni.dev/">https://nimble.ni.dev/</a>'
            },
            { name: '<script>alert("not alert")</script>' }
        ];

        const focused: string[] = [];
        const disabled: string[] = [];
        for (const value of notSupportedMarkdownStrings) {
            const specType = getSpecTypeByNamedList(value, focused, disabled);
            specType(
                `markdown string "${value.name}" returns as plain text "${value.name}" without any change`,
                // eslint-disable-next-line @typescript-eslint/no-loop-func
                async () => {
                    element.setMarkdown(value.name);

                    await connect();

                    expect(element.getMarkdown()).toBe(value.name);

                    await disconnect();
                }
            );
        }
    });

    describe('Should return markdown with escape character (back slash) when various special markdown syntax are assigned', () => {
        const r = String.raw;
        const specialMarkdownStrings: { name: string, value: string }[] = [
            { name: '> blockquote', value: r`\> blockquote` },
            { name: '`code`', value: '\\`code\\`' },
            { name: '```fence```', value: '\\`\\`\\`fence\\`\\`\\`' },
            { name: '~~Strikethrough~~', value: r`\~\~Strikethrough\~\~` },
            { name: '# Heading 1', value: r`\# Heading 1` },
            { name: '## Heading 2', value: r`\## Heading 2` },
            { name: '### Heading 3', value: r`\### Heading 3` },
            { name: '[link](url)', value: r`\[link\](url)` },
            {
                name: '[ref][link] [link]:url',
                value: r`\[ref\]\[link\] \[link\]:url`
            },
            { name: '![Text](Image)', value: r`!\[Text\](Image)` },
            { name: '---', value: r`\---` },
            { name: '***', value: r`\*\*\*` },
            { name: '___', value: r`\__\_` },
            { name: '-Infinity', value: r`\-Infinity` },
            { name: '-2147483648/-1', value: r`\-2147483648/-1` }
        ];

        const focused: string[] = [];
        const disabled: string[] = [];
        for (const value of specialMarkdownStrings) {
            const specType = getSpecTypeByNamedList(value, focused, disabled);
            specType(
                `special markdown string "${value.name}" returns as plain text "${value.value}" with added esacpe character`,
                // eslint-disable-next-line @typescript-eslint/no-loop-func
                async () => {
                    element.setMarkdown(value.name);

                    await connect();

                    expect(element.getMarkdown()).toBe(value.value);

                    await disconnect();
                }
            );
        }
    });

    describe('`getMarkdown` with hard break backslashes should be same immediately after `setMarkdown`', () => {
        const r = String.raw;
        const hardBreakMarkdownStrings: { name: string, value: string }[] = [
            {
                name: 'bold and italics',
                value: r`**bold**\
*Italics*`
            },
            {
                name: 'two first level bulleted list items',
                value: r`* list\
  hard break content

* list`
            },
            {
                name: 'two first level bulleted list items and with nested list',
                value: r`* list\
  hard break content

* list

  * nested list\
    nested hard break content`
            },
            {
                name: 'two first level numbered list items',
                value: r`1. list\
   hard break content

2. list`
            },
            {
                name: 'two first level numbered list items and with nested list',
                value: r`1. list\
   hard break content

2. list

   1. nested list\
      nested hard break content`
            }
        ];

        const focused: string[] = [];
        const disabled: string[] = [];
        for (const value of hardBreakMarkdownStrings) {
            const specType = getSpecTypeByNamedList(value, focused, disabled);
            specType(
                `markdown string with hard break in "${value.name}" returns as same without any change`,
                // eslint-disable-next-line @typescript-eslint/no-loop-func
                async () => {
                    element.setMarkdown(value.value);

                    await connect();

                    expect(element.getMarkdown()).toBe(value.value);

                    await disconnect();
                }
            );
        }
    });

    describe('Should return markdown without any changes when various wacky string values are assigned', () => {
        const focused: string[] = [];
        const disabled: string[] = [];

        wackyStrings
            .filter(
                value => value.name !== '\x00'
                    && value.name !== '-Infinity'
                    && value.name !== '-2147483648/-1'
            )
            .forEach(value => {
                const specType = getSpecTypeByNamedList(
                    value,
                    focused,
                    disabled
                );
                specType(
                    `wacky string "${value.name}" returns unmodified when set the same markdown string"${value.name}"`,
                    // eslint-disable-next-line @typescript-eslint/no-loop-func
                    async () => {
                        element.setMarkdown(value.name);

                        await connect();

                        expect(element.getMarkdown()).toBe(value.name);

                        await disconnect();
                    }
                );
            });
    });

    describe('Should return markdown with escape character (back slash) when wacky string with special markdown syntax are assigned', () => {
        const r = String.raw;
        const wackyStringWithSpecialMarkdownCharacter: {
            name: string,
            value: string
        }[] = [
            { name: '-Infinity', value: r`\-Infinity` },
            { name: '-2147483648/-1', value: r`\-2147483648/-1` }
        ];

        const focused: string[] = [];
        const disabled: string[] = [];
        for (const value of wackyStringWithSpecialMarkdownCharacter) {
            const specType = getSpecTypeByNamedList(value, focused, disabled);
            specType(
                ` wacky string contains special markdown syntax "${value.name}" returns as plain text "${value.value}" with added escape character`,
                // eslint-disable-next-line @typescript-eslint/no-loop-func
                async () => {
                    element.setMarkdown(value.name);

                    await connect();

                    expect(element.getMarkdown()).toBe(value.value);

                    await disconnect();
                }
            );
        }
    });

    describe('Should return modified markdown when various wacky string values are assigned', () => {
        const focused: string[] = [];
        const disabled: string[] = [];
        const modifiedWackyStrings: {
            name: string,
            content: string
        }[] = [
            { name: '\0', content: '�' },
            { name: '\uFFFD', content: '�' },
            { name: '\x00', content: '�' },
            { name: '\r\r', content: '' }
        ];

        for (const value of modifiedWackyStrings) {
            const specType = getSpecTypeByNamedList(value, focused, disabled);
            specType(
                `wacky string "${value.name}" returns modified when assigned`,
                // eslint-disable-next-line @typescript-eslint/no-loop-func
                async () => {
                    element.setMarkdown(value.name);

                    await connect();

                    expect(element.getMarkdown()).toBe(value.content);

                    await disconnect();
                }
            );
        }
    });

    describe('disabled state', () => {
        it('should reflect disabled value to the aria-disabled of editor-section', async () => {
            const editor = element.shadowRoot?.querySelector('.editor');
            expect(editor!.getAttribute('aria-disabled')).toBe('false');

            await pageObject.setDisabled(true);

            expect(editor!.getAttribute('aria-disabled')).toBe('true');
        });

        it('should reflect disabled value to the "contenteditable" attribute of tiptap editor', async () => {
            const editor = element.shadowRoot?.querySelector('.ProseMirror');
            expect(editor!.getAttribute('contenteditable')).toBe('true');

            await pageObject.setDisabled(true);

            expect(editor!.getAttribute('contenteditable')).toBe('false');
        });

        it('should enable the editor when "disabled" attribute is set and removed', async () => {
            const editor = element.shadowRoot?.querySelector('.ProseMirror');
            expect(pageObject.getEditorTabIndex()).toBe('0');

            await pageObject.setDisabled(true);
            await pageObject.setDisabled(false);

            expect(editor!.getAttribute('contenteditable')).toBe('true');
        });

        it('should change the tabindex value of the editor when disabled value changes', async () => {
            expect(pageObject.getEditorTabIndex()).toBe('0');

            await pageObject.setDisabled(true);

            expect(pageObject.getEditorTabIndex()).toBe('-1');
        });

        describe('should reflect disabled value to the disabled and aria-disabled state of toggle buttons', () => {
            const focused: string[] = [];
            const disabled: string[] = [];
            for (const value of formattingButtons) {
                const specType = getSpecTypeByNamedList(
                    value,
                    focused,
                    disabled
                );
                specType(
                    `for "${value.name}" button`,
                    // eslint-disable-next-line @typescript-eslint/no-loop-func
                    async () => {
                        expect(
                            pageObject.isButtonDisabled(
                                value.toolbarButtonIndex
                            )
                        ).toBeFalse();

                        await pageObject.setDisabled(true);

                        expect(
                            pageObject.isButtonDisabled(
                                value.toolbarButtonIndex
                            )
                        ).toBeTrue();
                    }
                );
            }
        });
    });

    it('should hide the footer when "footer-hidden" attribute is enabled', async () => {
        expect(pageObject.isFooterHidden()).toBeFalse();

        await pageObject.setFooterHidden(true);

        expect(pageObject.isFooterHidden()).toBeTrue();
    });

    it('should show the footer when "footer-hidden" attribute is disabled', async () => {
        expect(pageObject.isFooterHidden()).toBeFalse();

        await pageObject.setFooterHidden(true);
        await pageObject.setFooterHidden(false);

        expect(pageObject.isFooterHidden()).toBeFalse();
    });

    it('should fire "input" event when there is an input to the editor', async () => {
        const inputEventListener = createEventListener(element, 'input');

        await pageObject.setEditorTextContent('input');
        await inputEventListener.promise;

        expect(inputEventListener.spy).toHaveBeenCalledTimes(1);
    });

    it('should not fire "input" event when setting the content through "setMarkdown"', () => {
        const inputEventListener = createEventListener(element, 'input');

        element.setMarkdown('input');

        expect(inputEventListener.spy).not.toHaveBeenCalled();
    });

    it('should fire "input" event when the text is updated/removed from the editor', async () => {
        const inputEventListener = createEventListener(element, 'input');

        await pageObject.setEditorTextContent('update');
        await inputEventListener.promise;

        expect(inputEventListener.spy).toHaveBeenCalledTimes(1);

        await pageObject.setEditorTextContent('');
        await inputEventListener.promise;

        expect(inputEventListener.spy).toHaveBeenCalledTimes(1);
    });

    it('should initialize "empty" to true and set false when there is content', async () => {
        expect(element.empty).toBeTrue();

        await pageObject.replaceEditorContent('not empty');
        expect(element.empty).toBeFalse();

        await pageObject.replaceEditorContent('');
        expect(element.empty).toBeTrue();
    });

    it('should update "empty" when the content is loaded with "setMarkdown"', () => {
        expect(element.empty).toBeTrue();

        element.setMarkdown('not empty');
        expect(element.empty).toBeFalse();

        element.setMarkdown('');
        expect(element.empty).toBeTrue();
    });

    it('should update "empty" when the mention is loaded with "setMarkdown"', async () => {
        expect(element.empty).toBeTrue();

        element.setMarkdown('<user:1>');

        await appendUserMentionConfiguration(element);
        expect(element.empty).toBeFalse();

        element.setMarkdown('');
        expect(element.empty).toBeTrue();
    });

    it('should return true for "empty" if there is only whitespace', async () => {
        expect(element.empty).toBeTrue();

        await pageObject.setEditorTextContent('       ');
        expect(element.empty).toBeTrue();

        element.setMarkdown('  ');
        expect(element.empty).toBeTrue();
    });

    it('should return true for "empty" even if the placeholder content is set', () => {
        expect(element.empty).toBeTrue();

        element.placeholder = 'Placeholder text';
        expect(element.empty).toBeTrue();
    });

    it('should initialize the "placeholder" attribute with undefined', () => {
        expect(element.placeholder).toBeUndefined();
    });

    it('should reflect the "placeholder" value to its internal attribute', () => {
        expect(pageObject.getPlaceholderValue()).toBe('');

        element.placeholder = 'Placeholder text';

        expect(pageObject.getPlaceholderValue()).toBe('Placeholder text');
    });

    it('should set "placeholder" value to empty when attribute is cleared with an empty string', () => {
        element.placeholder = 'Placeholder text';

        expect(pageObject.getPlaceholderValue()).toBe('Placeholder text');

        element.placeholder = '';

        expect(pageObject.getPlaceholderValue()).toBe('');
    });

    describe('user mention dynamic loading', () => {
        it('adding mention configuration converts the absolute link matching the pattern to mention node', async () => {
            element.setMarkdown('<user:1>');

            expect(pageObject.getEditorTagNames()).toEqual(['P', 'A']);
            expect(pageObject.getEditorLeafContents()).toEqual(['user:1']);
            await appendUserMentionConfiguration(element);

            expect(pageObject.getMarkdownRenderedTagNames()).toEqual([
                'P',
                `${richTextMentionUsersViewTag}`.toUpperCase(),
                'BR'
            ]);
            expect(
                pageObject.getEditorMentionViewAttributeValues('mention-label')
            ).toEqual(['1']);
        });

        it('adding two mention configuration elements in the same editor should render as anchor element', async () => {
            element.setMarkdown('<user:1>');
            await appendUserMentionConfiguration(element);
            await appendUserMentionConfiguration(element);

<<<<<<< HEAD
            expect(pageObject.getEditorTagNames()).toEqual(['P', 'A']);
            expect(pageObject.getEditorLeafContents()).toEqual(['user:1']);
=======
            expect(pageObject.getMarkdownRenderedTagNames()).toEqual([
                'P',
                `${richTextMentionUsersViewTag}`.toUpperCase(),
                'BR'
            ]);
            expect(
                pageObject.getEditorMentionViewAttributeValues('mention-label')
            ).toEqual(['1']);
>>>>>>> 571a9a54
        });

        it('adding mention mapping renders the mapped display name', async () => {
            element.setMarkdown('<user:1>');
            await appendUserMentionConfiguration(
                element,
                ['user:1'],
                ['username1']
            );

            expect(pageObject.getMarkdownRenderedTagNames()).toEqual([
                'P',
                `${richTextMentionUsersViewTag}`.toUpperCase(),
                'BR'
            ]);
            expect(
                pageObject.getEditorMentionViewAttributeValues('mention-label')
            ).toEqual(['username1']);
        });

        it('adding two mention mappings renders the mapped display names', async () => {
            element.setMarkdown('<user:1> <user:2>');
            await appendUserMentionConfiguration(
                element,
                ['user:1', 'user:2'],
                ['username1', 'username2']
            );

            expect(pageObject.getMarkdownRenderedTagNames()).toEqual([
                'P',
                `${richTextMentionUsersViewTag}`.toUpperCase(),
                `${richTextMentionUsersViewTag}`.toUpperCase(),
                'BR'
            ]);
            expect(
                pageObject.getEditorMentionViewAttributeValues('mention-label')
            ).toEqual(['username1', 'username2']);
        });

        it('removing configuration element renders the mention node as absolute link', async () => {
            element.setMarkdown('<user:1>');
            await appendUserMentionConfiguration(
                element,
                ['user:1'],
                ['username1']
            );

            const renderedUserMention = element.lastElementChild as RichTextMentionUsers;
            element.removeChild(renderedUserMention);
            await waitForUpdatesAsync();

            expect(pageObject.getEditorTagNames()).toEqual(['P', 'A']);
            expect(pageObject.getEditorLeafContents()).toEqual(['user:1']);
        });

        it('removing mapping element renders the mention node with user ID', async () => {
            element.setMarkdown('<user:1>');
            await appendUserMentionConfiguration(
                element,
                ['user:1'],
                ['username1']
            );

            const renderedUserMention = element.lastElementChild as RichTextMentionUsers;
            const renderedMappingUser = renderedUserMention.firstElementChild as MappingUser;
            renderedUserMention.removeChild(renderedMappingUser);
            await waitForUpdatesAsync();

            expect(pageObject.getMarkdownRenderedTagNames()).toEqual([
                'P',
                `${richTextMentionUsersViewTag}`.toUpperCase(),
                'BR'
            ]);
            expect(
                pageObject.getEditorMentionViewAttributeValues('mention-label')
            ).toEqual(['1']);
        });

        it('updating to invalid `pattern` in mention configuration converts it to absolute link', async () => {
            element.setMarkdown('<user:1>');
            await appendUserMentionConfiguration(
                element,
                ['user:1'],
                ['username1']
            );

            (element.lastElementChild as RichTextMentionUsers).pattern = 'invalid';
            await waitForUpdatesAsync();

            expect(pageObject.getEditorTagNames()).toEqual(['P', 'A']);
            expect(pageObject.getEditorLeafContents()).toEqual(['user:1']);
        });

        it('updating `display-name` in mapping mention should update the `mention-label` in view', async () => {
            element.setMarkdown('<user:1>');
            await appendUserMentionConfiguration(
                element,
                ['user:1'],
                ['username1']
            );

            const renderedUserMention = element.lastElementChild as RichTextMentionUsers;
            const renderedMappingUser = renderedUserMention.firstElementChild as MappingUser;
            renderedMappingUser.displayName = 'updated-name';
            await waitForUpdatesAsync();

            expect(pageObject.getMarkdownRenderedTagNames()).toEqual([
                'P',
                `${richTextMentionUsersViewTag}`.toUpperCase(),
                'BR'
            ]);
            expect(
                pageObject.getEditorMentionViewAttributeValues('mention-label')
            ).toEqual(['updated-name']);
        });

        it('updating valid `key` in mapping mention should update it to a mention view if is a absolute link before', async () => {
            element.setMarkdown('<user:2>');
            await appendUserMentionConfiguration(
                element,
                ['invalid'],
                ['username']
            );

            expect(pageObject.getEditorTagNames()).toEqual(['P', 'A']);
            expect(pageObject.getEditorLeafContents()).toEqual(['user:2']);

            const renderedUserMention = element.lastElementChild as RichTextMentionUsers;
            const renderedMappingUser = renderedUserMention.firstElementChild as MappingUser;
            renderedMappingUser.key = 'user:2';
            await waitForUpdatesAsync();

            expect(pageObject.getMarkdownRenderedTagNames()).toEqual([
                'P',
                `${richTextMentionUsersViewTag}`.toUpperCase(),
                'BR'
            ]);
            expect(
                pageObject.getEditorMentionViewAttributeValues('mention-label')
            ).toEqual(['username']);
        });

        it('updating valid `key` in mapping mention should update it to absolute link if it is a mention before', async () => {
            element.setMarkdown('<user:2>');
            await appendUserMentionConfiguration(
                element,
                ['user:2'],
                ['username']
            );

            expect(pageObject.getMarkdownRenderedTagNames()).toEqual([
                'P',
                `${richTextMentionUsersViewTag}`.toUpperCase(),
                'BR'
            ]);
            expect(
                pageObject.getEditorMentionViewAttributeValues('mention-label')
            ).toEqual(['username']);

            const renderedUserMention = element.firstElementChild as RichTextMentionUsers;
            const renderedMappingUser = renderedUserMention.firstElementChild as MappingUser;
            renderedMappingUser.key = 'invalid';
            await waitForUpdatesAsync();

            expect(pageObject.getEditorTagNames()).toEqual(['P', 'A']);
            expect(pageObject.getEditorLeafContents()).toEqual(['user:2']);
        });
    });

    describe('getMentionedHrefs() for editor current mentions', () => {
        it('should return the mentioned href when it valid mention configuration matching the pattern to mention node', async () => {
            element.setMarkdown('<user:1>');
            await appendUserMentionConfiguration(element);
            const renderedUserMention = element.lastElementChild as RichTextMentionUsers;
            expect(renderedUserMention.getMentionedHrefs()).toEqual(['user:1']);
        });

        it('should return no mentioned hrefs when there are duplicate mention configuration elements', async () => {
            element.setMarkdown('<user:1>');
            await appendUserMentionConfiguration(element);
            await appendUserMentionConfiguration(element);
            const renderedUserMention = element.lastElementChild as RichTextMentionUsers;
            expect(renderedUserMention.getMentionedHrefs()).toEqual([]);
        });

        it('should return unique mentioned href if same users mentioned twice', async () => {
            element.setMarkdown('<user:1> <user:1>');
            await appendUserMentionConfiguration(element);
            const renderedUserMention = element.lastElementChild as RichTextMentionUsers;
            expect(renderedUserMention.getMentionedHrefs()).toEqual(['user:1']);
        });

        it('should return all the mentioned href', async () => {
            element.setMarkdown('<user:1> <user:2>');
            await appendUserMentionConfiguration(element);
            const renderedUserMention = element.lastElementChild as RichTextMentionUsers;
            expect(renderedUserMention.getMentionedHrefs()).toEqual([
                'user:1',
                'user:2'
            ]);
        });

        it('should return matched href from the respective mention configuration element', async () => {
            element.setMarkdown('<user:1> <test:1> <https://nimble.ni.dev/>');
            await appendUserMentionConfiguration(
                element,
                ['user:1'],
                ['username1']
            );

            (element.lastElementChild as RichTextMentionUsers).pattern = '^user:(.*)';
            await appendTestMentionConfiguration(
                element,
                ['test:1'],
                ['test1']
            );

            (element.lastElementChild as RichTextMentionTest).pattern = '^test:(.*)';
            await waitForUpdatesAsync();
            const renderedUserMention = element.firstElementChild as RichTextMentionUsers;
            expect(renderedUserMention.getMentionedHrefs()).toEqual(['user:1']);
            const renderedTestMention = element.lastElementChild as RichTextMentionTest;
            expect(renderedTestMention.getMentionedHrefs()).toEqual(['test:1']);
        });

        it('should return updated href when mention configuration element pattern get updated', async () => {
            element.setMarkdown('<user:1>');
            await appendUserMentionConfiguration(
                element,
                ['user:1'],
                ['username1']
            );
            await waitForUpdatesAsync();
            const renderedUserMention = element.lastElementChild as RichTextMentionUsers;
            expect(renderedUserMention.getMentionedHrefs()).toEqual(['user:1']);
            renderedUserMention.pattern = 'invalid';
            expect(renderedUserMention.getMentionedHrefs()).toEqual([]);
        });

        it('should return updated href when mention configuration element added dynamically', async () => {
            element.setMarkdown('<user:1>');
            await appendUserMentionConfiguration(
                element,
                ['user:1'],
                ['username1']
            );
            await waitForUpdatesAsync();
            let renderedUserMention = element.lastElementChild as RichTextMentionUsers;
            expect(renderedUserMention.getMentionedHrefs()).toEqual(['user:1']);
            element.removeChild(renderedUserMention);
            expect(element.children.length).toBe(0);
            await appendUserMentionConfiguration(
                element,
                ['user:1'],
                ['username1']
            );
            await waitForUpdatesAsync();
            renderedUserMention = element.lastElementChild as RichTextMentionUsers;
            expect(renderedUserMention.getMentionedHrefs()).toEqual(['user:1']);
        });
    });

    it('should fire "mention" event from configuration elment when there is @mention in editor', async () => {
        await appendUserMentionConfiguration(element);
        const renderedUserMention = element.lastElementChild as RichTextMentionUsers;
        const mentionEventListener = createEventListener(
            renderedUserMention,
            'mention-update'
        );
        await pageObject.setEditorTextContent('@test');
        await mentionEventListener.promise;
        expect(mentionEventListener.spy).toHaveBeenCalledTimes(1);
    });

    it('should fire "mention" event with filter details from configuration elment when there is @mention in editor', async () => {
        await appendUserMentionConfiguration(element);
        const renderedUserMention = element.lastElementChild as RichTextMentionUsers;
        const mentionEventListener = createEventListener(
            renderedUserMention,
            'mention-update'
        );
        await pageObject.setEditorTextContent('@test');
        await mentionEventListener.promise;
        expect(mentionEventListener.spy).toHaveBeenCalledOnceWith(
            new CustomEvent('mention-update', {
                detail: { mention: '@text' }
            })
        );
    });

    it('should fire "mention" event from configuration elment when there is @mention in editor', async () => {
        await appendUserMentionConfiguration(element);
        const renderedUserMention = element.lastElementChild as RichTextMentionUsers;
        const mentionEventListener = createEventListener(
            renderedUserMention,
            'mention-update'
        );
        await pageObject.setEditorTextContent('@test');
        await mentionEventListener.promise;
        expect(mentionEventListener.spy).toHaveBeenCalledTimes(1);
    });
});

describe('RichTextEditor With Footer', () => {
    it('clicking buttons in the slot element should call the click event once', async () => {
        const { element, connect, disconnect } = await setupWithFooter();
        await connect();
        const cancelButton: Button = element.querySelector('#cancel')!;
        const okButton: Button = element.querySelector('#ok')!;
        const cancelButtonSpy = jasmine.createSpy();
        const okButtonSpy = jasmine.createSpy();
        cancelButton?.addEventListener('click', cancelButtonSpy);
        okButton?.addEventListener('click', okButtonSpy);

        cancelButton.click();
        okButton.click();

        expect(cancelButtonSpy).toHaveBeenCalledTimes(1);
        expect(okButtonSpy).toHaveBeenCalledTimes(1);
        await disconnect();
    });
});

describe('RichTextEditor user mention via template', () => {
    let element: RichTextEditor;
    let connect: () => Promise<void>;
    let disconnect: () => Promise<void>;
    let pageObject: RichTextEditorPageObject;

    beforeEach(async () => {
        ({ element, connect, disconnect } = await setupMentionConfig());
        pageObject = new RichTextEditorPageObject(element);
        await connect();
    });

    afterEach(async () => {
        await disconnect();
    });

    it('should render as mention view element when the input markdown as matching mention string with pattern', async () => {
        element.setMarkdown('<user:1>');
        await waitForUpdatesAsync();

        expect(pageObject.getMarkdownRenderedTagNames()).toEqual([
            'P',
            `${richTextMentionUsersViewTag}`.toUpperCase(),
            'BR'
        ]);
        expect(
            pageObject.getEditorMentionViewAttributeValues('mention-label')
        ).toEqual(['John Doe']);
    });

    it('should render as absolute link when the input markdown does not match with pattern', async () => {
        element.setMarkdown('<https://user/1>');
        await waitForUpdatesAsync();

        expect(pageObject.getEditorTagNames()).toEqual(['P', 'A']);
        expect(pageObject.getEditorLeafContents()).toEqual(['https://user/1']);
    });

    it('should render as mention view elements when multiple mention strings are passed in the markdown string', async () => {
        element.setMarkdown('<user:1> <user:2>');
        await waitForUpdatesAsync();

        expect(pageObject.getMarkdownRenderedTagNames()).toEqual([
            'P',
            `${richTextMentionUsersViewTag}`.toUpperCase(),
            `${richTextMentionUsersViewTag}`.toUpperCase(),
            'BR'
        ]);
        expect(
            pageObject.getEditorMentionViewAttributeValues('mention-label')
        ).toEqual(['John Doe', 'Mary Wilson']);
    });
});

describe('RichTextEditor Before DOM Connection', () => {
    let element: RichTextEditor;
    let connect: () => Promise<void>;
    let disconnect: () => Promise<void>;
    let pageObject: RichTextEditorPageObject;

    beforeEach(async () => {
        ({ element, connect, disconnect } = await setup());
    });

    it('Should return respective markdown when combination of all supported markdown string is assigned before the dom is connected to element', async () => {
        element.setMarkdown(
            '1. ***Numbered list with bold and italics***\n\n* ___Bulleted list with bold and italics___'
        );
        expect(element.getMarkdown()).toBe(
            '1. ***Numbered list with bold and italics***\n\n* ***Bulleted list with bold and italics***'
        );
        expect(element.isConnected).toBeFalsy();
        await connect();
        expect(element.isConnected).toBeTruthy();
        pageObject = new RichTextEditorPageObject(element);
        expect(pageObject.getEditorTagNames()).toEqual([
            'OL',
            'LI',
            'P',
            'STRONG',
            'EM',
            'UL',
            'LI',
            'P',
            'STRONG',
            'EM'
        ]);
        expect(pageObject.getEditorLeafContents()).toEqual([
            'Numbered list with bold and italics',
            'Bulleted list with bold and italics'
        ]);
        expect(element.getMarkdown()).toBe(
            '1. ***Numbered list with bold and italics***\n\n* ***Bulleted list with bold and italics***'
        );
        await disconnect();
    });
});<|MERGE_RESOLUTION|>--- conflicted
+++ resolved
@@ -2117,19 +2117,8 @@
             await appendUserMentionConfiguration(element);
             await appendUserMentionConfiguration(element);
 
-<<<<<<< HEAD
             expect(pageObject.getEditorTagNames()).toEqual(['P', 'A']);
             expect(pageObject.getEditorLeafContents()).toEqual(['user:1']);
-=======
-            expect(pageObject.getMarkdownRenderedTagNames()).toEqual([
-                'P',
-                `${richTextMentionUsersViewTag}`.toUpperCase(),
-                'BR'
-            ]);
-            expect(
-                pageObject.getEditorMentionViewAttributeValues('mention-label')
-            ).toEqual(['1']);
->>>>>>> 571a9a54
         });
 
         it('adding mention mapping renders the mapped display name', async () => {
