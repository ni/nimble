--- conflicted
+++ resolved
@@ -129,28 +129,15 @@
     }
 
     public async setEditorTextContent(value: string): Promise<void> {
-<<<<<<< HEAD
-        let lastElement = this.getTiptapEditor()?.lastElementChild;
-
-        while (lastElement?.lastElementChild) {
-            lastElement = lastElement?.lastElementChild;
-        }
+        const lastElement = this.getEditorLastChildElement();
         const textNode = document.createTextNode(value);
-        lastElement!.parentElement!.appendChild(textNode);
+        lastElement.parentElement!.appendChild(textNode);
         await waitForUpdatesAsync();
     }
 
     public async replaceEditorContent(value: string): Promise<void> {
-        let lastElement = this.getTiptapEditor()?.lastElementChild;
-
-        while (lastElement?.lastElementChild) {
-            lastElement = lastElement?.lastElementChild;
-        }
-        lastElement!.parentElement!.textContent = value;
-=======
         const lastElement = this.getEditorLastChildElement();
         lastElement.parentElement!.textContent = value;
->>>>>>> cf974b76
         await waitForUpdatesAsync();
     }
 
