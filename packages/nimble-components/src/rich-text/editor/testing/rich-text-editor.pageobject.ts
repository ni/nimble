import { keySpace, keyEnter, keyTab } from '@microsoft/fast-web-utilities';
import type { RichTextEditor } from '..';
import { waitForUpdatesAsync } from '../../../testing/async-helpers';
import type { ToggleButton } from '../../../toggle-button';
import type { ToolbarButton } from './types';
import {
    getTagsFromElement,
    getLeafContentsFromElement,
    getLastChildElement,
    getLastChildElementAttribute
} from '../../models/testing/markdown-parser-utils';

/**
 * Page object for the `nimble-rich-text-editor` component.
 */
export class RichTextEditorPageObject {
    public constructor(
        private readonly richTextEditorElement: RichTextEditor
    ) {}

    public editorSectionHasChildNodes(): boolean {
        const editorSection = this.getEditorSection();
        return editorSection!.hasChildNodes();
    }

    public getEditorSectionFirstElementChildClassName(): string {
        const editorSection = this.getEditorSection();
        return editorSection!.firstElementChild!.className;
    }

    public async clickEditorShortcutKeys(
        shortcutKey: string,
        isShiftKey: boolean
    ): Promise<void> {
        const editor = this.getTiptapEditor();
        const event = new KeyboardEvent('keydown', {
            key: shortcutKey,
            ctrlKey: true,
            shiftKey: isShiftKey,
            bubbles: true,
            cancelable: true
        });
        editor!.dispatchEvent(event);
        await waitForUpdatesAsync();
    }

    public async pressEnterKeyInEditor(): Promise<void> {
        const editor = this.getTiptapEditor();
        const event = new KeyboardEvent('keydown', {
            key: keyEnter,
            bubbles: true,
            cancelable: true
        });
        editor!.dispatchEvent(event);
        await waitForUpdatesAsync();
    }

    public async pressTabKeyInEditor(): Promise<void> {
        const editor = this.getTiptapEditor();
        const event = new KeyboardEvent('keydown', {
            key: keyTab,
            bubbles: true,
            cancelable: true
        });
        editor!.dispatchEvent(event);
        await waitForUpdatesAsync();
    }

    public async pressShiftTabKeysInEditor(): Promise<void> {
        const editor = this.getTiptapEditor();
        const shiftTabEvent = new KeyboardEvent('keydown', {
            key: keyTab,
            shiftKey: true,
            bubbles: true,
            cancelable: true
        });
        editor!.dispatchEvent(shiftTabEvent);
        await waitForUpdatesAsync();
    }

    public async clickFooterButton(button: ToolbarButton): Promise<void> {
        const toggleButton = this.getFormattingButton(button);
        toggleButton!.click();
        await waitForUpdatesAsync();
    }

    public async clickFooterIconSlot(button: ToolbarButton): Promise<void> {
        const icon = this.getIconSlot(button);
        icon!.click();
        await waitForUpdatesAsync();
    }

    public getButtonCheckedState(button: ToolbarButton): boolean {
        const toggleButton = this.getFormattingButton(button);
        return toggleButton!.checked;
    }

    public getButtonTabIndex(button: ToolbarButton): number {
        const toggleButton = this.getFormattingButton(button);
        return toggleButton!.tabIndex;
    }

    public spaceKeyActivatesButton(button: ToolbarButton): void {
        const toggleButton = this.getFormattingButton(button)!;
        const event = new KeyboardEvent('keypress', {
            key: keySpace
        } as KeyboardEventInit);
        toggleButton.control.dispatchEvent(event);
    }

    public enterKeyActivatesButton(button: ToolbarButton): void {
        const toggleButton = this.getFormattingButton(button)!;
        const event = new KeyboardEvent('keypress', {
            key: keyEnter
        } as KeyboardEventInit);
        toggleButton.control.dispatchEvent(event);
    }

    public async setEditorTextContent(value: string): Promise<void> {
        const lastElement = this.getEditorLastChildElement();
        lastElement.parentElement!.textContent = value;
        await waitForUpdatesAsync();
    }

    public getEditorLastChildAttribute(attribute: string): string {
        return getLastChildElementAttribute(
            attribute,
            this.getTiptapEditor() as HTMLElement
        );
    }

    public getEditorFirstChildTagName(): string {
        return this.getTiptapEditor()?.firstElementChild?.tagName ?? '';
    }

    public getEditorFirstChildTextContent(): string {
        return this.getTiptapEditor()?.firstElementChild?.textContent ?? '';
    }

    public getEditorTagNames(): string[] {
        return getTagsFromElement(this.getTiptapEditor() as HTMLElement);
    }

    public getEditorLeafContents(): string[] {
        return getLeafContentsFromElement(
            this.getTiptapEditor() as HTMLElement
        );
    }

    public getEditorTagNamesWithClosingTags(): string[] {
        const tagNames: string[] = [];
        const tiptapEditor = this.getTiptapEditor();

        const processNode = (node: Node): void => {
            if (node.nodeType === Node.ELEMENT_NODE) {
                const el = node as Element;
                tagNames.push(el.tagName);

                el.childNodes.forEach(processNode);

                tagNames.push(`/${el.tagName}`);
            }
        };

        if (tiptapEditor) {
            processNode(tiptapEditor);
        }

        return tagNames.slice(1, -1);
    }

    public getFormattingButtonTextContent(
        toolbarButton: ToolbarButton
    ): string {
        const button = this.getFormattingButton(toolbarButton);
        return button!.textContent!.trim();
    }

    public getFormattingButtonTitle(toolbarButton: ToolbarButton): string {
        const button = this.getFormattingButton(toolbarButton);
        return button!.title;
    }

    public isRichTextEditorActiveElement(): boolean {
        return (
            document.activeElement === this.richTextEditorElement
            && document.activeElement?.shadowRoot?.activeElement
                === this.getTiptapEditor()
        );
    }

    public getEditorTabIndex(): string {
        return this.getTiptapEditor()?.getAttribute('tabindex') ?? '';
    }

    public async setFooterHidden(footerHidden: boolean): Promise<void> {
        if (footerHidden) {
            this.richTextEditorElement.setAttribute('footer-hidden', '');
        } else {
            this.richTextEditorElement.removeAttribute('footer-hidden');
        }
        await waitForUpdatesAsync();
    }

    public isFooterHidden(): boolean {
        const footerSection = this.getFooter()!;
        return window.getComputedStyle(footerSection).display === 'none';
    }

    public async setDisabled(disabled: boolean): Promise<void> {
        if (disabled) {
            this.richTextEditorElement.setAttribute('disabled', '');
        } else {
            this.richTextEditorElement.removeAttribute('disabled');
        }
        await waitForUpdatesAsync();
    }

    public isButtonDisabled(button: ToolbarButton): boolean {
        const toggleButton = this.getFormattingButton(button)!;
        return toggleButton.hasAttribute('disabled');
    }

    public getPlaceholderValue(): string {
        const editor = this.getTiptapEditor()!;
        return editor.firstElementChild?.getAttribute('data-placeholder') ?? '';
    }

    private getEditorSection(): Element | null | undefined {
        return this.richTextEditorElement.shadowRoot?.querySelector('.editor');
    }

    private getFooter(): Element | null | undefined {
        return this.richTextEditorElement.shadowRoot!.querySelector(
            '.footer-section'
        );
    }

    private getTiptapEditor(): Element | null | undefined {
        return this.richTextEditorElement.shadowRoot?.querySelector(
            '.ProseMirror'
        );
    }

    private getFormattingButton(
        button: ToolbarButton
    ): ToggleButton | null | undefined {
        const buttons: NodeListOf<ToggleButton> = this.richTextEditorElement.shadowRoot!.querySelectorAll(
            'nimble-toggle-button'
        );
        return buttons[button];
    }

<<<<<<< HEAD
    private getEditorLastChildElement(): Element {
        return getLastChildElement(this.getTiptapEditor() as HTMLElement)!;
=======
    private getIconSlot(
        button: ToolbarButton
    ): HTMLSpanElement | null | undefined {
        const toggleButton = this.getFormattingButton(button);
        return toggleButton?.shadowRoot?.querySelector('.start');
>>>>>>> 3ae25314
    }
}<|MERGE_RESOLUTION|>--- conflicted
+++ resolved
@@ -251,15 +251,14 @@
         return buttons[button];
     }
 
-<<<<<<< HEAD
     private getEditorLastChildElement(): Element {
         return getLastChildElement(this.getTiptapEditor() as HTMLElement)!;
-=======
+    }
+
     private getIconSlot(
         button: ToolbarButton
     ): HTMLSpanElement | null | undefined {
         const toggleButton = this.getFormattingButton(button);
         return toggleButton?.shadowRoot?.querySelector('.start');
->>>>>>> 3ae25314
     }
 }