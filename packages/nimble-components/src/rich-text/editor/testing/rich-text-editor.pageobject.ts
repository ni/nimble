--- conflicted
+++ resolved
@@ -10,10 +10,7 @@
     getLastChildElementAttribute
 } from '../../models/testing/markdown-parser-utils';
 import { richTextMentionUsersViewTag } from '../../../rich-text-mention/users/view';
-<<<<<<< HEAD
-=======
 import { RichTextMarkdownParser } from '../../models/markdown-parser';
->>>>>>> 115e7392
 
 /**
  * Page object for the `nimble-rich-text-editor` component.
@@ -189,8 +186,6 @@
         await waitForUpdatesAsync();
     }
 
-<<<<<<< HEAD
-=======
     public async sliceEditorContent(number: number): Promise<void> {
         const lastElement = this.getEditorLastChildElement();
         const text = lastElement.parentElement!.textContent!;
@@ -201,7 +196,6 @@
         await waitForUpdatesAsync();
     }
 
->>>>>>> 115e7392
     public getEditorLastChildAttribute(attribute: string): string {
         return getLastChildElementAttribute(attribute, this.getTiptapEditor());
     }
