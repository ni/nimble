import { observable, attr, DOM } from '@microsoft/fast-element';
import {
    applyMixins,
    ARIAGlobalStatesAndProperties,
    DesignSystem
} from '@microsoft/fast-foundation';
<<<<<<< HEAD
import { keyEnter, keyEscape, keySpace } from '@microsoft/fast-web-utilities';
import {
    Editor,
    findParentNode,
    isList,
    AnyExtension,
    Extension,
    Mark,
    Node,
    mergeAttributes
} from '@tiptap/core';
import Bold from '@tiptap/extension-bold';
import BulletList from '@tiptap/extension-bullet-list';
import Document from '@tiptap/extension-document';
import History from '@tiptap/extension-history';
import Italic from '@tiptap/extension-italic';
import Link, { LinkOptions } from '@tiptap/extension-link';
import ListItem from '@tiptap/extension-list-item';
import OrderedList from '@tiptap/extension-ordered-list';
import Paragraph from '@tiptap/extension-paragraph';
import Placeholder from '@tiptap/extension-placeholder';
import type { PlaceholderOptions } from '@tiptap/extension-placeholder';
import Text from '@tiptap/extension-text';
import Mention, { MentionOptions } from '@tiptap/extension-mention';
import HardBreak from '@tiptap/extension-hard-break';
import { Slice, Fragment, Node as FragmentNode } from 'prosemirror-model';
import type { SuggestionProps } from '@tiptap/suggestion';
import { PluginKey } from 'prosemirror-state';
=======
import { keyEnter, keySpace } from '@microsoft/fast-web-utilities';
import { findParentNode, isList, AnyExtension, Extension } from '@tiptap/core';

import type { PlaceholderOptions } from '@tiptap/extension-placeholder';
>>>>>>> a826d575
import { template } from './template';
import { styles } from './styles';
import type { ToggleButton } from '../../toggle-button';
import { TipTapNodeName, mentionPluginPrefix } from './types';
import type { ErrorPattern } from '../../patterns/error/types';
import { RichTextMarkdownParser } from '../models/markdown-parser';
import { RichTextMarkdownSerializer } from '../models/markdown-serializer';
import { RichText } from '../base';
<<<<<<< HEAD
import type { RichTextMentionListBox } from '../mention-list-box';
import { MentionExtensionConfiguration } from '../models/mention-extension-configuration';
=======
import { createTiptapEditor } from './models/create-tiptap-editor';
import { EditorConfiguration } from '../models/editor-configuration';
>>>>>>> a826d575

declare global {
    interface HTMLElementTagNameMap {
        'nimble-rich-text-editor': RichTextEditor;
    }
}

/**
 * A nimble styled rich text editor
 */
export class RichTextEditor
    extends RichText<EditorConfiguration>
    implements ErrorPattern {
    /**
     * @internal
     */
    public editor = this.createEditor();

    /**
     * @internal
     */
    public tiptapEditor = createTiptapEditor(this.editor, []);

    /**
     * @internal
     */
    public readonly xmlSerializer = new XMLSerializer();

    /**
     * @internal
     */
    public richTextMarkdownSerializer = new RichTextMarkdownSerializer([]);

    /**
     * Whether to disable user from editing and interacting with toolbar buttons
     *
     * @public
     * HTML Attribute: disabled
     */
    @attr({ mode: 'boolean' })
    public disabled = false;

    /**
     * Whether to hide the footer of the rich text editor
     *
     * @public
     * HTML Attribute: footer-hidden
     */
    @attr({ attribute: 'footer-hidden', mode: 'boolean' })
    public footerHidden = false;

    /**
     * Whether to display the error state.
     *
     * @public
     * HTML Attribute: error-visible
     */
    @attr({ attribute: 'error-visible', mode: 'boolean' })
    public errorVisible = false;

    /**
     * A message explaining why the value is invalid.
     *
     * @public
     * HTML Attribute: error-text
     */
    @attr({ attribute: 'error-text' })
    public errorText?: string;

    /**
     * @public
     * HTML Attribute: placeholder
     */
    @attr
    public placeholder?: string;

    /**
     * True if the editor is empty or contains only whitespace, false otherwise.
     *
     * @public
     */
    public get empty(): boolean {
        // Tiptap [isEmpty](https://tiptap.dev/api/editor#is-empty) returns false even if the editor has only whitespace.
        // Get the prose mirror textContent of all the nodes with whitespace trimmed to see if it is empty
        // Mention nodes are formatted as empty text content, so if empty make sure there are no mention nodes remaining
        if (this.tiptapEditor.state.doc.textContent.trim() === '') {
            let hasMention = false;
            this.tiptapEditor.state.doc.descendants(node => {
                if (node.type.name.startsWith(mentionPluginPrefix)) {
                    hasMention = true;
                }
                const continueDescent = hasMention === false;
                return continueDescent;
            });
            return !hasMention;
        }
        return false;
    }

    /**
     * @internal
     */
    public mentionListBox?: RichTextMentionListBox;

    /**
     * @internal
     */
    @observable
    public boldButton!: ToggleButton;

    /**
     * @internal
     */
    @observable
    public italicsButton!: ToggleButton;

    /**
     * @internal
     */
    @observable
    public bulletListButton!: ToggleButton;

    /**
     * @internal
     */
    @observable
    public numberedListButton!: ToggleButton;

    /**
     * The width of the vertical scrollbar, if displayed.
     * @internal
     */
    @observable
    public scrollbarWidth = -1;

    /**
     * @internal
     */
    public editorContainer!: HTMLDivElement;

<<<<<<< HEAD
    @observable
    public mentionExtensionConfig?: MentionExtensionConfiguration[];

    private richTextMarkdownSerializer = new RichTextMarkdownSerializer();

=======
>>>>>>> a826d575
    private resizeObserver?: ResizeObserver;
    private updateScrollbarWidthQueued = false;

    /**
     * @internal
     */
    public override connectedCallback(): void {
        super.connectedCallback();
        if (!this.editor.isConnected) {
            this.editorContainer.append(this.editor);
        }
        this.bindEditorTransactionEvent();
        this.bindEditorUpdateEvent();
        this.stopNativeInputEventPropagation();
        this.resizeObserver = new ResizeObserver(() => this.onResize());
        this.resizeObserver.observe(this);
    }

    /**
     * @internal
     */
    public override disconnectedCallback(): void {
        super.disconnectedCallback();
        this.unbindEditorTransactionEvent();
        this.unbindEditorUpdateEvent();
        this.unbindNativeInputEvent();
        this.resizeObserver?.disconnect();
    }

    /**
     * @internal
     */
    public disabledChanged(_prev: unknown, _next: unknown): void {
        this.tiptapEditor.setEditable(!this.disabled);
        this.setEditorTabIndex();
        this.editor.setAttribute(
            'aria-disabled',
            this.disabled ? 'true' : 'false'
        );
    }

    /**
     * Update the placeholder text and view of the editor.
     * @internal
     */
    public placeholderChanged(_prev: unknown, _next: unknown): void {
        const placeholderExtension = this.getTipTapExtension(
            'placeholder'
        ) as Extension<PlaceholderOptions>;
        placeholderExtension.options.placeholder = this.placeholder ?? '';
        this.tiptapEditor.view.dispatch(this.tiptapEditor.state.tr);

        this.queueUpdateScrollbarWidth();
    }

    /**
     * @internal
     */
    public ariaLabelChanged(_prev: unknown, _next: unknown): void {
        if (this.ariaLabel !== null && this.ariaLabel !== undefined) {
            this.editor.setAttribute('aria-label', this.ariaLabel);
        } else {
            this.editor.removeAttribute('aria-label');
        }
    }

    /**
     * @internal
     */
    public configurationChanged(
        prev: EditorConfiguration | undefined,
        next: EditorConfiguration
    ): void {
        if (this.isOnlyMentionInternalsChanged(prev, next)) {
            this.setMarkdown(this.getMarkdown());
        } else {
            const currentStateMarkdown = this.getMarkdown();
            this.richTextMarkdownSerializer = new RichTextMarkdownSerializer(
                this.configuration?.mentionExtensionConfig.map(
                    config => config.name
                ) ?? []
            );
            this.initializeEditor();
            this.setMarkdown(currentStateMarkdown);
        }
    }

    /**
     * Toggle the bold mark and focus back to the editor
     * @internal
     */
    public boldButtonClick(): void {
        this.tiptapEditor.chain().focus().toggleBold().run();
    }

    /**
     * Toggle the bold mark and focus back to the editor
     * @internal
     */
    public boldButtonKeyDown(event: KeyboardEvent): boolean {
        if (this.keyActivatesButton(event)) {
            this.tiptapEditor.chain().focus().toggleBold().run();
            return false;
        }
        return true;
    }

    /**
     * Toggle the italics mark and focus back to the editor
     * @internal
     */
    public italicsButtonClick(): void {
        this.tiptapEditor.chain().focus().toggleItalic().run();
    }

    /**
     * Toggle the italics mark and focus back to the editor
     * @internal
     */
    public italicsButtonKeyDown(event: KeyboardEvent): boolean {
        if (this.keyActivatesButton(event)) {
            this.tiptapEditor.chain().focus().toggleItalic().run();
            return false;
        }
        return true;
    }

    /**
     * Toggle the unordered list node and focus back to the editor
     * @internal
     */
    public bulletListButtonClick(): void {
        this.tiptapEditor.chain().focus().toggleBulletList().run();
    }

    /**
     * Toggle the unordered list node and focus back to the editor
     * @internal
     */
    public bulletListButtonKeyDown(event: KeyboardEvent): boolean {
        if (this.keyActivatesButton(event)) {
            this.tiptapEditor.chain().focus().toggleBulletList().run();
            return false;
        }
        return true;
    }

    /**
     * Toggle the ordered list node and focus back to the editor
     * @internal
     */
    public numberedListButtonClick(): void {
        this.tiptapEditor.chain().focus().toggleOrderedList().run();
    }

    /**
     * Toggle the ordered list node and focus back to the editor
     * @internal
     */
    public numberedListButtonKeyDown(event: KeyboardEvent): boolean {
        if (this.keyActivatesButton(event)) {
            this.tiptapEditor.chain().focus().toggleOrderedList().run();
            return false;
        }
        return true;
    }

    /**
     * Toggle the mention node and focus back to the editor
     * @internal
     */
    public mentionButtonClick(character: string): void {
        this.tiptapEditor.chain().insertContent(` ${character}`).focus().run();
    }

    /**
     * Toggle the mention node and focus back to the editor
     * @internal
     */
    public mentionButtonKeyDown(event: KeyboardEvent, character: string): boolean {
        if (this.keyActivatesButton(event)) {
            this.tiptapEditor.chain().insertContent(` ${character}`).focus().run();
            return false;
        }
        return true;
    }

    /**
     * This function load tip tap editor with provided markdown content by parsing into html
     * @public
     */
    public setMarkdown(markdown: string): void {
        const html = this.getHtmlContent(markdown);
        this.tiptapEditor.commands.setContent(html);
    }

    /**
     * This function returns markdown string by serializing tiptap editor document using prosemirror MarkdownSerializer
     * @public
     */
    public getMarkdown(): string {
        return this.richTextMarkdownSerializer.serializeDOMToMarkdown(
            this.tiptapEditor.state.doc
        );
    }

    /**
     * @internal
     */
    public stopEventPropagation(event: Event): boolean {
        // Don't bubble the 'change' event from the toggle button because
        // all the formatting button has its own 'toggle' event through 'click' and 'keydown'.
        event.stopPropagation();
        return false;
    }

    public getMentionedHrefs(): string[] {
        const mentionedHrefs = new Set<string>();
        this.tiptapEditor.state.doc.descendants(node => {
            if (node.type.name.startsWith(mentionPluginPrefix)) {
                mentionedHrefs.add(node.attrs.href as string);
            }
        });
<<<<<<< HEAD
        return mentionedHrefs;
    }

    protected override updateMentionConfig(): void {
        super.updateMentionConfig();
        if (
            this.mentionElements.every(
                mention => mention.mentionInternals.validConfiguration
            )
        ) {
            this.mentionExtensionConfig = this.mentionElements.map(
                (mention, index) => new MentionExtensionConfiguration(
                    mention.mentionInternals,
                    `mention-plugin-${index}`,
                    this
                )
            );
            this.mentionListBox?.updateMentionExtensionConfig(this.mentionExtensionConfig);

            return;
        }
        this.resetMentionExtensionConfig();
    }

    private resetMentionExtensionConfig(): void {
        this.mentionExtensionConfig = [];
        this.mentionListBox?.updateMentionExtensionConfig([]);
=======
        return Array.from(mentionedHrefs);
    }

    protected override createConfig(): EditorConfiguration {
        return new EditorConfiguration(this.mentionElements);
    }

    private isOnlyMentionInternalsChanged(
        prev: EditorConfiguration | undefined,
        next: EditorConfiguration
    ): boolean {
        const prevConfigCharacters = prev?.mentionExtensionConfig
            .map(config => config.character)
            .sort((a, b) => a.localeCompare(b))
            .toString();
        const nextConfigCharacters = next.mentionExtensionConfig
            .map(config => config.character)
            .sort((a, b) => a.localeCompare(b))
            .toString();
        return prevConfigCharacters === nextConfigCharacters;
>>>>>>> a826d575
    }

    private createEditor(): HTMLDivElement {
        const editor = document.createElement('div');
        editor.className = 'editor';
        editor.setAttribute('aria-multiline', 'true');
        editor.setAttribute('role', 'textbox');
        editor.setAttribute('aria-disabled', 'false');
        return editor;
    }

    private initializeEditor(): void {
        this.unbindEditorTransactionEvent();
        this.unbindEditorUpdateEvent();
        this.unbindNativeInputEvent();
        this.tiptapEditor?.destroy();
        this.tiptapEditor = createTiptapEditor(
            this.editor,
            this.configuration?.mentionExtensionConfig ?? []
        );
        this.bindEditorTransactionEvent();
        this.bindEditorUpdateEvent();
        this.stopNativeInputEventPropagation();
    }

    /**
<<<<<<< HEAD
     * Extending the default link mark schema defined in the TipTap.
     *
     * "excludes": https://prosemirror.net/docs/ref/#model.MarkSpec.excludes
     * "inclusive": https://prosemirror.net/docs/ref/#model.MarkSpec.inclusive
     * "parseHTML": https://tiptap.dev/guide/custom-extensions#parse-html
     * "renderHTML": https://tiptap.dev/guide/custom-extensions/#render-html
     */
    private getCustomLinkExtension(): Mark<LinkOptions> {
        return Link.extend({
            // Excludes can be removed/enabled when hyperlink support added
            // See: https://github.com/ni/nimble/issues/1527
            excludes: '_',
            // Inclusive can be updated when hyperlink support added
            // See: https://github.com/ni/nimble/issues/1527
            inclusive: false,
            parseHTML() {
                return [
                    // To load the `nimble-anchor` from the HTML parsed content by markdown-parser as links in the Tiptap editor, the `parseHTML`
                    // of Link extension should return nimble `anchorTag`.
                    // This is because the link mark schema in `markdown-parser.ts` file uses `<nimble-anchor>` as anchor tag and not `<a>`.
                    {
                        tag: anchorTag
                    },
                    // `<a>` tag is added here to support when pasting a link from external source.
                    {
                        tag: 'a'
                    }
                ];
            },
            // HTMLAttribute cannot be in camelCase as we want to match it with the name in Tiptap
            // eslint-disable-next-line @typescript-eslint/naming-convention
            renderHTML({ HTMLAttributes }) {
                // The below 'a' tag should be replaced with 'nimble-anchor' once the below issue is fixed.
                // https://github.com/ni/nimble/issues/1516
                return ['a', HTMLAttributes];
            }
        }).configure({
            // HTMLAttribute cannot be in camelCase as we want to match it with the name in Tiptap
            // eslint-disable-next-line @typescript-eslint/naming-convention
            HTMLAttributes: {
                rel: 'noopener noreferrer',
                target: null
            },
            autolink: true,
            openOnClick: false,
            // linkOnPaste can be enabled when hyperlink support added
            // See: https://github.com/ni/nimble/issues/1527
            linkOnPaste: false,
            validate: href => this.validAbsoluteLinkRegex.test(href)
        });
    }

    private getCustomMentionExtension(
        config: MentionExtensionConfig
    ): Node<MentionOptions> {
        return Mention.extend({
            name: config.name,
            parseHTML() {
                return [
                    {
                        tag: config.viewElement
                    }
                ];
            },
            addAttributes() {
                return {
                    href: {
                        default: null,
                        parseHTML: element => element.getAttribute('mention-href'),
                        renderHTML: attributes => {
                            return {
                                'mention-href': attributes.href as string
                            };
                        }
                    },

                    label: {
                        default: null,
                        parseHTML: element => element.getAttribute('mention-label'),
                        renderHTML: attributes => {
                            return {
                                'mention-label': attributes.label as string
                            };
                        }
                    }
                };
            },
            // eslint-disable-next-line @typescript-eslint/naming-convention
            renderHTML({ HTMLAttributes }) {
                return [
                    config.viewElement,
                    mergeAttributes(
                        this.options.HTMLAttributes,
                        HTMLAttributes,
                        { 'disable-editing': true }
                    )
                ];
            }
        }).configure({
            suggestion: {
                char: config.character,
                decorationTag: config.viewElement,
                pluginKey: new PluginKey(config.key),
                allowSpaces: true,
                render: () => {
                    let inSuggestionMode = false;
                    return {
                        onStart: (props): void => {
                            inSuggestionMode = true;
                            this.onMention(props);
                        },

                        onUpdate: (props): void => {
                            if (!inSuggestionMode) {
                                return;
                            }
                            this.onMention(props);
                        },

                        onKeyDown: (props): boolean => {
                            if (props.event.key === keyEscape) {
                                inSuggestionMode = false;
                            }
                            return (
                                this.mentionListBox?.keydownHandler(
                                    props.event
                                ) ?? false
                            );
                        },

                        onExit: (): void => {
                            this.mentionListBox?.close();
                        }
                    };
                }
            }
        });
    }

    private onMention(props: SuggestionProps): void {
        this.triggerMentionEvent(props);
        this.mentionListBox?.onMention(props);
    }

    private triggerMentionEvent(props: SuggestionProps): void {
        const character = props.text.slice(0, 1);
        const searchText = props.query;
        const validMentionElement = this.mentionElements.find(
            mention => mention.mentionInternals.validConfiguration
                && mention.mentionInternals.character === character
        );
        validMentionElement?.onMention(searchText);
    }

    /**
=======
>>>>>>> a826d575
     * This function takes the Fragment from parseMarkdownToDOM function and return the serialized string using XMLSerializer
     */
    private getHtmlContent(markdown: string): string {
        const parseResult = RichTextMarkdownParser.parseMarkdownToDOM(
            markdown,
            this.configuration?.parserMentionConfig
        );
        return this.xmlSerializer.serializeToString(parseResult.fragment);
    }

    /**
     * Binding the "transaction" event to the editor allows continuous monitoring the events and updating the button state in response to
     * various actions such as mouse events, keyboard events, changes in the editor content etc,.
     * https://tiptap.dev/api/events#transaction
     */
    private bindEditorTransactionEvent(): void {
        this.tiptapEditor.on('transaction', () => {
            this.updateEditorButtonsState();
        });
    }

    private unbindEditorTransactionEvent(): void {
        this.tiptapEditor.off('transaction');
    }

    private updateEditorButtonsState(): void {
        if (!this.$fastController.isConnected) {
            return;
        }

        const { extensionManager, state } = this.tiptapEditor;
        const { extensions } = extensionManager;
        const { selection } = state;
        const parentList = findParentNode((node: { type: { name: string } }) => isList(node.type.name, extensions))(selection);

        this.boldButton.checked = this.tiptapEditor.isActive('bold');
        this.italicsButton.checked = this.tiptapEditor.isActive('italic');
        this.bulletListButton.checked = parentList?.node.type.name === TipTapNodeName.bulletList;
        this.numberedListButton.checked = parentList?.node.type.name === TipTapNodeName.numberedList;
    }

    private keyActivatesButton(event: KeyboardEvent): boolean {
        switch (event.key) {
            case keySpace:
            case keyEnter:
                return true;
            default:
                return false;
        }
    }

    private unbindEditorUpdateEvent(): void {
        this.tiptapEditor.off('update');
    }

    /**
     * input event is fired when there is a change in the content of the editor.
     *
     * https://tiptap.dev/api/events#update
     */
    private bindEditorUpdateEvent(): void {
        this.tiptapEditor.on('update', () => {
            this.$emit('input');
            this.queueUpdateScrollbarWidth();
        });
    }

    /**
     * Stopping the native input event propagation emitted by the contenteditable element in the Tiptap
     * since there is an issue (linked below) in ProseMirror where selecting the text and removing it
     * does not trigger the native HTMLElement input event. So using the "update" event emitted by the
     * Tiptap to capture it as an "input" customEvent in the rich text editor.
     *
     * Prose Mirror issue: https://discuss.prosemirror.net/t/how-to-handle-select-backspace-delete-cut-type-kind-of-events-handletextinput-or-handledomevents-input-doesnt-help/4844
     */
    private stopNativeInputEventPropagation(): void {
        this.tiptapEditor.view.dom.addEventListener('input', event => {
            event.stopPropagation();
        });
    }

    private unbindNativeInputEvent(): void {
        this.tiptapEditor.view.dom.removeEventListener('input', () => {});
    }

    private queueUpdateScrollbarWidth(): void {
        if (!this.$fastController.isConnected) {
            return;
        }
        if (!this.updateScrollbarWidthQueued) {
            this.updateScrollbarWidthQueued = true;
            DOM.queueUpdate(() => this.updateScrollbarWidth());
        }
    }

    private updateScrollbarWidth(): void {
        this.updateScrollbarWidthQueued = false;
        this.scrollbarWidth = this.tiptapEditor.view.dom.offsetWidth
            - this.tiptapEditor.view.dom.clientWidth;
    }

    private onResize(): void {
        this.scrollbarWidth = this.tiptapEditor.view.dom.offsetWidth
            - this.tiptapEditor.view.dom.clientWidth;
    }

    private getTipTapExtension(
        extensionName: string
    ): AnyExtension | undefined {
        return this.tiptapEditor.extensionManager.extensions.find(
            (extension: { name: string }) => extension.name === extensionName
        );
    }

    private setEditorTabIndex(): void {
        this.tiptapEditor.setOptions({
            editorProps: {
                attributes: {
                    tabindex: this.disabled ? '-1' : '0'
                }
            }
        });
    }
}

// eslint-disable-next-line @typescript-eslint/no-empty-interface
export interface RichTextEditor extends ARIAGlobalStatesAndProperties {}
applyMixins(RichTextEditor, ARIAGlobalStatesAndProperties);

const nimbleRichTextEditor = RichTextEditor.compose({
    baseName: 'rich-text-editor',
    template,
    styles
});

DesignSystem.getOrCreate()
    .withPrefix('nimble')
    .register(nimbleRichTextEditor());
export const richTextEditorTag = DesignSystem.tagFor(RichTextEditor);<|MERGE_RESOLUTION|>--- conflicted
+++ resolved
@@ -4,7 +4,6 @@
     ARIAGlobalStatesAndProperties,
     DesignSystem
 } from '@microsoft/fast-foundation';
-<<<<<<< HEAD
 import { keyEnter, keyEscape, keySpace } from '@microsoft/fast-web-utilities';
 import {
     Editor,
@@ -33,12 +32,10 @@
 import { Slice, Fragment, Node as FragmentNode } from 'prosemirror-model';
 import type { SuggestionProps } from '@tiptap/suggestion';
 import { PluginKey } from 'prosemirror-state';
-=======
 import { keyEnter, keySpace } from '@microsoft/fast-web-utilities';
 import { findParentNode, isList, AnyExtension, Extension } from '@tiptap/core';
 
 import type { PlaceholderOptions } from '@tiptap/extension-placeholder';
->>>>>>> a826d575
 import { template } from './template';
 import { styles } from './styles';
 import type { ToggleButton } from '../../toggle-button';
@@ -47,13 +44,10 @@
 import { RichTextMarkdownParser } from '../models/markdown-parser';
 import { RichTextMarkdownSerializer } from '../models/markdown-serializer';
 import { RichText } from '../base';
-<<<<<<< HEAD
 import type { RichTextMentionListBox } from '../mention-list-box';
 import { MentionExtensionConfiguration } from '../models/mention-extension-configuration';
-=======
 import { createTiptapEditor } from './models/create-tiptap-editor';
 import { EditorConfiguration } from '../models/editor-configuration';
->>>>>>> a826d575
 
 declare global {
     interface HTMLElementTagNameMap {
@@ -194,14 +188,11 @@
      */
     public editorContainer!: HTMLDivElement;
 
-<<<<<<< HEAD
     @observable
     public mentionExtensionConfig?: MentionExtensionConfiguration[];
 
     private richTextMarkdownSerializer = new RichTextMarkdownSerializer();
 
-=======
->>>>>>> a826d575
     private resizeObserver?: ResizeObserver;
     private updateScrollbarWidthQueued = false;
 
@@ -425,8 +416,7 @@
                 mentionedHrefs.add(node.attrs.href as string);
             }
         });
-<<<<<<< HEAD
-        return mentionedHrefs;
+        return Array.from(mentionedHrefs);
     }
 
     protected override updateMentionConfig(): void {
@@ -453,10 +443,8 @@
     private resetMentionExtensionConfig(): void {
         this.mentionExtensionConfig = [];
         this.mentionListBox?.updateMentionExtensionConfig([]);
-=======
-        return Array.from(mentionedHrefs);
-    }
-
+    }
+    
     protected override createConfig(): EditorConfiguration {
         return new EditorConfiguration(this.mentionElements);
     }
@@ -474,7 +462,6 @@
             .sort((a, b) => a.localeCompare(b))
             .toString();
         return prevConfigCharacters === nextConfigCharacters;
->>>>>>> a826d575
     }
 
     private createEditor(): HTMLDivElement {
@@ -501,7 +488,6 @@
     }
 
     /**
-<<<<<<< HEAD
      * Extending the default link mark schema defined in the TipTap.
      *
      * "excludes": https://prosemirror.net/docs/ref/#model.MarkSpec.excludes
@@ -657,8 +643,6 @@
     }
 
     /**
-=======
->>>>>>> a826d575
      * This function takes the Fragment from parseMarkdownToDOM function and return the serialized string using XMLSerializer
      */
     private getHtmlContent(markdown: string): string {
