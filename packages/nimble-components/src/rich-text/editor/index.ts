--- conflicted
+++ resolved
@@ -41,14 +41,10 @@
 import { RichTextMarkdownSerializer } from '../models/markdown-serializer';
 import { anchorTag } from '../../anchor';
 import { RichText } from '../base';
-<<<<<<< HEAD
-import type { MentionExtensionConfiguration } from '../models/mention-extension-configuration';
+import { MentionExtensionConfiguration } from '../models/mention-extension-configuration';
 import type { AnchoredRegion } from '../../anchored-region';
 import type { RichTextMentionListBox } from '../mention-list-box';
 import type { MappingConfigs } from '../../rich-text-mention/base/types';
-=======
-import { MentionExtensionConfiguration } from '../models/mention-extension-configuration';
->>>>>>> 7563a35a
 
 declare global {
     interface HTMLElementTagNameMap {
@@ -427,7 +423,6 @@
         return mentionedHrefs;
     }
 
-<<<<<<< HEAD
     public mentionChange(e: CustomEvent<MentionDetail>): void {
         this.mentionPropCommand.command({
             href: e.detail.href,
@@ -436,9 +431,6 @@
         this.openMentionPopup = false;
     }
 
-    private activeCharChanged(_oldValue: string, _newValue: string): void {
-        this.setActiveConfiguration();
-=======
     protected override updateMentionConfig(): void {
         super.updateMentionConfig();
         if (
@@ -456,7 +448,10 @@
             return;
         }
         this.mentionExtensionConfig = [];
->>>>>>> 7563a35a
+    }
+
+    private activeCharChanged(_oldValue: string, _newValue: string): void {
+        this.setActiveConfiguration();
     }
 
     private createEditor(): HTMLDivElement {
