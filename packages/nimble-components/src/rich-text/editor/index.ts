import { observable, attr, DOM } from '@microsoft/fast-element';
import {
    applyMixins,
    ARIAGlobalStatesAndProperties,
    DesignSystem
} from '@microsoft/fast-foundation';
import { keyEnter, keySpace } from '@microsoft/fast-web-utilities';
import {
    Editor,
    findParentNode,
    isList,
    AnyExtension,
    Extension,
    Mark,
    Node,
    mergeAttributes
} from '@tiptap/core';
import Bold from '@tiptap/extension-bold';
import BulletList from '@tiptap/extension-bullet-list';
import Document from '@tiptap/extension-document';
import History from '@tiptap/extension-history';
import Italic from '@tiptap/extension-italic';
import Link, { LinkOptions } from '@tiptap/extension-link';
import ListItem from '@tiptap/extension-list-item';
import OrderedList from '@tiptap/extension-ordered-list';
import Paragraph from '@tiptap/extension-paragraph';
import Placeholder from '@tiptap/extension-placeholder';
import type { PlaceholderOptions } from '@tiptap/extension-placeholder';
import Text from '@tiptap/extension-text';
import Mention, { MentionOptions } from '@tiptap/extension-mention';
import HardBreak from '@tiptap/extension-hard-break';
import { Slice, Fragment, Node as FragmentNode } from 'prosemirror-model';
import type { SuggestionProps } from '@tiptap/suggestion';
import { template } from './template';
import { styles } from './styles';
import type { ToggleButton } from '../../toggle-button';
import { MentionDetail, TipTapNodeName } from './types';
import type { ErrorPattern } from '../../patterns/error/types';
import { RichTextMarkdownParser } from '../models/markdown-parser';
import { RichTextMarkdownSerializer } from '../models/markdown-serializer';
import { anchorTag } from '../../anchor';
import { richTextMentionUsersViewTag } from '../../rich-text-mention/users/view';
import { RichText } from '../base';
import type {
    MappingConfigs,
    RichTextMentionConfig
} from '../../rich-text-mention/base';
import type { MentionInternals } from '../../rich-text-mention/base/models/mention-internals';
import type { AnchoredRegion } from '../../anchored-region';
import type { RichTextMentionListBox } from '../mention-list-box';

declare global {
    interface HTMLElementTagNameMap {
        'nimble-rich-text-editor': RichTextEditor;
    }
}

/**
 * A nimble styled rich text editor
 */
export class RichTextEditor extends RichText implements ErrorPattern {
    /**
     * @internal
     */
    public editor = this.createEditor();

    /**
     * @internal
     */
    public tiptapEditor = this.createTiptapEditor();

    /**
     * Whether to disable user from editing and interacting with toolbar buttons
     *
     * @public
     * HTML Attribute: disabled
     */
    @attr({ mode: 'boolean' })
    public disabled = false;

    /**
     * Whether to hide the footer of the rich text editor
     *
     * @public
     * HTML Attribute: footer-hidden
     */
    @attr({ attribute: 'footer-hidden', mode: 'boolean' })
    public footerHidden = false;

    /**
     * Whether to display the error state.
     *
     * @public
     * HTML Attribute: error-visible
     */
    @attr({ attribute: 'error-visible', mode: 'boolean' })
    public errorVisible = false;

    /**
     * A message explaining why the value is invalid.
     *
     * @public
     * HTML Attribute: error-text
     */
    @attr({ attribute: 'error-text' })
    public errorText?: string;

    /**
     * @public
     * HTML Attribute: placeholder
     */
    @attr
    public placeholder?: string;

    /**
     * True if the editor is empty or contains only whitespace, false otherwise.
     *
     * @public
     */
    public get empty(): boolean {
        // Tiptap [isEmpty](https://tiptap.dev/api/editor#is-empty) returns false even if the editor has only whitespace.
        // However, the expectation is to return true if the editor is empty or contains only whitespace.
        // Hence, by retrieving the current text content using Tiptap state docs and then trimming the string to determine whether it is empty or not.
        if (this.tiptapEditor.state.doc.toString().includes('mention')) {
            return this.tiptapEditor.isEmpty;
        }
        return this.tiptapEditor.state.doc.textContent.trim().length === 0;
    }

    /**
     * @internal
     */
    @observable
    public region?: AnchoredRegion;

    /**
     * @internal
     */
    public mentionListBox?: RichTextMentionListBox;

    /**
     * @internal
     */
    @observable
    public filter?: string;

    /**
     * @internal
     */
    @observable
    public activeConfiguration?: MappingConfigs;

    /**
     * @internal
     */
    @observable
    public openMentionPopup?: boolean;

    /**
     * @internal
     */
    @observable
    public boldButton!: ToggleButton;

    /**
     * @internal
     */
    @observable
    public italicsButton!: ToggleButton;

    /**
     * @internal
     */
    @observable
    public bulletListButton!: ToggleButton;

    /**
     * @internal
     */
    @observable
    public numberedListButton!: ToggleButton;

    /**
     * The width of the vertical scrollbar, if displayed.
     * @internal
     */
    @observable
    public scrollbarWidth = -1;

    /**
     * @internal
     */
    public editorContainer!: HTMLDivElement;

    private mentionPropCommand!: SuggestionProps;

    @observable
    private activeChar?: string;

    private readonly mentionInternalsMap: Map<
    string,
    MentionInternals<RichTextMentionConfig>
    > = new Map();

    private resizeObserver?: ResizeObserver;
    private updateScrollbarWidthQueued = false;

    private readonly xmlSerializer = new XMLSerializer();
    private readonly validAbsoluteLinkRegex = /^https?:\/\//i;

    /**
     * @internal
     */
    public override connectedCallback(): void {
        super.connectedCallback();
        if (!this.editor.isConnected) {
            this.editorContainer.append(this.editor);
        }
        this.bindEditorTransactionEvent();
        this.bindEditorUpdateEvent();
        this.stopNativeInputEventPropagation();
        this.resizeObserver = new ResizeObserver(() => this.onResize());
        this.resizeObserver.observe(this);
    }

    /**
     * @internal
     */
    public override disconnectedCallback(): void {
        super.disconnectedCallback();
        this.unbindEditorTransactionEvent();
        this.unbindEditorUpdateEvent();
        this.unbindNativeInputEvent();
        this.resizeObserver?.disconnect();
    }

    /**
     * @internal
     */
    public disabledChanged(): void {
        this.tiptapEditor.setEditable(!this.disabled);
        this.setEditorTabIndex();
        this.editor.setAttribute(
            'aria-disabled',
            this.disabled ? 'true' : 'false'
        );
    }

    /**
     * Update the placeholder text and view of the editor.
     * @internal
     */
    public placeholderChanged(): void {
        const placeholderExtension = this.getTipTapExtension(
            'placeholder'
        ) as Extension<PlaceholderOptions>;
        placeholderExtension.options.placeholder = this.placeholder ?? '';
        this.tiptapEditor.view.dispatch(this.tiptapEditor.state.tr);

        this.queueUpdateScrollbarWidth();
    }

    /**
     * @internal
     */
    public ariaLabelChanged(): void {
        if (this.ariaLabel !== null && this.ariaLabel !== undefined) {
            this.editor.setAttribute('aria-label', this.ariaLabel);
        } else {
            this.editor.removeAttribute('aria-label');
        }
    }

    /**
     * Toggle the bold mark and focus back to the editor
     * @internal
     */
    public boldButtonClick(): void {
        this.tiptapEditor.chain().focus().toggleBold().run();
    }

    /**
     * Toggle the bold mark and focus back to the editor
     * @internal
     */
    public boldButtonKeyDown(event: KeyboardEvent): boolean {
        if (this.keyActivatesButton(event)) {
            this.tiptapEditor.chain().focus().toggleBold().run();
            return false;
        }
        return true;
    }

    /**
     * Toggle the italics mark and focus back to the editor
     * @internal
     */
    public italicsButtonClick(): void {
        this.tiptapEditor.chain().focus().toggleItalic().run();
    }

    /**
     * Toggle the italics mark and focus back to the editor
     * @internal
     */
    public italicsButtonKeyDown(event: KeyboardEvent): boolean {
        if (this.keyActivatesButton(event)) {
            this.tiptapEditor.chain().focus().toggleItalic().run();
            return false;
        }
        return true;
    }

    /**
     * Toggle the unordered list node and focus back to the editor
     * @internal
     */
    public bulletListButtonClick(): void {
        this.tiptapEditor.chain().focus().toggleBulletList().run();
    }

    /**
     * Toggle the unordered list node and focus back to the editor
     * @internal
     */
    public bulletListButtonKeyDown(event: KeyboardEvent): boolean {
        if (this.keyActivatesButton(event)) {
            this.tiptapEditor.chain().focus().toggleBulletList().run();
            return false;
        }
        return true;
    }

    /**
     * Toggle the ordered list node and focus back to the editor
     * @internal
     */
    public numberedListButtonClick(): void {
        this.tiptapEditor.chain().focus().toggleOrderedList().run();
    }

    /**
     * Toggle the ordered list node and focus back to the editor
     * @internal
     */
    public numberedListButtonKeyDown(event: KeyboardEvent): boolean {
        if (this.keyActivatesButton(event)) {
            this.tiptapEditor.chain().focus().toggleOrderedList().run();
            return false;
        }
        return true;
    }

    /**
     * This function load tip tap editor with provided markdown content by parsing into html
     * @public
     */
    public setMarkdown(markdown: string): void {
        const html = this.getHtmlContent(markdown);
        this.tiptapEditor.commands.setContent(html);
    }

    /**
     * This function returns markdown string by serializing tiptap editor document using prosemirror MarkdownSerializer
     * @public
     */
    public getMarkdown(): string {
        return RichTextMarkdownSerializer.serializeDOMToMarkdown(
            this.tiptapEditor.state.doc
        );
    }

    /**
     * @internal
     */
    public stopEventPropagation(event: Event): boolean {
        // Don't bubble the 'change' event from the toggle button because
        // all the formatting button has its own 'toggle' event through 'click' and 'keydown'.
        event.stopPropagation();
        return false;
    }

    public getMentionedHrefs(): string[] {
        return RichTextMarkdownSerializer.getMentionedHrefs(
            this.tiptapEditor.state.doc
        );
    }

<<<<<<< HEAD
    public mentionChange(e: CustomEvent<MentionDetail>): void {
        this.mentionPropCommand.command({
            href: e.detail.href,
            label: e.detail.displayName
        });
        this.openMentionPopup = false;
    }

    protected updateView(): void {
=======
    protected override updateView(): void {
>>>>>>> 0a677292
        this.setMarkdown(this.getMarkdown());
    }

    protected override updateMentionConfig(): void {
        super.updateMentionConfig();
        this.mentionElements.forEach(element => {
            this.mentionInternalsMap.clear();
            if (
                element.mentionInternals.pattern
                && element.mentionInternals.mentionConfig
            ) {
                this.mentionInternalsMap.set(
                    element.mentionInternals.character,
                    element.mentionInternals
                );
            }
            this.activeConfiguration = this.activeChar
                ? this.mentionInternalsMap.get(this.activeChar)?.mentionConfig
                    ?.mappingConfigs
                : undefined;
        });
    }

    private activeCharChanged(_oldValue: string, newValue: string): void {
        this.activeConfiguration = this.mentionInternalsMap.get(
            newValue
        )?.mentionConfig?.mappingConfigs;
    }

    private createEditor(): HTMLDivElement {
        const editor = document.createElement('div');
        editor.className = 'editor';
        editor.setAttribute('aria-multiline', 'true');
        editor.setAttribute('role', 'textbox');
        editor.setAttribute('aria-disabled', 'false');
        return editor;
    }

    /**
     * This method finds the Link mark in the pasted content and update its Text node.
     * If there is no text node, pass the node's fragment recursively and updates only node containing Link mark.
     * If the Text node does not contains Link mark, push the same node to `updatedNodes`.
     *
     * @param fragment Fragment containing the pasted content. [Fragment](https://prosemirror.net/docs/ref/#model.Fragment)
     * @returns modified fragment from the `updatedNode` after updating the valid link text with its href value.
     */
    private readonly updateLinkAndMentionNodes = (
        fragment: Fragment
    ): Fragment => {
        const updatedNodes: FragmentNode[] = [];

        fragment.forEach(node => {
            if (node.isText && node.marks.length > 0) {
                const linkMark = node.marks.find(
                    mark => mark.type.name === 'link' && mark.attrs
                );
                if (linkMark) {
                    // Checks if the link is valid link or not
                    // Needing to separately validate the link on paste is a workaround for a tiptap issue
                    // See: https://github.com/ni/nimble/issues/1527
                    if (
                        this.validAbsoluteLinkRegex.test(
                            linkMark.attrs.href as string
                        )
                    ) {
                        // The below lines of code is responsible for updating the text content with its href value and creates a new updated text node.
                        // This code needs an update when the hyperlink support is added.
                        // See: https://github.com/ni/nimble/issues/1527
                        updatedNodes.push(
                            this.tiptapEditor.schema.text(
                                linkMark.attrs.href as string,
                                node.marks
                            )
                        );
                    } else {
                        // If it is a invalid link, creates a new Text node with the same text content and without a Link mark.
                        updatedNodes.push(
                            this.tiptapEditor.schema.text(
                                node.textContent,
                                linkMark.removeFromSet(node.marks)
                            )
                        );
                    }
                } else {
                    updatedNodes.push(node);
                }
            } else if (node.type.name === 'mention') {
                updatedNodes.push(
                    this.tiptapEditor.schema.text(node.attrs.label as string)
                );
            } else {
                const updatedContent = this.updateLinkAndMentionNodes(
                    node.content
                );
                updatedNodes.push(node.copy(updatedContent));
            }
        });

        return Fragment.fromArray(updatedNodes);
    };

    private createTiptapEditor(): Editor {
        const customLink = this.getCustomLinkExtension();
        const customUserMention = this.getCustomUserMentionExtension();

        /**
         * @param slice contains the Fragment of the copied content. If the content is a link, the slice contains Text node with Link mark.
         * ProseMirror reference for `transformPasted`: https://prosemirror.net/docs/ref/#view.EditorProps.transformPasted
         */
        const transformPasted = (slice: Slice): Slice => {
            const modifiedFragment = this.updateLinkAndMentionNodes(
                slice.content
            );
            return new Slice(modifiedFragment, slice.openStart, slice.openEnd);
        };

        /**
         * For more information on the extensions for the supported formatting options, refer to the links below.
         * Tiptap marks: https://tiptap.dev/api/marks
         * Tiptap nodes: https://tiptap.dev/api/nodes
         */
        return new Editor({
            element: this.editor,
            // The editor will detect markdown syntax for an input only for these items
            // https://tiptap.dev/api/editor#enable-input-rules
            enableInputRules: [BulletList, OrderedList],
            // The editor will not detect markdown syntax when pasting content in any supported items
            // Lists do not have any default paste rules, they have only input rules, so disabled paste rules
            // https://tiptap.dev/api/editor#enable-paste-rules
            enablePasteRules: false,
            editorProps: {
                // Validating whether the links in the pasted content belongs to the supported scheme (HTTPS/HTTP),
                // and rendering it as a link in the editor. If not, rendering it as a plain text.
                // Also, updating the link text content with its href as we support only the absolute link.

                // `transformPasted` can be updated/removed when hyperlink support added
                // See: https://github.com/ni/nimble/issues/1527
                transformPasted
            },
            extensions: [
                Document,
                Paragraph,
                Text,
                BulletList,
                OrderedList,
                ListItem,
                Bold,
                Italic,
                History,
                Placeholder.configure({
                    placeholder: '',
                    showOnlyWhenEditable: false
                }),
                HardBreak,
                customLink,
                customUserMention
            ]
        });
    }

    /**
     * Extending the default link mark schema defined in the TipTap.
     *
     * "excludes": https://prosemirror.net/docs/ref/#model.MarkSpec.excludes
     * "inclusive": https://prosemirror.net/docs/ref/#model.MarkSpec.inclusive
     * "parseHTML": https://tiptap.dev/guide/custom-extensions#parse-html
     * "renderHTML": https://tiptap.dev/guide/custom-extensions/#render-html
     */
    private getCustomLinkExtension(): Mark<LinkOptions> {
        return Link.extend({
            // Excludes can be removed/enabled when hyperlink support added
            // See: https://github.com/ni/nimble/issues/1527
            excludes: '_',
            // Inclusive can be updated when hyperlink support added
            // See: https://github.com/ni/nimble/issues/1527
            inclusive: false,
            parseHTML() {
                return [
                    // To load the `nimble-anchor` from the HTML parsed content by markdown-parser as links in the Tiptap editor, the `parseHTML`
                    // of Link extension should return nimble `anchorTag`.
                    // This is because the link mark schema in `markdown-parser.ts` file uses `<nimble-anchor>` as anchor tag and not `<a>`.
                    {
                        tag: anchorTag
                    },
                    // `<a>` tag is added here to support when pasting a link from external source.
                    {
                        tag: 'a'
                    }
                ];
            },
            // HTMLAttribute cannot be in camelCase as we want to match it with the name in Tiptap
            // eslint-disable-next-line @typescript-eslint/naming-convention
            renderHTML({ HTMLAttributes }) {
                // The below 'a' tag should be replaced with 'nimble-anchor' once the below issue is fixed.
                // https://github.com/ni/nimble/issues/1516
                return ['a', HTMLAttributes];
            }
        }).configure({
            // HTMLAttribute cannot be in camelCase as we want to match it with the name in Tiptap
            // eslint-disable-next-line @typescript-eslint/naming-convention
            HTMLAttributes: {
                rel: 'noopener noreferrer',
                target: null
            },
            autolink: true,
            openOnClick: false,
            // linkOnPaste can be enabled when hyperlink support added
            // See: https://github.com/ni/nimble/issues/1527
            linkOnPaste: false,
            validate: href => this.validAbsoluteLinkRegex.test(href)
        });
    }

    private getCustomUserMentionExtension(): Node<MentionOptions> {
        return Mention.extend({
            parseHTML() {
                return [
                    {
                        tag: richTextMentionUsersViewTag
                    }
                ];
            },
            addAttributes() {
                return {
                    href: {
                        default: null,
                        parseHTML: element => element.getAttribute('mention-href'),
                        renderHTML: attributes => {
                            return {
                                'mention-href': attributes.href as string
                            };
                        }
                    },

                    label: {
                        default: null,
                        parseHTML: element => element.getAttribute('mention-label'),
                        renderHTML: attributes => {
                            return {
                                'mention-label': attributes.label as string
                            };
                        }
                    }
                };
            },
            // eslint-disable-next-line @typescript-eslint/naming-convention
            renderHTML({ HTMLAttributes }) {
                return [
                    richTextMentionUsersViewTag,
                    mergeAttributes(
                        this.options.HTMLAttributes,
                        HTMLAttributes,
                        { 'disable-editing': true }
                    )
                ];
            }
        }).configure({
            suggestion: {
                decorationTag: richTextMentionUsersViewTag,
                allowSpaces: true,
                render: () => {
                    let inSuggestionMode = false;
                    return {
                        onStart: (props): void => {
                            inSuggestionMode = true;
                            this.onMention(props);
                        },

                        onUpdate: (props): void => {
                            if (!inSuggestionMode) {
                                return;
                            }
                            this.onMention(props);
                        },

                        onKeyDown: (props): boolean => {
                            if (!this.openMentionPopup) {
                                return false;
                            }
                            if (props.event.key === 'Escape') {
                                this.openMentionPopup = false;
                                inSuggestionMode = false;
                                return false;
                            }
                            return (
                                this.mentionListBox?.keydownHandler(
                                    props.event
                                ) ?? false
                            );
                        },

                        onExit: (): void => {
                            this.openMentionPopup = false;
                        }
                    };
                }
            }
        });
    }

    private onMention(props: SuggestionProps): void {
        this.triggerMentionEvent(props.text);
        this.mentionPropCommand = props;
        this.filter = props.query.toLowerCase();
        this.openMentionPopup = true;
        if (this.region) {
            this.region.anchorElement = props.decorationNode as HTMLElement;
            this.region.update();
        }
        void this.mentionListBox?.selectFirstListOption();
    }

    private triggerMentionEvent(filter: string): void {
        const validMentionElement = this.mentionElements.find(
            mention => mention.mentionInternals.validConfiguration
                && mention.mentionInternals.character === filter.slice(0, 1)
        );
<<<<<<< HEAD
        this.activeChar = validMentionElement?.mentionInternals.character;
=======
>>>>>>> 0a677292
        validMentionElement?.onMention(filter.slice(1));
    }

    /**
     * This function takes the Fragment from parseMarkdownToDOM function and return the serialized string using XMLSerializer
     */
    private getHtmlContent(markdown: string): string {
        const parserDetail = RichTextMarkdownParser.parseMarkdownToDOM(
            markdown,
            this.mentionConfig
        );
        return this.xmlSerializer.serializeToString(parserDetail.fragment);
    }

    /**
     * Binding the "transaction" event to the editor allows continuous monitoring the events and updating the button state in response to
     * various actions such as mouse events, keyboard events, changes in the editor content etc,.
     * https://tiptap.dev/api/events#transaction
     */
    private bindEditorTransactionEvent(): void {
        this.tiptapEditor.on('transaction', () => {
            this.updateEditorButtonsState();
        });
    }

    private unbindEditorTransactionEvent(): void {
        this.tiptapEditor.off('transaction');
    }

    private updateEditorButtonsState(): void {
        const { extensionManager, state } = this.tiptapEditor;
        const { extensions } = extensionManager;
        const { selection } = state;
        const parentList = findParentNode((node: { type: { name: string } }) => isList(node.type.name, extensions))(selection);

        this.boldButton.checked = this.tiptapEditor.isActive('bold');
        this.italicsButton.checked = this.tiptapEditor.isActive('italic');
        this.bulletListButton.checked = parentList?.node.type.name === TipTapNodeName.bulletList;
        this.numberedListButton.checked = parentList?.node.type.name === TipTapNodeName.numberedList;
    }

    private keyActivatesButton(event: KeyboardEvent): boolean {
        switch (event.key) {
            case keySpace:
            case keyEnter:
                return true;
            default:
                return false;
        }
    }

    private unbindEditorUpdateEvent(): void {
        this.tiptapEditor.off('update');
    }

    /**
     * input event is fired when there is a change in the content of the editor.
     *
     * https://tiptap.dev/api/events#update
     */
    private bindEditorUpdateEvent(): void {
        this.tiptapEditor.on('update', () => {
            this.$emit('input');
            this.queueUpdateScrollbarWidth();
        });
    }

    /**
     * Stopping the native input event propagation emitted by the contenteditable element in the Tiptap
     * since there is an issue (linked below) in ProseMirror where selecting the text and removing it
     * does not trigger the native HTMLElement input event. So using the "update" event emitted by the
     * Tiptap to capture it as an "input" customEvent in the rich text editor.
     *
     * Prose Mirror issue: https://discuss.prosemirror.net/t/how-to-handle-select-backspace-delete-cut-type-kind-of-events-handletextinput-or-handledomevents-input-doesnt-help/4844
     */
    private stopNativeInputEventPropagation(): void {
        this.tiptapEditor.view.dom.addEventListener('input', event => {
            event.stopPropagation();
        });
    }

    private unbindNativeInputEvent(): void {
        this.tiptapEditor.view.dom.removeEventListener('input', () => {});
    }

    private queueUpdateScrollbarWidth(): void {
        if (!this.$fastController.isConnected) {
            return;
        }
        if (!this.updateScrollbarWidthQueued) {
            this.updateScrollbarWidthQueued = true;
            DOM.queueUpdate(() => this.updateScrollbarWidth());
        }
    }

    private updateScrollbarWidth(): void {
        this.updateScrollbarWidthQueued = false;
        this.scrollbarWidth = this.tiptapEditor.view.dom.offsetWidth
            - this.tiptapEditor.view.dom.clientWidth;
    }

    private onResize(): void {
        this.scrollbarWidth = this.tiptapEditor.view.dom.offsetWidth
            - this.tiptapEditor.view.dom.clientWidth;
    }

    private getTipTapExtension(
        extensionName: string
    ): AnyExtension | undefined {
        return this.tiptapEditor.extensionManager.extensions.find(
            (extension: { name: string }) => extension.name === extensionName
        );
    }

    private setEditorTabIndex(): void {
        this.tiptapEditor.setOptions({
            editorProps: {
                attributes: {
                    tabindex: this.disabled ? '-1' : '0'
                }
            }
        });
    }
}

// eslint-disable-next-line @typescript-eslint/no-empty-interface
export interface RichTextEditor extends ARIAGlobalStatesAndProperties {}
applyMixins(RichTextEditor, ARIAGlobalStatesAndProperties);

const nimbleRichTextEditor = RichTextEditor.compose({
    baseName: 'rich-text-editor',
    template,
    styles
});

DesignSystem.getOrCreate()
    .withPrefix('nimble')
    .register(nimbleRichTextEditor());
export const richTextEditorTag = DesignSystem.tagFor(RichTextEditor);<|MERGE_RESOLUTION|>--- conflicted
+++ resolved
@@ -386,7 +386,6 @@
         );
     }
 
-<<<<<<< HEAD
     public mentionChange(e: CustomEvent<MentionDetail>): void {
         this.mentionPropCommand.command({
             href: e.detail.href,
@@ -395,10 +394,7 @@
         this.openMentionPopup = false;
     }
 
-    protected updateView(): void {
-=======
     protected override updateView(): void {
->>>>>>> 0a677292
         this.setMarkdown(this.getMarkdown());
     }
 
@@ -716,10 +712,7 @@
             mention => mention.mentionInternals.validConfiguration
                 && mention.mentionInternals.character === filter.slice(0, 1)
         );
-<<<<<<< HEAD
         this.activeChar = validMentionElement?.mentionInternals.character;
-=======
->>>>>>> 0a677292
         validMentionElement?.onMention(filter.slice(1));
     }
 
