--- conflicted
+++ resolved
@@ -37,11 +37,7 @@
     /**
      * @internal
      */
-<<<<<<< HEAD
-    public tiptapEditor = createTiptapEditor(this.editor, []);
-=======
     public tiptapEditor = createTiptapEditor(this.editor, [], this.placeholder);
->>>>>>> 115e7392
 
     /**
      * @internal
@@ -187,18 +183,8 @@
     /**
      * @internal
      */
-<<<<<<< HEAD
-    public disabledChanged(_prev: unknown, _next: unknown): void {
-        this.tiptapEditor.setEditable(!this.disabled);
-        this.setEditorTabIndex();
-        this.editor.setAttribute(
-            'aria-disabled',
-            this.disabled ? 'true' : 'false'
-        );
-=======
     public disabledChanged(): void {
         this.disableEditor();
->>>>>>> 115e7392
     }
 
     /**
@@ -405,15 +391,10 @@
             this.editor,
             this.configuration instanceof EditorConfiguration
                 ? this.configuration.mentionExtensionConfig
-<<<<<<< HEAD
-                : []
-        );
-=======
                 : [],
             this.placeholder
         );
         this.disableEditor();
->>>>>>> 115e7392
         this.bindEditorTransactionEvent();
         this.bindEditorUpdateEvent();
         this.stopNativeInputEventPropagation();
