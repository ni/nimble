--- conflicted
+++ resolved
@@ -230,12 +230,9 @@
         prev: EditorConfiguration | undefined,
         next: EditorConfiguration
     ): void {
-<<<<<<< HEAD
-        this.mentionListBox?.updateMentionExtensionConfig(this.configuration?.mentionExtensionConfig);
-        if (this.isOnlyMentionInternalsChanged(prev, next)) {
-=======
+        const editorConfiguration = this.configuration as EditorConfiguration;
+        this.mentionListBox?.updateMentionExtensionConfig(editorConfiguration.mentionExtensionConfig);
         if (this.isMentionExtensionConfigUnchanged(prev, next)) {
->>>>>>> 7fee3639
             this.setMarkdown(this.getMarkdown());
         } else {
             const currentStateMarkdown = this.getMarkdown();
@@ -425,14 +422,10 @@
         this.tiptapEditor?.destroy();
         this.tiptapEditor = createTiptapEditor(
             this.editor,
-<<<<<<< HEAD
-            this.configuration?.mentionExtensionConfig ?? [],
-            this.mentionListBox
-=======
             this.configuration instanceof EditorConfiguration
                 ? this.configuration.mentionExtensionConfig
-                : []
->>>>>>> 7fee3639
+                : [],
+            this.mentionListBox
         );
         this.bindEditorTransactionEvent();
         this.bindEditorUpdateEvent();
