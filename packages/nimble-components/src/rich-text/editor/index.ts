import { observable, attr, DOM } from '@microsoft/fast-element';
import {
    applyMixins,
    ARIAGlobalStatesAndProperties,
    DesignSystem
} from '@microsoft/fast-foundation';
import { keyEnter, keySpace } from '@microsoft/fast-web-utilities';
<<<<<<< HEAD
import {
    Editor,
    findParentNode,
    isList,
    AnyExtension,
    Extension,
    Mark,
    Node,
    mergeAttributes
} from '@tiptap/core';
import Bold from '@tiptap/extension-bold';
import BulletList from '@tiptap/extension-bullet-list';
import Document from '@tiptap/extension-document';
import History from '@tiptap/extension-history';
import Italic from '@tiptap/extension-italic';
import Link, { LinkOptions } from '@tiptap/extension-link';
import ListItem from '@tiptap/extension-list-item';
import OrderedList from '@tiptap/extension-ordered-list';
import Paragraph from '@tiptap/extension-paragraph';
import Placeholder from '@tiptap/extension-placeholder';
import type { PlaceholderOptions } from '@tiptap/extension-placeholder';
import Text from '@tiptap/extension-text';
import Mention, { MentionOptions } from '@tiptap/extension-mention';
import HardBreak from '@tiptap/extension-hard-break';
import { Slice, Fragment, Node as FragmentNode } from 'prosemirror-model';
=======
import { findParentNode, isList, AnyExtension, Extension } from '@tiptap/core';

import type { PlaceholderOptions } from '@tiptap/extension-placeholder';
>>>>>>> 115e7392
import { template } from './template';
import { styles } from './styles';
import type { ToggleButton } from '../../toggle-button';
import { TipTapNodeName, mentionPluginPrefix } from './types';
import type { ErrorPattern } from '../../patterns/error/types';
import { RichTextMarkdownParser } from '../models/markdown-parser';
import { RichTextMarkdownSerializer } from '../models/markdown-serializer';
<<<<<<< HEAD
import { anchorTag } from '../../anchor';
import { richTextMentionUsersViewTag } from '../../rich-text-mention/users/view';
import { RichText } from '../base';
=======
import { RichText } from '../base';
import { createTiptapEditor } from './models/create-tiptap-editor';
import { EditorConfiguration } from '../models/editor-configuration';
>>>>>>> 115e7392

declare global {
    interface HTMLElementTagNameMap {
        'nimble-rich-text-editor': RichTextEditor;
    }
}

/**
 * A nimble styled rich text editor
 */
export class RichTextEditor extends RichText implements ErrorPattern {
    /**
     * @internal
     */
    public editor = this.createEditor();

    /**
     * @internal
     */
    public tiptapEditor = createTiptapEditor(this.editor, [], this.placeholder);

    /**
     * @internal
     */
    public readonly xmlSerializer = new XMLSerializer();

    /**
     * @internal
     */
    public richTextMarkdownSerializer = new RichTextMarkdownSerializer([]);

    /**
     * Whether to disable user from editing and interacting with toolbar buttons
     *
     * @public
     * HTML Attribute: disabled
     */
    @attr({ mode: 'boolean' })
    public disabled = false;

    /**
     * Whether to hide the footer of the rich text editor
     *
     * @public
     * HTML Attribute: footer-hidden
     */
    @attr({ attribute: 'footer-hidden', mode: 'boolean' })
    public footerHidden = false;

    /**
     * Whether to display the error state.
     *
     * @public
     * HTML Attribute: error-visible
     */
    @attr({ attribute: 'error-visible', mode: 'boolean' })
    public errorVisible = false;

    /**
     * A message explaining why the value is invalid.
     *
     * @public
     * HTML Attribute: error-text
     */
    @attr({ attribute: 'error-text' })
    public errorText?: string;

    /**
     * @public
     * HTML Attribute: placeholder
     */
    @attr
    public placeholder?: string;

    /**
     * True if the editor is empty or contains only whitespace, false otherwise.
     *
     * @public
     */
    public get empty(): boolean {
        // Tiptap [isEmpty](https://tiptap.dev/api/editor#is-empty) returns false even if the editor has only whitespace.
<<<<<<< HEAD
        // However, the expectation is to return true if the editor is empty or contains only whitespace.
        // Hence, by retrieving the current text content using Tiptap state docs and then trimming the string to determine whether it is empty or not.
        if (this.tiptapEditor.state.doc.toString().includes('mention')) {
            return this.tiptapEditor.isEmpty;
        }
        return this.tiptapEditor.state.doc.textContent.trim().length === 0;
=======
        // Get the prose mirror textContent of all the nodes with whitespace trimmed to see if it is empty
        // Mention nodes are formatted as empty text content, so if empty make sure there are no mention nodes remaining
        if (this.tiptapEditor.state.doc.textContent.trim() === '') {
            let hasMention = false;
            this.tiptapEditor.state.doc.descendants(node => {
                if (node.type.name.startsWith(mentionPluginPrefix)) {
                    hasMention = true;
                }
                const continueDescent = hasMention === false;
                return continueDescent;
            });
            return !hasMention;
        }
        return false;
>>>>>>> 115e7392
    }

    /**
     * @internal
     */
    @observable
    public boldButton!: ToggleButton;

    /**
     * @internal
     */
    @observable
    public italicsButton!: ToggleButton;

    /**
     * @internal
     */
    @observable
    public bulletListButton!: ToggleButton;

    /**
     * @internal
     */
    @observable
    public numberedListButton!: ToggleButton;

    /**
     * The width of the vertical scrollbar, if displayed.
     * @internal
     */
    @observable
    public scrollbarWidth = -1;

    /**
     * @internal
     */
    public editorContainer!: HTMLDivElement;

    private resizeObserver?: ResizeObserver;
    private updateScrollbarWidthQueued = false;

    /**
     * @internal
     */
    public override connectedCallback(): void {
        super.connectedCallback();
        if (!this.editor.isConnected) {
            this.editorContainer.append(this.editor);
        }
        this.bindEditorTransactionEvent();
        this.bindEditorUpdateEvent();
        this.stopNativeInputEventPropagation();
        this.resizeObserver = new ResizeObserver(() => this.onResize());
        this.resizeObserver.observe(this);
    }

    /**
     * @internal
     */
    public override disconnectedCallback(): void {
        super.disconnectedCallback();
        this.unbindEditorTransactionEvent();
        this.unbindEditorUpdateEvent();
        this.unbindNativeInputEvent();
        this.resizeObserver?.disconnect();
    }

    /**
     * @internal
     */
    public disabledChanged(): void {
        this.disableEditor();
    }

    /**
     * Update the placeholder text and view of the editor.
     * @internal
     */
    public placeholderChanged(_prev: unknown, _next: unknown): void {
        const placeholderExtension = this.getTipTapExtension(
            'placeholder'
        ) as Extension<PlaceholderOptions>;
        placeholderExtension.options.placeholder = this.placeholder ?? '';
        this.tiptapEditor.view.dispatch(this.tiptapEditor.state.tr);

        this.queueUpdateScrollbarWidth();
    }

    /**
     * @internal
     */
    public ariaLabelChanged(_prev: unknown, _next: unknown): void {
        if (this.ariaLabel !== null && this.ariaLabel !== undefined) {
            this.editor.setAttribute('aria-label', this.ariaLabel);
        } else {
            this.editor.removeAttribute('aria-label');
        }
    }

    /**
     * @internal
     */
    public configurationChanged(
        prev: EditorConfiguration | undefined,
        next: EditorConfiguration
    ): void {
        if (this.isMentionExtensionConfigUnchanged(prev, next)) {
            this.setMarkdown(this.getMarkdown());
        } else {
            const currentStateMarkdown = this.getMarkdown();
            this.richTextMarkdownSerializer = new RichTextMarkdownSerializer(
                this.configuration instanceof EditorConfiguration
                    ? this.configuration.mentionExtensionConfig.map(
                        config => config.name
                    )
                    : []
            );
            this.initializeEditor();
            this.setMarkdown(currentStateMarkdown);
        }
    }

    /**
     * Toggle the bold mark and focus back to the editor
     * @internal
     */
    public boldButtonClick(): void {
        this.tiptapEditor.chain().focus().toggleBold().run();
    }

    /**
     * Toggle the bold mark and focus back to the editor
     * @internal
     */
    public boldButtonKeyDown(event: KeyboardEvent): boolean {
        if (this.keyActivatesButton(event)) {
            this.tiptapEditor.chain().focus().toggleBold().run();
            return false;
        }
        return true;
    }

    /**
     * Toggle the italics mark and focus back to the editor
     * @internal
     */
    public italicsButtonClick(): void {
        this.tiptapEditor.chain().focus().toggleItalic().run();
    }

    /**
     * Toggle the italics mark and focus back to the editor
     * @internal
     */
    public italicsButtonKeyDown(event: KeyboardEvent): boolean {
        if (this.keyActivatesButton(event)) {
            this.tiptapEditor.chain().focus().toggleItalic().run();
            return false;
        }
        return true;
    }

    /**
     * Toggle the unordered list node and focus back to the editor
     * @internal
     */
    public bulletListButtonClick(): void {
        this.tiptapEditor.chain().focus().toggleBulletList().run();
    }

    /**
     * Toggle the unordered list node and focus back to the editor
     * @internal
     */
    public bulletListButtonKeyDown(event: KeyboardEvent): boolean {
        if (this.keyActivatesButton(event)) {
            this.tiptapEditor.chain().focus().toggleBulletList().run();
            return false;
        }
        return true;
    }

    /**
     * Toggle the ordered list node and focus back to the editor
     * @internal
     */
    public numberedListButtonClick(): void {
        this.tiptapEditor.chain().focus().toggleOrderedList().run();
    }

    /**
     * Toggle the ordered list node and focus back to the editor
     * @internal
     */
    public numberedListButtonKeyDown(event: KeyboardEvent): boolean {
        if (this.keyActivatesButton(event)) {
            this.tiptapEditor.chain().focus().toggleOrderedList().run();
            return false;
        }
        return true;
    }

    /**
     * This function load tip tap editor with provided markdown content by parsing into html
     * @public
     */
    public setMarkdown(markdown: string): void {
        const html = this.getHtmlContent(markdown);
        this.tiptapEditor.commands.setContent(html);
    }

    /**
     * This function returns markdown string by serializing tiptap editor document using prosemirror MarkdownSerializer
     * @public
     */
    public getMarkdown(): string {
        return this.richTextMarkdownSerializer.serializeDOMToMarkdown(
            this.tiptapEditor.state.doc
        );
    }

    /**
     * @internal
     */
    public stopEventPropagation(event: Event): boolean {
        // Don't bubble the 'change' event from the toggle button because
        // all the formatting button has its own 'toggle' event through 'click' and 'keydown'.
        event.stopPropagation();
        return false;
    }

    public getMentionedHrefs(): string[] {
<<<<<<< HEAD
        return RichTextMarkdownSerializer.getMentionedHrefs(
            this.tiptapEditor.state.doc
        );
    }

    protected override updateView(): void {
        this.setMarkdown(this.getMarkdown());
=======
        const mentionedHrefs = new Set<string>();
        this.tiptapEditor.state.doc.descendants(node => {
            if (node.type.name.startsWith(mentionPluginPrefix)) {
                mentionedHrefs.add(node.attrs.href as string);
            }
        });
        return Array.from(mentionedHrefs);
    }

    protected override createConfig(): EditorConfiguration {
        return new EditorConfiguration(this.mentionElements);
    }

    private isMentionExtensionConfigUnchanged(
        prev: EditorConfiguration | undefined,
        next: EditorConfiguration
    ): boolean {
        const prevConfigCharacters = prev?.mentionExtensionConfig
            .map(config => config.character)
            .sort((a, b) => a.localeCompare(b))
            .toString();
        const nextConfigCharacters = next.mentionExtensionConfig
            .map(config => config.character)
            .sort((a, b) => a.localeCompare(b))
            .toString();
        return prevConfigCharacters === nextConfigCharacters;
>>>>>>> 115e7392
    }

    private createEditor(): HTMLDivElement {
        const editor = document.createElement('div');
        editor.className = 'editor';
        editor.setAttribute('aria-multiline', 'true');
        editor.setAttribute('role', 'textbox');
        editor.setAttribute('aria-disabled', 'false');
        return editor;
    }

<<<<<<< HEAD
    /**
     * This method finds the Link mark in the pasted content and update its Text node.
     * If there is no text node, pass the node's fragment recursively and updates only node containing Link mark.
     * If the Text node does not contains Link mark, push the same node to `updatedNodes`.
     *
     * @param fragment Fragment containing the pasted content. [Fragment](https://prosemirror.net/docs/ref/#model.Fragment)
     * @returns modified fragment from the `updatedNode` after updating the valid link text with its href value.
     */
    private readonly updateLinkNodes = (fragment: Fragment): Fragment => {
        const updatedNodes: FragmentNode[] = [];

        fragment.forEach(node => {
            if (node.isText && node.marks.length > 0) {
                const linkMark = node.marks.find(
                    mark => mark.type.name === 'link' && mark.attrs
                );
                if (linkMark) {
                    // Checks if the link is valid link or not
                    // Needing to separately validate the link on paste is a workaround for a tiptap issue
                    // See: https://github.com/ni/nimble/issues/1527
                    if (
                        this.validAbsoluteLinkRegex.test(
                            linkMark.attrs.href as string
                        )
                    ) {
                        // The below lines of code is responsible for updating the text content with its href value and creates a new updated text node.
                        // This code needs an update when the hyperlink support is added.
                        // See: https://github.com/ni/nimble/issues/1527
                        updatedNodes.push(
                            this.tiptapEditor.schema.text(
                                linkMark.attrs.href as string,
                                node.marks
                            )
                        );
                    } else {
                        // If it is a invalid link, creates a new Text node with the same text content and without a Link mark.
                        updatedNodes.push(
                            this.tiptapEditor.schema.text(
                                node.textContent,
                                linkMark.removeFromSet(node.marks)
                            )
                        );
                    }
                } else {
                    updatedNodes.push(node);
                }
            } else {
                const updatedContent = this.updateLinkNodes(node.content);
                updatedNodes.push(node.copy(updatedContent));
            }
        });

        return Fragment.fromArray(updatedNodes);
    };

    private createTiptapEditor(): Editor {
        const customLink = this.getCustomLinkExtension();
        const customUserMention = this.getCustomUserMentionExtension();

        /**
         * @param slice contains the Fragment of the copied content. If the content is a link, the slice contains Text node with Link mark.
         * ProseMirror reference for `transformPasted`: https://prosemirror.net/docs/ref/#view.EditorProps.transformPasted
         */
        const transformPasted = (slice: Slice): Slice => {
            const modifiedFragment = this.updateLinkNodes(slice.content);
            return new Slice(modifiedFragment, slice.openStart, slice.openEnd);
        };

        /**
         * For more information on the extensions for the supported formatting options, refer to the links below.
         * Tiptap marks: https://tiptap.dev/api/marks
         * Tiptap nodes: https://tiptap.dev/api/nodes
         */
        return new Editor({
            element: this.editor,
            // The editor will detect markdown syntax for an input only for these items
            // https://tiptap.dev/api/editor#enable-input-rules
            enableInputRules: [BulletList, OrderedList],
            // The editor will not detect markdown syntax when pasting content in any supported items
            // Lists do not have any default paste rules, they have only input rules, so disabled paste rules
            // https://tiptap.dev/api/editor#enable-paste-rules
            enablePasteRules: false,
            editorProps: {
                // Validating whether the links in the pasted content belongs to the supported scheme (HTTPS/HTTP),
                // and rendering it as a link in the editor. If not, rendering it as a plain text.
                // Also, updating the link text content with its href as we support only the absolute link.

                // `transformPasted` can be updated/removed when hyperlink support added
                // See: https://github.com/ni/nimble/issues/1527
                transformPasted
            },
            extensions: [
                Document,
                Paragraph,
                Text,
                BulletList,
                OrderedList,
                ListItem,
                Bold,
                Italic,
                History,
                Placeholder.configure({
                    placeholder: '',
                    showOnlyWhenEditable: false
                }),
                HardBreak,
                customLink,
                customUserMention
            ]
        });
    }

    /**
     * Extending the default link mark schema defined in the TipTap.
     *
     * "excludes": https://prosemirror.net/docs/ref/#model.MarkSpec.excludes
     * "inclusive": https://prosemirror.net/docs/ref/#model.MarkSpec.inclusive
     * "parseHTML": https://tiptap.dev/guide/custom-extensions#parse-html
     * "renderHTML": https://tiptap.dev/guide/custom-extensions/#render-html
     */
    private getCustomLinkExtension(): Mark<LinkOptions> {
        return Link.extend({
            // Excludes can be removed/enabled when hyperlink support added
            // See: https://github.com/ni/nimble/issues/1527
            excludes: '_',
            // Inclusive can be updated when hyperlink support added
            // See: https://github.com/ni/nimble/issues/1527
            inclusive: false,
            parseHTML() {
                return [
                    // To load the `nimble-anchor` from the HTML parsed content by markdown-parser as links in the Tiptap editor, the `parseHTML`
                    // of Link extension should return nimble `anchorTag`.
                    // This is because the link mark schema in `markdown-parser.ts` file uses `<nimble-anchor>` as anchor tag and not `<a>`.
                    {
                        tag: anchorTag
                    },
                    // `<a>` tag is added here to support when pasting a link from external source.
                    {
                        tag: 'a'
                    }
                ];
            },
            // HTMLAttribute cannot be in camelCase as we want to match it with the name in Tiptap
            // eslint-disable-next-line @typescript-eslint/naming-convention
            renderHTML({ HTMLAttributes }) {
                // The below 'a' tag should be replaced with 'nimble-anchor' once the below issue is fixed.
                // https://github.com/ni/nimble/issues/1516
                return ['a', HTMLAttributes];
            }
        }).configure({
            // HTMLAttribute cannot be in camelCase as we want to match it with the name in Tiptap
            // eslint-disable-next-line @typescript-eslint/naming-convention
            HTMLAttributes: {
                rel: 'noopener noreferrer',
                target: null
            },
            autolink: true,
            openOnClick: false,
            // linkOnPaste can be enabled when hyperlink support added
            // See: https://github.com/ni/nimble/issues/1527
            linkOnPaste: false,
            validate: href => this.validAbsoluteLinkRegex.test(href)
        });
=======
    private initializeEditor(): void {
        this.unbindEditorTransactionEvent();
        this.unbindEditorUpdateEvent();
        this.unbindNativeInputEvent();
        this.tiptapEditor?.destroy();
        this.tiptapEditor = createTiptapEditor(
            this.editor,
            this.configuration instanceof EditorConfiguration
                ? this.configuration.mentionExtensionConfig
                : [],
            this.placeholder
        );
        this.disableEditor();
        this.bindEditorTransactionEvent();
        this.bindEditorUpdateEvent();
        this.stopNativeInputEventPropagation();
>>>>>>> 115e7392
    }

    private getCustomUserMentionExtension(): Node<MentionOptions> {
        return Mention.extend({
            parseHTML() {
                return [
                    {
                        tag: richTextMentionUsersViewTag
                    }
                ];
            },
            addAttributes() {
                return {
                    href: {
                        default: null,
                        parseHTML: element => element.getAttribute('mention-href'),
                        renderHTML: attributes => {
                            return {
                                'mention-href': attributes.href as string
                            };
                        }
                    },

                    label: {
                        default: null,
                        parseHTML: element => element.getAttribute('mention-label'),
                        renderHTML: attributes => {
                            return {
                                'mention-label': attributes.label as string
                            };
                        }
                    }
                };
            },
            // eslint-disable-next-line @typescript-eslint/naming-convention
            renderHTML({ HTMLAttributes }) {
                return [
                    richTextMentionUsersViewTag,
                    mergeAttributes(
                        this.options.HTMLAttributes,
                        HTMLAttributes,
                        { 'disable-editing': true }
                    )
                ];
            }
        }).configure({
            suggestion: {
                allowSpaces: true,
                render: () => {
                    return {
                        onStart: (props): void => {
                            this.triggerMentionEvent(props.text);
                        },

                        onUpdate: (props): void => {
                            this.triggerMentionEvent(props.text);
                        }
                    };
                }
            }
        });
    }

    private triggerMentionEvent(filter: string): void {
        const validMentionElement = this.mentionElements.find(
            mention => mention.mentionInternals.validConfiguration
                && mention.mentionInternals.character === filter.slice(0, 1)
        );
        validMentionElement?.onMention(filter.slice(1));
    }

    /**
     * This function takes the Fragment from parseMarkdownToDOM function and return the serialized string using XMLSerializer
     */
    private getHtmlContent(markdown: string): string {
<<<<<<< HEAD
        const documentFragment = RichTextMarkdownParser.parseMarkdownToDOM(
            markdown,
            this.mentionConfig
        );
        return this.xmlSerializer.serializeToString(documentFragment);
=======
        const parseResult = RichTextMarkdownParser.parseMarkdownToDOM(
            markdown,
            this.configuration?.parserMentionConfig
        );
        return this.xmlSerializer.serializeToString(parseResult.fragment);
>>>>>>> 115e7392
    }

    /**
     * Binding the "transaction" event to the editor allows continuous monitoring the events and updating the button state in response to
     * various actions such as mouse events, keyboard events, changes in the editor content etc,.
     * https://tiptap.dev/api/events#transaction
     */
    private bindEditorTransactionEvent(): void {
        this.tiptapEditor.on('transaction', () => {
            this.updateEditorButtonsState();
        });
    }

    private unbindEditorTransactionEvent(): void {
        this.tiptapEditor.off('transaction');
    }

    private updateEditorButtonsState(): void {
        if (!this.$fastController.isConnected) {
            return;
        }

        const { extensionManager, state } = this.tiptapEditor;
        const { extensions } = extensionManager;
        const { selection } = state;
        const parentList = findParentNode((node: { type: { name: string } }) => isList(node.type.name, extensions))(selection);

        this.boldButton.checked = this.tiptapEditor.isActive('bold');
        this.italicsButton.checked = this.tiptapEditor.isActive('italic');
        this.bulletListButton.checked = parentList?.node.type.name === TipTapNodeName.bulletList;
        this.numberedListButton.checked = parentList?.node.type.name === TipTapNodeName.numberedList;
    }

    private keyActivatesButton(event: KeyboardEvent): boolean {
        switch (event.key) {
            case keySpace:
            case keyEnter:
                return true;
            default:
                return false;
        }
    }

    private unbindEditorUpdateEvent(): void {
        this.tiptapEditor.off('update');
    }

    /**
     * input event is fired when there is a change in the content of the editor.
     *
     * https://tiptap.dev/api/events#update
     */
    private bindEditorUpdateEvent(): void {
        this.tiptapEditor.on('update', () => {
            this.$emit('input');
            this.queueUpdateScrollbarWidth();
        });
    }

    private disableEditor(): void {
        this.tiptapEditor.setEditable(!this.disabled);
        this.setEditorTabIndex();
        this.editor.setAttribute(
            'aria-disabled',
            this.disabled ? 'true' : 'false'
        );
    }

    /**
     * Stopping the native input event propagation emitted by the contenteditable element in the Tiptap
     * since there is an issue (linked below) in ProseMirror where selecting the text and removing it
     * does not trigger the native HTMLElement input event. So using the "update" event emitted by the
     * Tiptap to capture it as an "input" customEvent in the rich text editor.
     *
     * Prose Mirror issue: https://discuss.prosemirror.net/t/how-to-handle-select-backspace-delete-cut-type-kind-of-events-handletextinput-or-handledomevents-input-doesnt-help/4844
     */
    private stopNativeInputEventPropagation(): void {
        this.tiptapEditor.view.dom.addEventListener('input', event => {
            event.stopPropagation();
        });
    }

    private unbindNativeInputEvent(): void {
        this.tiptapEditor.view.dom.removeEventListener('input', () => {});
    }

    private queueUpdateScrollbarWidth(): void {
        if (!this.$fastController.isConnected) {
            return;
        }
        if (!this.updateScrollbarWidthQueued) {
            this.updateScrollbarWidthQueued = true;
            DOM.queueUpdate(() => this.updateScrollbarWidth());
        }
    }

    private updateScrollbarWidth(): void {
        this.updateScrollbarWidthQueued = false;
        this.scrollbarWidth = this.tiptapEditor.view.dom.offsetWidth
            - this.tiptapEditor.view.dom.clientWidth;
    }

    private onResize(): void {
        this.scrollbarWidth = this.tiptapEditor.view.dom.offsetWidth
            - this.tiptapEditor.view.dom.clientWidth;
    }

    private getTipTapExtension(
        extensionName: string
    ): AnyExtension | undefined {
        return this.tiptapEditor.extensionManager.extensions.find(
            (extension: { name: string }) => extension.name === extensionName
        );
    }

    private setEditorTabIndex(): void {
        this.tiptapEditor.setOptions({
            editorProps: {
                attributes: {
                    tabindex: this.disabled ? '-1' : '0'
                }
            }
        });
    }
}

// eslint-disable-next-line @typescript-eslint/no-empty-interface
export interface RichTextEditor extends ARIAGlobalStatesAndProperties {}
applyMixins(RichTextEditor, ARIAGlobalStatesAndProperties);

const nimbleRichTextEditor = RichTextEditor.compose({
    baseName: 'rich-text-editor',
    template,
    styles
});

DesignSystem.getOrCreate()
    .withPrefix('nimble')
    .register(nimbleRichTextEditor());
export const richTextEditorTag = DesignSystem.tagFor(RichTextEditor);<|MERGE_RESOLUTION|>--- conflicted
+++ resolved
@@ -5,37 +5,9 @@
     DesignSystem
 } from '@microsoft/fast-foundation';
 import { keyEnter, keySpace } from '@microsoft/fast-web-utilities';
-<<<<<<< HEAD
-import {
-    Editor,
-    findParentNode,
-    isList,
-    AnyExtension,
-    Extension,
-    Mark,
-    Node,
-    mergeAttributes
-} from '@tiptap/core';
-import Bold from '@tiptap/extension-bold';
-import BulletList from '@tiptap/extension-bullet-list';
-import Document from '@tiptap/extension-document';
-import History from '@tiptap/extension-history';
-import Italic from '@tiptap/extension-italic';
-import Link, { LinkOptions } from '@tiptap/extension-link';
-import ListItem from '@tiptap/extension-list-item';
-import OrderedList from '@tiptap/extension-ordered-list';
-import Paragraph from '@tiptap/extension-paragraph';
-import Placeholder from '@tiptap/extension-placeholder';
+import { findParentNode, isList, AnyExtension, Extension } from '@tiptap/core';
+
 import type { PlaceholderOptions } from '@tiptap/extension-placeholder';
-import Text from '@tiptap/extension-text';
-import Mention, { MentionOptions } from '@tiptap/extension-mention';
-import HardBreak from '@tiptap/extension-hard-break';
-import { Slice, Fragment, Node as FragmentNode } from 'prosemirror-model';
-=======
-import { findParentNode, isList, AnyExtension, Extension } from '@tiptap/core';
-
-import type { PlaceholderOptions } from '@tiptap/extension-placeholder';
->>>>>>> 115e7392
 import { template } from './template';
 import { styles } from './styles';
 import type { ToggleButton } from '../../toggle-button';
@@ -43,15 +15,9 @@
 import type { ErrorPattern } from '../../patterns/error/types';
 import { RichTextMarkdownParser } from '../models/markdown-parser';
 import { RichTextMarkdownSerializer } from '../models/markdown-serializer';
-<<<<<<< HEAD
-import { anchorTag } from '../../anchor';
-import { richTextMentionUsersViewTag } from '../../rich-text-mention/users/view';
-import { RichText } from '../base';
-=======
 import { RichText } from '../base';
 import { createTiptapEditor } from './models/create-tiptap-editor';
 import { EditorConfiguration } from '../models/editor-configuration';
->>>>>>> 115e7392
 
 declare global {
     interface HTMLElementTagNameMap {
@@ -133,14 +99,6 @@
      */
     public get empty(): boolean {
         // Tiptap [isEmpty](https://tiptap.dev/api/editor#is-empty) returns false even if the editor has only whitespace.
-<<<<<<< HEAD
-        // However, the expectation is to return true if the editor is empty or contains only whitespace.
-        // Hence, by retrieving the current text content using Tiptap state docs and then trimming the string to determine whether it is empty or not.
-        if (this.tiptapEditor.state.doc.toString().includes('mention')) {
-            return this.tiptapEditor.isEmpty;
-        }
-        return this.tiptapEditor.state.doc.textContent.trim().length === 0;
-=======
         // Get the prose mirror textContent of all the nodes with whitespace trimmed to see if it is empty
         // Mention nodes are formatted as empty text content, so if empty make sure there are no mention nodes remaining
         if (this.tiptapEditor.state.doc.textContent.trim() === '') {
@@ -155,7 +113,6 @@
             return !hasMention;
         }
         return false;
->>>>>>> 115e7392
     }
 
     /**
@@ -388,15 +345,6 @@
     }
 
     public getMentionedHrefs(): string[] {
-<<<<<<< HEAD
-        return RichTextMarkdownSerializer.getMentionedHrefs(
-            this.tiptapEditor.state.doc
-        );
-    }
-
-    protected override updateView(): void {
-        this.setMarkdown(this.getMarkdown());
-=======
         const mentionedHrefs = new Set<string>();
         this.tiptapEditor.state.doc.descendants(node => {
             if (node.type.name.startsWith(mentionPluginPrefix)) {
@@ -423,7 +371,6 @@
             .sort((a, b) => a.localeCompare(b))
             .toString();
         return prevConfigCharacters === nextConfigCharacters;
->>>>>>> 115e7392
     }
 
     private createEditor(): HTMLDivElement {
@@ -435,171 +382,6 @@
         return editor;
     }
 
-<<<<<<< HEAD
-    /**
-     * This method finds the Link mark in the pasted content and update its Text node.
-     * If there is no text node, pass the node's fragment recursively and updates only node containing Link mark.
-     * If the Text node does not contains Link mark, push the same node to `updatedNodes`.
-     *
-     * @param fragment Fragment containing the pasted content. [Fragment](https://prosemirror.net/docs/ref/#model.Fragment)
-     * @returns modified fragment from the `updatedNode` after updating the valid link text with its href value.
-     */
-    private readonly updateLinkNodes = (fragment: Fragment): Fragment => {
-        const updatedNodes: FragmentNode[] = [];
-
-        fragment.forEach(node => {
-            if (node.isText && node.marks.length > 0) {
-                const linkMark = node.marks.find(
-                    mark => mark.type.name === 'link' && mark.attrs
-                );
-                if (linkMark) {
-                    // Checks if the link is valid link or not
-                    // Needing to separately validate the link on paste is a workaround for a tiptap issue
-                    // See: https://github.com/ni/nimble/issues/1527
-                    if (
-                        this.validAbsoluteLinkRegex.test(
-                            linkMark.attrs.href as string
-                        )
-                    ) {
-                        // The below lines of code is responsible for updating the text content with its href value and creates a new updated text node.
-                        // This code needs an update when the hyperlink support is added.
-                        // See: https://github.com/ni/nimble/issues/1527
-                        updatedNodes.push(
-                            this.tiptapEditor.schema.text(
-                                linkMark.attrs.href as string,
-                                node.marks
-                            )
-                        );
-                    } else {
-                        // If it is a invalid link, creates a new Text node with the same text content and without a Link mark.
-                        updatedNodes.push(
-                            this.tiptapEditor.schema.text(
-                                node.textContent,
-                                linkMark.removeFromSet(node.marks)
-                            )
-                        );
-                    }
-                } else {
-                    updatedNodes.push(node);
-                }
-            } else {
-                const updatedContent = this.updateLinkNodes(node.content);
-                updatedNodes.push(node.copy(updatedContent));
-            }
-        });
-
-        return Fragment.fromArray(updatedNodes);
-    };
-
-    private createTiptapEditor(): Editor {
-        const customLink = this.getCustomLinkExtension();
-        const customUserMention = this.getCustomUserMentionExtension();
-
-        /**
-         * @param slice contains the Fragment of the copied content. If the content is a link, the slice contains Text node with Link mark.
-         * ProseMirror reference for `transformPasted`: https://prosemirror.net/docs/ref/#view.EditorProps.transformPasted
-         */
-        const transformPasted = (slice: Slice): Slice => {
-            const modifiedFragment = this.updateLinkNodes(slice.content);
-            return new Slice(modifiedFragment, slice.openStart, slice.openEnd);
-        };
-
-        /**
-         * For more information on the extensions for the supported formatting options, refer to the links below.
-         * Tiptap marks: https://tiptap.dev/api/marks
-         * Tiptap nodes: https://tiptap.dev/api/nodes
-         */
-        return new Editor({
-            element: this.editor,
-            // The editor will detect markdown syntax for an input only for these items
-            // https://tiptap.dev/api/editor#enable-input-rules
-            enableInputRules: [BulletList, OrderedList],
-            // The editor will not detect markdown syntax when pasting content in any supported items
-            // Lists do not have any default paste rules, they have only input rules, so disabled paste rules
-            // https://tiptap.dev/api/editor#enable-paste-rules
-            enablePasteRules: false,
-            editorProps: {
-                // Validating whether the links in the pasted content belongs to the supported scheme (HTTPS/HTTP),
-                // and rendering it as a link in the editor. If not, rendering it as a plain text.
-                // Also, updating the link text content with its href as we support only the absolute link.
-
-                // `transformPasted` can be updated/removed when hyperlink support added
-                // See: https://github.com/ni/nimble/issues/1527
-                transformPasted
-            },
-            extensions: [
-                Document,
-                Paragraph,
-                Text,
-                BulletList,
-                OrderedList,
-                ListItem,
-                Bold,
-                Italic,
-                History,
-                Placeholder.configure({
-                    placeholder: '',
-                    showOnlyWhenEditable: false
-                }),
-                HardBreak,
-                customLink,
-                customUserMention
-            ]
-        });
-    }
-
-    /**
-     * Extending the default link mark schema defined in the TipTap.
-     *
-     * "excludes": https://prosemirror.net/docs/ref/#model.MarkSpec.excludes
-     * "inclusive": https://prosemirror.net/docs/ref/#model.MarkSpec.inclusive
-     * "parseHTML": https://tiptap.dev/guide/custom-extensions#parse-html
-     * "renderHTML": https://tiptap.dev/guide/custom-extensions/#render-html
-     */
-    private getCustomLinkExtension(): Mark<LinkOptions> {
-        return Link.extend({
-            // Excludes can be removed/enabled when hyperlink support added
-            // See: https://github.com/ni/nimble/issues/1527
-            excludes: '_',
-            // Inclusive can be updated when hyperlink support added
-            // See: https://github.com/ni/nimble/issues/1527
-            inclusive: false,
-            parseHTML() {
-                return [
-                    // To load the `nimble-anchor` from the HTML parsed content by markdown-parser as links in the Tiptap editor, the `parseHTML`
-                    // of Link extension should return nimble `anchorTag`.
-                    // This is because the link mark schema in `markdown-parser.ts` file uses `<nimble-anchor>` as anchor tag and not `<a>`.
-                    {
-                        tag: anchorTag
-                    },
-                    // `<a>` tag is added here to support when pasting a link from external source.
-                    {
-                        tag: 'a'
-                    }
-                ];
-            },
-            // HTMLAttribute cannot be in camelCase as we want to match it with the name in Tiptap
-            // eslint-disable-next-line @typescript-eslint/naming-convention
-            renderHTML({ HTMLAttributes }) {
-                // The below 'a' tag should be replaced with 'nimble-anchor' once the below issue is fixed.
-                // https://github.com/ni/nimble/issues/1516
-                return ['a', HTMLAttributes];
-            }
-        }).configure({
-            // HTMLAttribute cannot be in camelCase as we want to match it with the name in Tiptap
-            // eslint-disable-next-line @typescript-eslint/naming-convention
-            HTMLAttributes: {
-                rel: 'noopener noreferrer',
-                target: null
-            },
-            autolink: true,
-            openOnClick: false,
-            // linkOnPaste can be enabled when hyperlink support added
-            // See: https://github.com/ni/nimble/issues/1527
-            linkOnPaste: false,
-            validate: href => this.validAbsoluteLinkRegex.test(href)
-        });
-=======
     private initializeEditor(): void {
         this.unbindEditorTransactionEvent();
         this.unbindEditorUpdateEvent();
@@ -616,95 +398,17 @@
         this.bindEditorTransactionEvent();
         this.bindEditorUpdateEvent();
         this.stopNativeInputEventPropagation();
->>>>>>> 115e7392
-    }
-
-    private getCustomUserMentionExtension(): Node<MentionOptions> {
-        return Mention.extend({
-            parseHTML() {
-                return [
-                    {
-                        tag: richTextMentionUsersViewTag
-                    }
-                ];
-            },
-            addAttributes() {
-                return {
-                    href: {
-                        default: null,
-                        parseHTML: element => element.getAttribute('mention-href'),
-                        renderHTML: attributes => {
-                            return {
-                                'mention-href': attributes.href as string
-                            };
-                        }
-                    },
-
-                    label: {
-                        default: null,
-                        parseHTML: element => element.getAttribute('mention-label'),
-                        renderHTML: attributes => {
-                            return {
-                                'mention-label': attributes.label as string
-                            };
-                        }
-                    }
-                };
-            },
-            // eslint-disable-next-line @typescript-eslint/naming-convention
-            renderHTML({ HTMLAttributes }) {
-                return [
-                    richTextMentionUsersViewTag,
-                    mergeAttributes(
-                        this.options.HTMLAttributes,
-                        HTMLAttributes,
-                        { 'disable-editing': true }
-                    )
-                ];
-            }
-        }).configure({
-            suggestion: {
-                allowSpaces: true,
-                render: () => {
-                    return {
-                        onStart: (props): void => {
-                            this.triggerMentionEvent(props.text);
-                        },
-
-                        onUpdate: (props): void => {
-                            this.triggerMentionEvent(props.text);
-                        }
-                    };
-                }
-            }
-        });
-    }
-
-    private triggerMentionEvent(filter: string): void {
-        const validMentionElement = this.mentionElements.find(
-            mention => mention.mentionInternals.validConfiguration
-                && mention.mentionInternals.character === filter.slice(0, 1)
-        );
-        validMentionElement?.onMention(filter.slice(1));
     }
 
     /**
      * This function takes the Fragment from parseMarkdownToDOM function and return the serialized string using XMLSerializer
      */
     private getHtmlContent(markdown: string): string {
-<<<<<<< HEAD
-        const documentFragment = RichTextMarkdownParser.parseMarkdownToDOM(
-            markdown,
-            this.mentionConfig
-        );
-        return this.xmlSerializer.serializeToString(documentFragment);
-=======
         const parseResult = RichTextMarkdownParser.parseMarkdownToDOM(
             markdown,
             this.configuration?.parserMentionConfig
         );
         return this.xmlSerializer.serializeToString(parseResult.fragment);
->>>>>>> 115e7392
     }
 
     /**
