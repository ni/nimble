import {
    attr,
    Notifier,
    Observable,
    observable,
    Subscriber
} from '@microsoft/fast-element';
import { FoundationElement } from '@microsoft/fast-foundation';
import type { MappingConfig } from './models/mapping-config';
import type {
    RichTextMentionValidator,
    RichTextMentionValidity
} from './models/mention-validator';
import {
    MentionInternals,
    MentionInternalsOptions
} from './models/mention-internals';
import { Mapping } from '../../mapping/base';
<<<<<<< HEAD
import type { RichText } from '../../rich-text/base';

export type MappingConfigs = ReadonlyMap<string, MappingConfig>;

export interface RichTextMentionConfig {
    mappingConfigs: MappingConfigs;
}
=======
import type { MappingConfigs, MentionUpdateEventDetail } from './types';
>>>>>>> 115e7392

/**
 * The base class for Mention configuration
 */
export abstract class RichTextMention<
    TValidator extends RichTextMentionValidator = RichTextMentionValidator
>
    extends FoundationElement
    implements Subscriber {
    /**
     * @internal
     */
    public readonly mentionInternals: MentionInternals = new MentionInternals(
        this.getMentionInternalsOptions(),
        (filter: string): void => {
            this.emitMentionUpdate(filter);
        }
    );

    /** @internal */
    public readonly validator = this.createValidator();

    /**
     * A regex used to extract user ID from user key (url) while parsing and serializing a markdown.
     */
    @attr
    public pattern?: string;

    /** @internal */
    public mappingNotifiers: Notifier[] = [];

    /** @internal */
    @observable
    public mappingElements: Mapping<unknown>[] = [];

    /**
     * @public
<<<<<<< HEAD
     * Returns hrefs for existing mentions in the editor/viewer.
     */
    public abstract getMentionedHrefs(): string[];

    /**
     * @public
=======
>>>>>>> 115e7392
     */
    public checkValidity(): boolean {
        return this.mentionInternals.validConfiguration;
    }

    /**
     * @public
     */
    public get validity(): RichTextMentionValidity {
        return this.validator.getValidity();
    }

    /**
     * @internal
     */
<<<<<<< HEAD
    public onMention(filter: string): void {
        this.$emit('mention-update', { filter });
=======
    public emitMentionUpdate(filter: string): void {
        const mentionUpdateEventDetails: MentionUpdateEventDetail = {
            filter
        };
        this.$emit('mention-update', mentionUpdateEventDetails);
>>>>>>> 115e7392
    }

    /**
     * @internal
     */
    public handleChange(source: unknown, args: unknown): void {
        if (source instanceof Mapping && typeof args === 'string') {
            this.updateMappingConfigs();
        }
    }

    protected abstract createValidator(): TValidator;

    protected abstract getMentionInternalsOptions(): MentionInternalsOptions;

    protected abstract createMappingConfig(
        mapping: Mapping<unknown>
    ): MappingConfig;

    protected get richTextParent(): RichText {
        return this.parentElement as RichText;
    }

    private getMappingConfigs(): MappingConfigs {
        const mappingConfigs = new Map<string, MappingConfig>();
        this.mappingElements.forEach(mapping => {
            const href = mapping.key ?? undefined;
            if (href === undefined || typeof href !== 'string') {
                throw Error(
                    'mentionHref was invalid for type. Validation should have prevented this.'
                );
            }
            const mappingConfig = this.createMappingConfig(mapping);
            mappingConfigs.set(href, mappingConfig);
        });
        return mappingConfigs;
    }

    private updateMappingConfigs(): void {
        this.validator.validate(this.mappingElements, this.pattern);
        this.mentionInternals.mappingConfigs = this.validator.isValid()
            ? this.getMappingConfigs()
            : undefined;
    }

    private mappingElementsChanged(): void {
        this.updateMappingConfigs();
        this.observeMappingElements();
    }

    private patternChanged(): void {
        this.validator.validate(this.mappingElements, this.pattern);
        this.mentionInternals.pattern = this.pattern;
    }

    private removeMappingElementObservers(): void {
        this.mappingNotifiers.forEach(notifier => {
            notifier.unsubscribe(this);
        });
        this.mappingNotifiers = [];
    }

    private observeMappingElements(): void {
        this.removeMappingElementObservers();

        for (const mapping of this.mappingElements) {
            const notifier = Observable.getNotifier(mapping);
            notifier.subscribe(this);
            this.mappingNotifiers.push(notifier);
        }
    }
}<|MERGE_RESOLUTION|>--- conflicted
+++ resolved
@@ -16,17 +16,7 @@
     MentionInternalsOptions
 } from './models/mention-internals';
 import { Mapping } from '../../mapping/base';
-<<<<<<< HEAD
-import type { RichText } from '../../rich-text/base';
-
-export type MappingConfigs = ReadonlyMap<string, MappingConfig>;
-
-export interface RichTextMentionConfig {
-    mappingConfigs: MappingConfigs;
-}
-=======
 import type { MappingConfigs, MentionUpdateEventDetail } from './types';
->>>>>>> 115e7392
 
 /**
  * The base class for Mention configuration
@@ -64,15 +54,6 @@
 
     /**
      * @public
-<<<<<<< HEAD
-     * Returns hrefs for existing mentions in the editor/viewer.
-     */
-    public abstract getMentionedHrefs(): string[];
-
-    /**
-     * @public
-=======
->>>>>>> 115e7392
      */
     public checkValidity(): boolean {
         return this.mentionInternals.validConfiguration;
@@ -88,16 +69,11 @@
     /**
      * @internal
      */
-<<<<<<< HEAD
-    public onMention(filter: string): void {
-        this.$emit('mention-update', { filter });
-=======
     public emitMentionUpdate(filter: string): void {
         const mentionUpdateEventDetails: MentionUpdateEventDetail = {
             filter
         };
         this.$emit('mention-update', mentionUpdateEventDetails);
->>>>>>> 115e7392
     }
 
     /**
@@ -116,10 +92,6 @@
     protected abstract createMappingConfig(
         mapping: Mapping<unknown>
     ): MappingConfig;
-
-    protected get richTextParent(): RichText {
-        return this.parentElement as RichText;
-    }
 
     private getMappingConfigs(): MappingConfigs {
         const mappingConfigs = new Map<string, MappingConfig>();
