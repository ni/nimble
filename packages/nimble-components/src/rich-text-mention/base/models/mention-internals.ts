--- conflicted
+++ resolved
@@ -1,8 +1,4 @@
 import { observable } from '@microsoft/fast-element';
-<<<<<<< HEAD
-import type { MentionConfig } from './mention-config';
-=======
->>>>>>> 115e7392
 import type { MappingConfigs, MentionUpdateEmitter } from '../types';
 
 export interface MentionInternalsOptions {
@@ -16,21 +12,9 @@
  */
 export class MentionInternals {
     /**
-<<<<<<< HEAD
-     * Mention-specific configuration. Can be used to, for example, pass mention-specific configuration to views.
-     */
-    @observable
-    public mentionConfig?: MentionConfig;
-
-    /**
      * Mappings configured for the mention node
      */
     @observable
-=======
-     * Mappings configured for the mention node
-     */
-    @observable
->>>>>>> 115e7392
     public mappingConfigs?: MappingConfigs;
 
     /**
