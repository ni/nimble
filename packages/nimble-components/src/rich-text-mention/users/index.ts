import { DesignSystem } from '@microsoft/fast-foundation';
import type { MentionInternalsOptions } from '../base/models/mention-internals';
import { RichTextMention } from '../base';
import type { MappingConfig } from '../base/models/mapping-config';
import { MappingUserConfig } from './models/mapping-user-config';
import { template } from '../base/template';
import { iconAtTag } from '../../icons/at';
import { MappingUser } from '../../mapping/user';
import type { Mapping } from '../../mapping/base';
import type { MappingUserKey } from '../../mapping/base/types';
import { RichTextMentionUsersValidator } from './models/rich-text-mention-users-validator';
import { richTextMentionUsersViewTag } from './view';

declare global {
    interface HTMLElementTagNameMap {
        'nimble-rich-text-mention-users': RichTextMentionUsers;
    }
}

/**
 * Rich Text user mention configuration element which will have MappingMentionUser elements as children
 */
<<<<<<< HEAD
export class RichTextMentionUsers extends RichTextMention<
RichTextMentionConfig,
RichTextMentionUsersValidator
> {
    public override getMentionedHrefs(): string[] {
        const regex = new RegExp(this.pattern ?? '');
        return this.richTextParent
            .getMentionedHrefs()
            .filter(x => regex.test(x));
    }

=======
export class RichTextMentionUsers extends RichTextMention<RichTextMentionUsersValidator> {
>>>>>>> 115e7392
    protected override createValidator(): RichTextMentionUsersValidator {
        return new RichTextMentionUsersValidator(this.mentionInternals);
    }

    protected override getMentionInternalsOptions(): MentionInternalsOptions {
        return {
            icon: iconAtTag,
            character: '@',
            viewElement: richTextMentionUsersViewTag
        };
    }

    protected createMappingConfig(
        mapping: Mapping<MappingUserKey>
    ): MappingConfig {
        if (mapping instanceof MappingUser) {
            return new MappingUserConfig(mapping.key, mapping.displayName);
        }
        // Getting here would indicate a programming error, b/c validation will prevent
        // this function from running when there is an unsupported mapping.
        throw new Error('Unsupported mapping');
    }
}
const nimbleRichTextMentionUsers = RichTextMentionUsers.compose({
    baseName: 'rich-text-mention-users',
    template
});

DesignSystem.getOrCreate()
    .withPrefix('nimble')
    .register(nimbleRichTextMentionUsers());
export const richTextMentionUsersTag = DesignSystem.tagFor(RichTextMentionUsers);<|MERGE_RESOLUTION|>--- conflicted
+++ resolved
@@ -20,21 +20,7 @@
 /**
  * Rich Text user mention configuration element which will have MappingMentionUser elements as children
  */
-<<<<<<< HEAD
-export class RichTextMentionUsers extends RichTextMention<
-RichTextMentionConfig,
-RichTextMentionUsersValidator
-> {
-    public override getMentionedHrefs(): string[] {
-        const regex = new RegExp(this.pattern ?? '');
-        return this.richTextParent
-            .getMentionedHrefs()
-            .filter(x => regex.test(x));
-    }
-
-=======
 export class RichTextMentionUsers extends RichTextMention<RichTextMentionUsersValidator> {
->>>>>>> 115e7392
     protected override createValidator(): RichTextMentionUsersValidator {
         return new RichTextMentionUsersValidator(this.mentionInternals);
     }
