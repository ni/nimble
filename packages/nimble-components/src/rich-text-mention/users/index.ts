import { DesignSystem } from '@microsoft/fast-foundation';
import type { MentionInternalsOptions } from '../base/models/mention-internals';
import { RichTextMention } from '../base';
import type { MappingConfig } from '../base/models/mapping-config';
import { MappingUserConfig } from './models/mapping-user-config';
import { template } from '../base/template';
import { iconAtTag } from '../../icons/at';
import { MappingUser } from '../../mapping/user';
import type { Mapping } from '../../mapping/base';
import type { MappingUserKey } from '../../mapping/base/types';
import { RichTextMentionUsersValidator } from './models/rich-text-mention-users-validator';
import { richTextMentionUsersViewTag } from './view';
<<<<<<< HEAD
import type { RichTextMentionUserConfig } from './types';
import type { MappingConfigs, RichTextMentionConfig } from '../base/types';
import { richTextMentionUserLabel } from '../../label-provider/rich-text/label-tokens';
=======
import { UserMentionConfig } from './types';
>>>>>>> a826d575

declare global {
    interface HTMLElementTagNameMap {
        'nimble-rich-text-mention-users': RichTextMentionUsers;
    }
}

/**
 * Rich Text user mention configuration element which will have MappingMentionUser elements as children
 */
export class RichTextMentionUsers extends RichTextMention<RichTextMentionUsersValidator> {
    // TODO this isn't a great way to do this. It's mixing configuration element state and parent state which are decoupled asynchronously from each other.
    // I'd prefer to leave it out of nimble for now. The app can know when things have settled and so this themselves.
    // I'm also now wondering how do multiple regexes that happen to match the same url behave...
    // I'd expect it to match based on DOM order. So I don't think this is reliable.
    // At the very very minimum this should be in the base class, it's not mention implementation specific, it should be something the editor knows
    public override getMentionedHrefs(): string[] {
        const regex = new RegExp(this.pattern ?? '');
        return this.richTextParent
            .getMentionedHrefs()
            .filter(x => regex.test(x));
    }

    protected override createValidator(): RichTextMentionUsersValidator {
        return new RichTextMentionUsersValidator(this.mentionInternals);
    }

    protected override getMentionInternalsOptions(): MentionInternalsOptions {
        return {
            icon: iconAtTag,
            character: '@',
            viewElement: richTextMentionUsersViewTag,
            label: richTextMentionUserLabel.getValueFor(this)
        };
    }

    protected override createMentionConfig(): UserMentionConfig {
        return new UserMentionConfig();
    }

    protected createMappingConfig(
        mapping: Mapping<MappingUserKey>
    ): MappingConfig {
        if (mapping instanceof MappingUser) {
            return new MappingUserConfig(mapping.key, mapping.displayName);
        }
        // Getting here would indicate a programming error, b/c validation will prevent
        // this function from running when there is an unsupported mapping.
        throw new Error('Unsupported mapping');
    }
}
const nimbleRichTextMentionUsers = RichTextMentionUsers.compose({
    baseName: 'rich-text-mention-users',
    template
});

DesignSystem.getOrCreate()
    .withPrefix('nimble')
    .register(nimbleRichTextMentionUsers());
export const richTextMentionUsersTag = DesignSystem.tagFor(RichTextMentionUsers);<|MERGE_RESOLUTION|>--- conflicted
+++ resolved
@@ -10,13 +10,10 @@
 import type { MappingUserKey } from '../../mapping/base/types';
 import { RichTextMentionUsersValidator } from './models/rich-text-mention-users-validator';
 import { richTextMentionUsersViewTag } from './view';
-<<<<<<< HEAD
 import type { RichTextMentionUserConfig } from './types';
 import type { MappingConfigs, RichTextMentionConfig } from '../base/types';
 import { richTextMentionUserLabel } from '../../label-provider/rich-text/label-tokens';
-=======
 import { UserMentionConfig } from './types';
->>>>>>> a826d575
 
 declare global {
     interface HTMLElementTagNameMap {
