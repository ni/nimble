--- conflicted
+++ resolved
@@ -34,13 +34,6 @@
         };
     }
 
-<<<<<<< HEAD
-    protected override createMentionConfig(): UserMentionConfig {
-        return new UserMentionConfig();
-    }
-
-=======
->>>>>>> 115e7392
     protected createMappingConfig(
         mapping: Mapping<MappingUserKey>
     ): MappingConfig {
