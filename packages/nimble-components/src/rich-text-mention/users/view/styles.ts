--- conflicted
+++ resolved
@@ -1,18 +1,11 @@
 import { css } from '@microsoft/fast-element';
 import { display } from '@microsoft/fast-foundation';
 import {
-<<<<<<< HEAD
     mentionFont,
     mentionDisabledFontColor,
     bodyFontColor,
-    bodyFont
-=======
-    mentionDisabledFontColor,
-    bodyFontColor,
     bodyFont,
-    mentionFont,
     bodyDisabledFontColor
->>>>>>> 0fef32ab
 } from '../../../theme-provider/design-tokens';
 
 export const styles = css`
@@ -26,10 +19,7 @@
     }
 
     .control {
-<<<<<<< HEAD
-=======
         font: ${mentionFont};
->>>>>>> 0fef32ab
         color: var(--ni-nimble-private-mention-font-color);
         display: none;
     }
