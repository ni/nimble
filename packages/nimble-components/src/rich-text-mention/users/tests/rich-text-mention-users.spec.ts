--- conflicted
+++ resolved
@@ -187,24 +187,6 @@
         await connect();
         const mappingConfig = new Map([]);
         expect(element.mentionInternals.mappingConfigs).toEqual(mappingConfig);
-<<<<<<< HEAD
-    });
-
-    it('should have undefined mentionConfig when an invalid pattern is assigned', async () => {
-        ({ element, connect, disconnect } = await setup({
-            mappings: [{ key: 'user:1', displayName: 'user' }],
-            pattern: 'user:.*'
-        }));
-        await connect();
-        const mappingConfigs = element.mentionInternals.mappingConfigs!;
-        expect(mappingConfigs.size).toEqual(1);
-        expect(Array.from(mappingConfigs.keys())).toEqual(['user:1']);
-        expect(mappingConfigs.get('user:1')?.displayName).toEqual('user');
-        expect(mappingConfigs.get('user:1')?.mentionHref).toEqual('user:1');
-        await updatePatternAttribute(element, 'invalid_pattern');
-        expect(element.mentionInternals.mentionConfig).toEqual(undefined);
-=======
->>>>>>> 0fef32ab
     });
 
     it('should have undefined mappingConfigs when mapping elements with mismatch key (href) changed', async () => {
