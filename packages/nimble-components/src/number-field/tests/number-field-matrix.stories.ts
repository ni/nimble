import type { StoryFn, Meta } from '@storybook/html';
import { html, ViewTemplate } from '@microsoft/fast-element';
import { createStory } from '../../utilities/tests/storybook';
import {
    createMatrixThemeStory,
    createMatrix,
    sharedMatrixParameters,
    cartesianProduct,
    createMatrixInteractionsFromStates
} from '../../utilities/tests/matrix';
import {
    disabledStates,
    DisabledState,
    errorStates,
    ErrorState,
    disabledStateIsEnabled,
    errorStatesNoError,
    errorStatesErrorWithMessage
} from '../../utilities/tests/states';
import { hiddenWrapper } from '../../utilities/tests/hidden';
import { NumberFieldAppearance } from '../types';
import { textCustomizationWrapper } from '../../utilities/tests/text-customization';
import { numberFieldTag } from '..';

const appearanceStates = [
    ['Underline', NumberFieldAppearance.underline],
    ['Outline', NumberFieldAppearance.outline],
    ['Block', NumberFieldAppearance.block]
] as const;
<<<<<<< HEAD
=======
type ValueState = (typeof valueStates)[number];
const valueStatesHasValue = valueStates[1];

const appearanceStates = Object.entries(NumberFieldAppearance).map(
    ([key, value]) => [pascalCase(key), value]
);
>>>>>>> df7f14c5
type AppearanceState = (typeof appearanceStates)[number];

const hideStepStates = [
    ['', false],
    ['Hide Step', true]
] as const;
type HideStepState = (typeof hideStepStates)[number];
const hideStepStateStepVisible = hideStepStates[0];

const valueStates = [
    ['Placeholder', null, 'placeholder'],
    ['Value', '1234', null]
] as const;
type ValueState = (typeof valueStates)[number];

const metadata: Meta = {
    title: 'Tests/Number Field',
    parameters: {
        ...sharedMatrixParameters()
    }
};

export default metadata;

const component = (
    [disabledName, disabled]: DisabledState,
    [hideStepName, hideStep]: HideStepState,
    [valueName, valueValue, placeholderValue]: ValueState,
    [errorName, errorVisible, errorText]: ErrorState,
    [appearanceName, appearance]: AppearanceState
): ViewTemplate => html`
    <${numberFieldTag}
        style="width: 250px; padding: 8px;"
        value="${() => valueValue}"
        placeholder="${() => placeholderValue}"
        appearance="${() => appearance}"
        ?hide-step="${() => hideStep}"
        ?disabled="${() => disabled}"
        error-text="${() => errorText}"
        ?error-visible="${() => errorVisible}"
    >
        ${() => errorName} ${() => appearanceName} ${() => valueName}
        ${() => hideStepName} ${() => disabledName}
    </${numberFieldTag}>
`;

export const numberFieldThemeMatrix: StoryFn = createMatrixThemeStory(
    createMatrix(component, [
        disabledStates,
        hideStepStates,
        valueStates,
        errorStates,
        appearanceStates
    ])
);

const interactionStatesHover = cartesianProduct([
    disabledStates,
    [hideStepStateStepVisible],
    [valueStatesHasValue],
    [errorStatesNoError, errorStatesErrorWithMessage],
    appearanceStates
] as const);

const interactionStates = cartesianProduct([
    [disabledStateIsEnabled],
    [hideStepStateStepVisible],
    [valueStatesHasValue],
    [errorStatesNoError, errorStatesErrorWithMessage],
    appearanceStates
] as const);

export const numberFieldInteractionsThemeMatrix: StoryFn = createMatrixThemeStory(
    createMatrixInteractionsFromStates(component, {
        hover: interactionStatesHover,
        hoverActive: interactionStates,
        active: interactionStates,
        focus: interactionStates
    })
);

export const hiddenNumberField: StoryFn = createStory(
    hiddenWrapper(
        html`
            <${numberFieldTag} hidden>
                Hidden number field
            </${numberFieldTag}>
        `
    )
);

export const textCustomized: StoryFn = createMatrixThemeStory(
    textCustomizationWrapper(
        html`<${numberFieldTag} value="42">Number field</${numberFieldTag}>`
    )
);

export const heightTest: StoryFn = createStory(
    html`
        <div style="display: flex; flex-direction: column">
            <${numberFieldTag} style="border: 1px dashed; width: 200px">
                With Label
            </${numberFieldTag}>
            <${numberFieldTag} style="border: 1px dashed; width: 200px">
            </${numberFieldTag}>
        </div>
    `
);<|MERGE_RESOLUTION|>--- conflicted
+++ resolved
@@ -27,15 +27,6 @@
     ['Outline', NumberFieldAppearance.outline],
     ['Block', NumberFieldAppearance.block]
 ] as const;
-<<<<<<< HEAD
-=======
-type ValueState = (typeof valueStates)[number];
-const valueStatesHasValue = valueStates[1];
-
-const appearanceStates = Object.entries(NumberFieldAppearance).map(
-    ([key, value]) => [pascalCase(key), value]
-);
->>>>>>> df7f14c5
 type AppearanceState = (typeof appearanceStates)[number];
 
 const hideStepStates = [
@@ -50,6 +41,7 @@
     ['Value', '1234', null]
 ] as const;
 type ValueState = (typeof valueStates)[number];
+const valueStatesHasValue = valueStates[1];
 
 const metadata: Meta = {
     title: 'Tests/Number Field',
