import {
    type Behavior,
    ElementStyles,
    FASTElement,
    Observable
} from '@ni/fast-element';

/**
 * A behavior to add or remove a stylesheet from an element based on a property. The behavior ensures that
 * styles are applied while the property matches and that styles are not applied if the property does
 * not match.
 *
 * @public
 */
<<<<<<< HEAD
export class MultivaluePropertyStyleSheetBehavior<PropertyType>
    implements Behavior
{
=======
export class MultivaluePropertyStyleSheetBehavior<
    PropertyType
> implements Behavior {
>>>>>>> b1cb6f59
    /**
     * Constructs a {@link MultivaluePropertyStyleSheetBehavior} instance.
     * @param propertyName - The property name to operate from.
     * @param value - The property value or values to operate from.
     * @param styles - The styles to coordinate with the property.
     */
    public constructor(
        private readonly propertyName: string,
        private readonly value: PropertyType | PropertyType[],
        private readonly styles: ElementStyles
    ) {}

    /**
     * Binds the behavior to the element.
     * @param elementInstance - The element for which the property is applied.
     */
    public bind(elementInstance: FASTElement): void {
        Observable.getNotifier(elementInstance).subscribe(
            this,
            this.propertyName
        );
        this.handleChange(elementInstance, this.propertyName);
    }

    /**
     * Unbinds the behavior from the element.
     * @param source - The element for which the behavior is unbinding.
     */
    public unbind(source: FASTElement & HTMLElement): void {
        Observable.getNotifier(source).unsubscribe(this, this.propertyName);
        source.$fastController.removeStyles(this.styles);
    }

    /**
     * Change event for the provided element.
     * @param source - the element for which to attach or detach styles.
     * @param key - the key to lookup to know if the element already has the styles
     * @internal
     */
    public handleChange(source: FASTElement, key: string): void {
        // @ts-expect-error Accessing arbitrary property of an element
        const currentValue: PropertyType = source[key] as PropertyType;
        if (
            Array.isArray(this.value)
                ? this.value.includes(currentValue)
                : this.value === currentValue
        ) {
            source.$fastController.addStyles(this.styles);
        } else {
            source.$fastController.removeStyles(this.styles);
        }
    }
}<|MERGE_RESOLUTION|>--- conflicted
+++ resolved
@@ -12,15 +12,9 @@
  *
  * @public
  */
-<<<<<<< HEAD
-export class MultivaluePropertyStyleSheetBehavior<PropertyType>
-    implements Behavior
-{
-=======
 export class MultivaluePropertyStyleSheetBehavior<
     PropertyType
 > implements Behavior {
->>>>>>> b1cb6f59
     /**
      * Constructs a {@link MultivaluePropertyStyleSheetBehavior} instance.
      * @param propertyName - The property name to operate from.
