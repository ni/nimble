--- conflicted
+++ resolved
@@ -159,13 +159,8 @@
 }
 </style>
 <div id="incubating-warning" class="code-hide">
-<<<<<<< HEAD
 WARNING - The ${config.componentName} is still incubating. It is not recommended for application use. 
-For more information on its status, <a href="${config.statusLink}">see here</a>.
-=======
-WARNING - The ${componentName} is still incubating. It is not recommended for application use. 
-See the <a href="${statusLink}">incubating component status</a>.
->>>>>>> 40fbdb74
+See the <a href="${config.statusLink}">incubating component status</a>.
 </div>`;
 
 // On Firefox, on the Docs page, there is a div with a scale(1) transform that causes the dropdown
