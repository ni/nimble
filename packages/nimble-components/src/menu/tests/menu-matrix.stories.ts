import { html, ViewTemplate, when } from '@microsoft/fast-element';
import type { Story, Meta } from '@storybook/html';
import { withXD } from 'storybook-addon-xd-designs';
import {
    createMatrixThemeStory,
    createStory
} from '../../utilities/tests/storybook';
import {
    createMatrix,
    sharedMatrixParameters
} from '../../utilities/tests/matrix';
import {
    IconVisibleState,
    iconVisibleStates
} from '../../utilities/tests/states';
import { hiddenWrapper } from '../../utilities/tests/hidden';
import { textCustomizationWrapper } from '../../utilities/tests/text-customization';
import { menuTag } from '..';
import { iconUserTag } from '../../icons/user';
import { iconXmarkTag } from '../../icons/xmark';
import { menuItemTag } from '../../menu-item';

const metadata: Meta = {
    title: 'Tests/Menu',
    decorators: [withXD],
    parameters: {
        ...sharedMatrixParameters(),
        design: {
            artboardUrl:
                'https://xd.adobe.com/view/33ffad4a-eb2c-4241-b8c5-ebfff1faf6f6-66ac/screen/c098395e-30f8-4bd4-b8c5-394326b59919/specs'
        }
    }
};

export default metadata;

/* array of showSubMenu, childIcon, advancedSubMenu */
const subMenuStates = [
    [false, false, false],
    [true, false, false],
    [true, false, true],
    [true, true, false],
    [true, true, true]
] as const;
type SubMenuState = (typeof subMenuStates)[number];

// prettier-ignore
const component = (
    parentIcon: IconVisibleState,
    [showSubMenu, childIcon, advancedSubMenu]: SubMenuState
): ViewTemplate => html`
    <span style="${() => (showSubMenu ? 'padding: 15px; padding-right: 200px; display:inline-flex;' : 'padding: 15px; display:inline-flex;')}">
        <${menuTag}>
            <header>Header</header>
            <${menuItemTag} ?expanded=${() => showSubMenu}>
                Item 1
                ${when(() => showSubMenu, html`
                    <${menuTag}>
                        ${when(() => advancedSubMenu, html`<header>Child header</header>`)}
                        <${menuItemTag}>Item 1.1</${menuItemTag}>
                        <${menuItemTag}>Item 1.2</${menuItemTag}>
                        ${when(() => advancedSubMenu, html`<hr>`)}
<<<<<<< HEAD
                        <nimble-menu-item>${when(() => childIcon, html`<nimble-icon-xmark slot="start"></nimble-icon-xmark>`)}Item 1.3</nimble-menu-item>
                        <nimble-anchor-menu-item href='#'>Anchor item 1.4</nimble-anchor-menu-item>
                        <nimble-anchor-menu-item href='#'>${when(() => childIcon, html`<nimble-icon-xmark slot="start"></nimble-icon-xmark>`)}Anchor item 1.5</nimble-anchor-menu-item>
                    </nimble-menu>
=======
                        <${menuItemTag}>${when(() => childIcon, html`<${iconXmarkTag} slot="start"></${iconXmarkTag}>`)}Item 1.3</${menuItemTag}>
                    </${menuTag}>
>>>>>>> 1fef9860
                `)}
            </${menuItemTag}>
            <hr>
<<<<<<< HEAD
            <nimble-menu-item disabled>Item 2</nimble-menu-item>
            <nimble-menu-item>${when(() => parentIcon, html`<nimble-icon-user slot="start"></nimble-icon-user>`)}Item 3</nimble-menu-item>
            <nimble-menu-item hidden>Item 4</nimble-menu-item>
            <nimble-anchor-menu-item href='#'>${when(() => parentIcon, html`<nimble-icon-user slot="start"></nimble-icon-user>`)}Anchor item</nimble-anchor-menu-item>
            <nimble-anchor-menu-item disabled>Anchor item no href</nimble-anchor-menu-item>
            <nimble-anchor-menu-item href='#' disabled>${when(() => parentIcon, html`<nimble-icon-user slot="start"></nimble-icon-user>`)}Anchor item disabled</nimble-anchor-menu-item>
            <nimble-anchor-menu-item href='#' hidden>Anchor item hidden</nimble-anchor-menu-item>
        </nimble-menu>
=======
            <${menuItemTag} disabled>Item 2</${menuItemTag}>
            <${menuItemTag}>${when(() => parentIcon, html`<${iconUserTag} slot="start"></${iconUserTag}>`)}Item 3</${menuItemTag}>
            <${menuItemTag} hidden>Item 4</${menuItemTag}>
        </${menuTag}>
>>>>>>> 1fef9860
    </span>
`;

export const menuThemeMatrix: Story = createMatrixThemeStory(
    createMatrix(component, [iconVisibleStates, subMenuStates])
);

export const hiddenMenu: Story = createStory(
    hiddenWrapper(
        html`<${menuTag} hidden>
            <${menuItemTag}>Item 1</${menuItemTag}>
        </${menuTag}>`
    )
);

export const textCustomized: Story = createMatrixThemeStory(
    textCustomizationWrapper(
        html` <${menuTag}>
            Inner text
<<<<<<< HEAD
            <nimble-menu-item>Menu item</nimble-menu-item>
            <nimble-anchor-menu-item>Anchor menu item</nimble-anchor-menu-item>
        </nimble-menu>`
=======
            <${menuItemTag}>Menu item</${menuItemTag}>
        </${menuTag}>`
>>>>>>> 1fef9860
    )
);<|MERGE_RESOLUTION|>--- conflicted
+++ resolved
@@ -19,6 +19,7 @@
 import { iconUserTag } from '../../icons/user';
 import { iconXmarkTag } from '../../icons/xmark';
 import { menuItemTag } from '../../menu-item';
+import { anchorMenuItemTag } from '../../anchor-menu-item';
 
 const metadata: Meta = {
     title: 'Tests/Menu',
@@ -60,33 +61,21 @@
                         <${menuItemTag}>Item 1.1</${menuItemTag}>
                         <${menuItemTag}>Item 1.2</${menuItemTag}>
                         ${when(() => advancedSubMenu, html`<hr>`)}
-<<<<<<< HEAD
-                        <nimble-menu-item>${when(() => childIcon, html`<nimble-icon-xmark slot="start"></nimble-icon-xmark>`)}Item 1.3</nimble-menu-item>
-                        <nimble-anchor-menu-item href='#'>Anchor item 1.4</nimble-anchor-menu-item>
-                        <nimble-anchor-menu-item href='#'>${when(() => childIcon, html`<nimble-icon-xmark slot="start"></nimble-icon-xmark>`)}Anchor item 1.5</nimble-anchor-menu-item>
+                        <${menuItemTag}>${when(() => childIcon, html`<${iconXmarkTag} slot="start"></${iconXmarkTag}>`)}Item 1.3</${menuItemTag}>
+                        <${anchorMenuItemTag} href='#'>Anchor item 1.4</${anchorMenuItemTag}>
+                        <${anchorMenuItemTag} href='#'>${when(() => childIcon, html`<${iconXmarkTag} slot="start"></${iconXmarkTag}>`)}Anchor item 1.5</${anchorMenuItemTag}>
                     </nimble-menu>
-=======
-                        <${menuItemTag}>${when(() => childIcon, html`<${iconXmarkTag} slot="start"></${iconXmarkTag}>`)}Item 1.3</${menuItemTag}>
-                    </${menuTag}>
->>>>>>> 1fef9860
                 `)}
             </${menuItemTag}>
             <hr>
-<<<<<<< HEAD
-            <nimble-menu-item disabled>Item 2</nimble-menu-item>
-            <nimble-menu-item>${when(() => parentIcon, html`<nimble-icon-user slot="start"></nimble-icon-user>`)}Item 3</nimble-menu-item>
-            <nimble-menu-item hidden>Item 4</nimble-menu-item>
-            <nimble-anchor-menu-item href='#'>${when(() => parentIcon, html`<nimble-icon-user slot="start"></nimble-icon-user>`)}Anchor item</nimble-anchor-menu-item>
-            <nimble-anchor-menu-item disabled>Anchor item no href</nimble-anchor-menu-item>
-            <nimble-anchor-menu-item href='#' disabled>${when(() => parentIcon, html`<nimble-icon-user slot="start"></nimble-icon-user>`)}Anchor item disabled</nimble-anchor-menu-item>
-            <nimble-anchor-menu-item href='#' hidden>Anchor item hidden</nimble-anchor-menu-item>
-        </nimble-menu>
-=======
             <${menuItemTag} disabled>Item 2</${menuItemTag}>
             <${menuItemTag}>${when(() => parentIcon, html`<${iconUserTag} slot="start"></${iconUserTag}>`)}Item 3</${menuItemTag}>
             <${menuItemTag} hidden>Item 4</${menuItemTag}>
-        </${menuTag}>
->>>>>>> 1fef9860
+            <${anchorMenuItemTag} href='#'>${when(() => parentIcon, html`<${iconUserTag} slot="start"></${iconUserTag}>`)}Anchor item</${anchorMenuItemTag}>
+            <${anchorMenuItemTag} disabled>Anchor item no href</${anchorMenuItemTag}>
+            <${anchorMenuItemTag} href='#' disabled>${when(() => parentIcon, html`<${iconUserTag} slot="start"></${iconUserTag}>`)}Anchor item disabled</${anchorMenuItemTag}>
+            <${anchorMenuItemTag} href='#' hidden>Anchor item hidden</${anchorMenuItemTag}>
+        </nimble-menu>
     </span>
 `;
 
@@ -106,13 +95,8 @@
     textCustomizationWrapper(
         html` <${menuTag}>
             Inner text
-<<<<<<< HEAD
-            <nimble-menu-item>Menu item</nimble-menu-item>
-            <nimble-anchor-menu-item>Anchor menu item</nimble-anchor-menu-item>
-        </nimble-menu>`
-=======
             <${menuItemTag}>Menu item</${menuItemTag}>
-        </${menuTag}>`
->>>>>>> 1fef9860
+            <${anchorMenuItemTag}>Anchor menu item</${anchorMenuItemTag}>
+        </<${menuTag}>`
     )
 );