import { html, ViewTemplate, when } from '@microsoft/fast-element';
import type { Story, Meta } from '@storybook/html';
import { withXD } from 'storybook-addon-xd-designs';
import { createRenderer } from '../../tests/utilities/storybook-test-helpers';
import {
    createMatrix,
    themeWrapper,
    iconVisibleStates,
    IconVisibleState
} from '../../tests/utilities/theme-test-helpers';
import '../index';
<<<<<<< HEAD
import '../../icons/admin';

/* TODO: there is an IconState helper in '../../tests/utilities/theme-test-helpers'
when the other components are updated to use the start slot or <nimble-icon> then we should use that helper instead.
https://ni.visualstudio.com/DevCentral/_workitems/edit/1636227/?workitem=1695650 */
type MenuIconState = boolean;
const menuIconStates: MenuIconState[] = [false, true];
=======
import '../../icons/access-control';
>>>>>>> 3483c3a3

const metadata: Meta = {
    title: 'Tests/Menu',
    decorators: [withXD],
    parameters: {
        design: {
            artboardUrl:
                'https://xd.adobe.com/view/8ce280ab-1559-4961-945c-182955c7780b-d9b1/screen/c098395e-30f8-4bd4-b8c5-394326b59919/specs'
        },
        controls: { hideNoControlsWarning: true }
    }
};

export default metadata;

// prettier-ignore
const component = (
    iconVisible: IconVisibleState
): ViewTemplate => html`
    <span style="padding: 15px; display:inline-flex;">
        <nimble-menu>
            <header>Header</header>
            <nimble-menu-item>Item 1</nimble-menu-item>
            <hr>
            <nimble-menu-item disabled>Item 2</nimble-menu-item>
<<<<<<< HEAD
            <nimble-menu-item>${when(() => icon, html`<nimble-admin-icon></nimble-admin-icon>`)}Item 3</nimble-menu-item>
=======
            <nimble-menu-item>
                ${when(() => iconVisible, html`<nimble-access-control-icon></nimble-access-control-icon>`)}
                Item 3
            </nimble-menu-item>
>>>>>>> 3483c3a3
        </nimble-menu>
    </span>
`;

export const menuThemeMatrix: Story = createRenderer(
    themeWrapper(createMatrix(component, [iconVisibleStates]))
);<|MERGE_RESOLUTION|>--- conflicted
+++ resolved
@@ -9,7 +9,6 @@
     IconVisibleState
 } from '../../tests/utilities/theme-test-helpers';
 import '../index';
-<<<<<<< HEAD
 import '../../icons/admin';
 
 /* TODO: there is an IconState helper in '../../tests/utilities/theme-test-helpers'
@@ -17,9 +16,6 @@
 https://ni.visualstudio.com/DevCentral/_workitems/edit/1636227/?workitem=1695650 */
 type MenuIconState = boolean;
 const menuIconStates: MenuIconState[] = [false, true];
-=======
-import '../../icons/access-control';
->>>>>>> 3483c3a3
 
 const metadata: Meta = {
     title: 'Tests/Menu',
@@ -45,14 +41,7 @@
             <nimble-menu-item>Item 1</nimble-menu-item>
             <hr>
             <nimble-menu-item disabled>Item 2</nimble-menu-item>
-<<<<<<< HEAD
             <nimble-menu-item>${when(() => icon, html`<nimble-admin-icon></nimble-admin-icon>`)}Item 3</nimble-menu-item>
-=======
-            <nimble-menu-item>
-                ${when(() => iconVisible, html`<nimble-access-control-icon></nimble-access-control-icon>`)}
-                Item 3
-            </nimble-menu-item>
->>>>>>> 3483c3a3
         </nimble-menu>
     </span>
 `;
