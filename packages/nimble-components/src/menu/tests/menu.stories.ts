--- conflicted
+++ resolved
@@ -1,16 +1,11 @@
 import type { Story, Meta } from '@storybook/html';
 import { withXD } from 'storybook-addon-xd-designs';
 import { html, repeat, when } from '@microsoft/fast-element';
+import { createRenderer } from '../../utilities/tests/storybook';
 import '../index';
 import '../../menu-item/index';
-<<<<<<< HEAD
-import '../../icons/access-control';
-import { createRenderer } from '../../utilities/tests/storybook';
-=======
-import { createRenderer } from '../../tests/utilities/storybook-test-helpers';
 import '../../icons/admin';
 import '../../icons/logout';
->>>>>>> ac421eba
 
 interface MenuArgs {
     itemOptions: ItemArgs[];
