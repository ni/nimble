import type { Meta, StoryObj } from '@storybook/html';
import { withXD } from 'storybook-addon-xd-designs';
import { html, repeat, when } from '@microsoft/fast-element';
import { createUserSelectedThemeStory } from '../../utilities/tests/storybook';
import { menuTag } from '..';
import { iconArrowLeftFromLineTag } from '../../icons/arrow-left-from-line';
import { iconUserTag } from '../../icons/user';
import { menuItemTag } from '../../menu-item';

interface MenuArgs {
    itemOptions: ItemArgs[];
}

interface MenuItemArgs {
    text: string;
    disabled: boolean;
    icon: boolean;
}

interface AnchorMenuItemArgs {
    text: string;
    href: string;
    disabled: boolean;
    icon: boolean;
}

interface ItemArgs extends MenuItemArgs {
    type: 'nimble-menu-item' | 'header' | 'hr';
}

const overviewText = `Per [W3C](https://w3c.github.io/aria-practices/#menu) - A menu is a widget that offers a list of choices to the user,
such as a set of actions or functions. Menu widgets behave like native operating system menus, such as the menus that pull down from the
menubars commonly found at the top of many desktop application windows. A menu is usually opened, or made visible, by activating a menu button,
choosing an item in a menu that opens a sub menu, or by invoking a command, such as Shift + F10 in Windows, that opens a context specific menu.
When a user activates a choice in a menu, the menu usually closes unless the choice opened a submenu.`;

const metadata: Meta<MenuArgs> = {
    title: 'Menu',
    decorators: [withXD],
    parameters: {
        docs: {
            description: {
                component: overviewText
            }
        },
        design: {
            artboardUrl:
                'https://xd.adobe.com/view/33ffad4a-eb2c-4241-b8c5-ebfff1faf6f6-66ac/screen/c098395e-30f8-4bd4-b8c5-394326b59919/specs'
        },
        actions: {
            handles: ['change']
        }
    }
};

export default metadata;

export const menuItem: StoryObj<MenuItemArgs> = {
    parameters: {
        docs: {
            description: {
                story: 'The `nimble-menu` supports several child elements including `<header>`, `<hr>`, and `<nimble-menu-item>`, and will format them and any Nimble icons added as children of `<nimble-menu-item>`.'
            }
        }
    },
    // prettier-ignore
    render: createUserSelectedThemeStory(html`
        <${menuTag}>
            <${menuItemTag} ?disabled="${x => x.disabled}">
                ${when(x => x.icon, html`<${iconUserTag} slot="start"></${iconUserTag}>`)}
                ${x => x.text}
            </${menuItemTag}>
        </${menuTag}>
        `),
    args: {
        text: 'Menu Item',
        disabled: false,
        icon: true
    },
    argTypes: {
        icon: {
            description:
                'When including an icon, set `slot="start"` on the icon to ensure proper styling.'
        }
    }
};

export const anchorMenuItem: StoryObj<AnchorMenuItemArgs> = {
    parameters: {
        docs: {
            description: {
                story: 'TODO'
            }
        }
    },
    // prettier-ignore
    render: createUserSelectedThemeStory(html`
        <nimble-menu>
            <nimble-anchor-menu-item ?disabled="${x => x.disabled}" href="${x => x.href}">
                ${when(x => x.icon, html`<nimble-icon-user slot="start"></nimble-icon-user>`)}
                ${x => x.text}
            </nimble-anchor-menu-item>
        </nimble-menu>
        `),
    args: {
        text: 'Menu Item',
        href: 'https://nimble.ni.dev',
        disabled: false,
        icon: true
    },
    argTypes: {
        icon: {
            description:
                'When including an icon, set `slot="start"` on the icon to ensure proper styling.'
        }
    }
};

export const menu: StoryObj<MenuArgs> = {
    parameters: {
        docs: {
            description: {
                story: 'The `nimble-menu` supports several child elements including `<header>`, `<hr>`, and `<nimble-menu-item>`, and will format them and any Nimble icons added as children of `<nimble-menu-item>`.'
            }
        }
    },
    // prettier-ignore
    render: createUserSelectedThemeStory(html`
        <${menuTag}>
            ${repeat(x => x.itemOptions, html<ItemArgs>`
                ${when(x => x.type === 'nimble-menu-item', html<ItemArgs>`
                    <${menuItemTag} ?disabled="${x => x.disabled}">
                        ${when(x => x.icon, html`<${iconUserTag} slot="start"></${iconUserTag}>`)}
                        ${x => x.text}
                    </${menuItemTag}>
                `)}
                ${when(x => x.type === 'header', html<ItemArgs>`
                    <header>
                        ${x => x.text}
                    </header>
                `)}
                ${when(x => x.type === 'hr', html<ItemArgs>`
                    <hr>
                `)}
            `)}
        </${menuTag}>
        `),
    args: {
        itemOptions: [
            {
                text: 'Header 1',
                disabled: false,
                icon: false,
                type: 'header'
            },
            {
                text: 'Item 1',
                disabled: false,
                icon: false,
                type: 'nimble-menu-item'
            },
            {
                text: 'Item 2',
                disabled: false,
                icon: false,
                type: 'nimble-menu-item'
            },
            {
                text: 'Item 3',
                disabled: false,
                icon: false,
                type: 'nimble-menu-item'
            },
            {
                text: 'Divider',
                disabled: false,
                icon: false,
                type: 'hr'
            },
            {
                text: 'Header 2',
                disabled: false,
                icon: false,
                type: 'header'
            },
            {
                text: 'Item 4',
                disabled: false,
                icon: false,
                type: 'nimble-menu-item'
            },
            {
                text: 'Item 5',
                disabled: false,
                icon: false,
                type: 'nimble-menu-item'
            },
            {
                text: 'Item 6',
                disabled: false,
                icon: false,
                type: 'nimble-menu-item'
            }
        ]
    }
};

export const nestedMenu: StoryObj<MenuArgs> = {
    parameters: {
        docs: {
            description: {
                story: 'Items in the menu can contain sub-menus that will be displayed when the top-level menu item is selected.'
            }
        }
    },
    // prettier-ignore
    render: createUserSelectedThemeStory(html`
        <div style="width: 600px; height: 300px;">
            <${menuTag}>
                <${menuItemTag}>
                    <${iconUserTag} slot="start"></${iconUserTag}>
                    Item 1
<<<<<<< HEAD
                </nimble-menu-item>
                <nimble-anchor-menu-item href="https://nimble.ni.dev">
                    Anchor item 2
                </nimble-anchor-menu-item>
                <nimble-menu-item>
                    Item 3
                    <nimble-menu>
                        <nimble-menu-item>
                            Item 3.1
                        </nimble-menu-item>
                        <nimble-anchor-menu-item href="https://nimble.ni.dev">
                            Anchor item 3.2
                        </nimble-anchor-menu-item>
                        <nimble-menu-item>
                            Item 3.3
                            <nimble-menu>
                                <nimble-menu-item>
                                    Item 3.3.1
                                </nimble-menu-item>
                                <nimble-anchor-menu-item href="https://nimble.ni.dev">
                                    Anchor item 3.3.2
                                </nimble-anchor-menu-item>
                                <nimble-menu-item>
                                    Item 3.3.3
                                </nimble-menu-item>
                                <nimble-menu-item>
                                    Item 3.3.4
                                </nimble-menu-item>
                            </nimble-menu>
                        </nimble-menu-item>
                        <nimble-menu-item>
                            Item 3.4
                        </nimble-menu-item>
                    </nimble-menu>
                </nimble-menu-item>
            </nimble-menu>
=======
                </${menuItemTag}>
                <${menuItemTag}>
                    Item 2
                    <${menuTag}>
                        <${menuItemTag}>
                            Item 2.1
                        </${menuItemTag}>
                        <${menuItemTag}>
                            Item 2.2
                            <${menuTag}>
                                <${menuItemTag}>
                                    Item 2.2.1
                                </${menuItemTag}>
                                <${menuItemTag}>
                                    Item 2.2.2
                                </${menuItemTag}>
                                <${menuItemTag}>
                                    Item 2.2.3
                                </${menuItemTag}>
                            </${menuTag}>
                        </${menuItemTag}>
                        <${menuItemTag}>
                            Item 2.3
                        </${menuItemTag}>
                    </${menuTag}>
                </${menuItemTag}>
            </${menuTag}>
>>>>>>> 1fef9860
        </div>
    `)
};

export const customMenu: StoryObj<MenuArgs> = {
    parameters: {
        docs: {
            description: {
                story: 'The menu can be configured to display a custom header with arbitrary content.  This could include other nimble components, or even custom elements.'
            }
        }
    },
    // prettier-ignore
    render: createUserSelectedThemeStory(html`
        <${menuTag}>
            <div style="display: grid; font-family: Source Sans Pro; font-size: 11px;">
                <div style="font-weight: bold; color: black;">lvadmin User</div>
                <div style="color: gray;">lvadmin</div>
            </div>
            <${menuItemTag}><${iconUserTag} slot="start"></${iconUserTag}>Account</${menuItemTag}>
            <${menuItemTag}><${iconArrowLeftFromLineTag} slot="start"></${iconArrowLeftFromLineTag}>Log out</${menuItemTag}>
        </${menuTag}>
    `)
};<|MERGE_RESOLUTION|>--- conflicted
+++ resolved
@@ -6,6 +6,7 @@
 import { iconArrowLeftFromLineTag } from '../../icons/arrow-left-from-line';
 import { iconUserTag } from '../../icons/user';
 import { menuItemTag } from '../../menu-item';
+import { anchorMenuItemTag } from '../../anchor-menu-item';
 
 interface MenuArgs {
     itemOptions: ItemArgs[];
@@ -220,72 +221,42 @@
                 <${menuItemTag}>
                     <${iconUserTag} slot="start"></${iconUserTag}>
                     Item 1
-<<<<<<< HEAD
-                </nimble-menu-item>
-                <nimble-anchor-menu-item href="https://nimble.ni.dev">
+                </${menuItemTag}>
+                <${anchorMenuItemTag} href="https://nimble.ni.dev">
                     Anchor item 2
-                </nimble-anchor-menu-item>
-                <nimble-menu-item>
+                </${anchorMenuItemTag}>
+                <${menuItemTag}>
                     Item 3
-                    <nimble-menu>
-                        <nimble-menu-item>
-                            Item 3.1
-                        </nimble-menu-item>
-                        <nimble-anchor-menu-item href="https://nimble.ni.dev">
-                            Anchor item 3.2
-                        </nimble-anchor-menu-item>
-                        <nimble-menu-item>
-                            Item 3.3
-                            <nimble-menu>
-                                <nimble-menu-item>
-                                    Item 3.3.1
-                                </nimble-menu-item>
-                                <nimble-anchor-menu-item href="https://nimble.ni.dev">
-                                    Anchor item 3.3.2
-                                </nimble-anchor-menu-item>
-                                <nimble-menu-item>
-                                    Item 3.3.3
-                                </nimble-menu-item>
-                                <nimble-menu-item>
-                                    Item 3.3.4
-                                </nimble-menu-item>
-                            </nimble-menu>
-                        </nimble-menu-item>
-                        <nimble-menu-item>
-                            Item 3.4
-                        </nimble-menu-item>
-                    </nimble-menu>
-                </nimble-menu-item>
-            </nimble-menu>
-=======
-                </${menuItemTag}>
-                <${menuItemTag}>
-                    Item 2
                     <${menuTag}>
                         <${menuItemTag}>
-                            Item 2.1
+                            Item 3.1
                         </${menuItemTag}>
+                        <${anchorMenuItemTag} href="https://nimble.ni.dev">
+                            Anchor item 3.2
+                        </${anchorMenuItemTag}>
                         <${menuItemTag}>
-                            Item 2.2
+                            Item 3.3
                             <${menuTag}>
                                 <${menuItemTag}>
-                                    Item 2.2.1
+                                    Item 3.3.1
+                                </${menuItemTag}>
+                                <${anchorMenuItemTag} href="https://nimble.ni.dev">
+                                    Anchor item 3.3.2
+                                </${anchorMenuItemTag}>
+                                <${menuItemTag}>
+                                    Item 3.3.3
                                 </${menuItemTag}>
                                 <${menuItemTag}>
-                                    Item 2.2.2
-                                </${menuItemTag}>
-                                <${menuItemTag}>
-                                    Item 2.2.3
+                                    Item 3.3.4
                                 </${menuItemTag}>
                             </${menuTag}>
                         </${menuItemTag}>
                         <${menuItemTag}>
-                            Item 2.3
+                            Item 3.4
                         </${menuItemTag}>
                     </${menuTag}>
                 </${menuItemTag}>
             </${menuTag}>
->>>>>>> 1fef9860
         </div>
     `)
 };
