import type { Story, Meta } from '@storybook/html';
import { withXD } from 'storybook-addon-xd-designs';
import { html, repeat, when } from '@microsoft/fast-element';
import '../index';
import '../../menu-item/index';
<<<<<<< HEAD
import { html, repeat, when } from '@microsoft/fast-element';
=======
import '../../icons/access-control';
>>>>>>> 3483c3a3
import { createRenderer } from '../../tests/utilities/storybook-test-helpers';
import '../../icons/admin';
import '../../icons/logout';

interface MenuArgs {
    itemOptions: ItemArgs[];
}

interface ItemArgs {
    text: string;
    disabled: boolean;
    icon: boolean;
    type: 'nimble-menu-item' | 'header' | 'hr';
}

const metadata: Meta<MenuArgs> = {
    title: 'Menu',
    decorators: [withXD],
    parameters: {
        design: {
            artboardUrl:
                'https://xd.adobe.com/view/8ce280ab-1559-4961-945c-182955c7780b-d9b1/screen/c098395e-30f8-4bd4-b8c5-394326b59919/specs'
        },
        actions: {
            handles: ['change']
        }
    }
};

export default metadata;

export const menu: Story<MenuArgs> = {
    // prettier-ignore
    render: createRenderer<MenuArgs>(html`
        <nimble-menu>
<<<<<<< HEAD
            ${repeat(x => x.itemOptions, html<ItemArgs>`
                ${when(x => x.type === 'nimble-menu-item', html<ItemArgs>`
                    <nimble-menu-item ?disabled="${x => x.disabled}">
                        ${when(x => x.icon, html`<nimble-admin-icon></nimble-admin-icon>`)}
                        ${x => x.text}
                    </nimble-menu-item>
                `)}
                ${when(x => x.type === 'header', html<ItemArgs>`
                    <header>
                        ${x => x.text}
                    </header>
                `)}
                ${when(x => x.type === 'hr', html<ItemArgs>`
                    <hr>
                `)}
=======
            ${repeat(x => x.options, html<ItemArgs>`
                <nimble-menu-item ?disabled="${x => x.disabled}">
                    ${when(x => x.icon, html`<nimble-access-control-icon></nimble-access-control-icon>`)}
                    ${x => x.text}
                </nimble-menu-item>
>>>>>>> 3483c3a3
            `)}
        </nimble-menu>
        `),
    args: {
        itemOptions: [
            {
                text: 'Header 1',
                disabled: false,
                icon: false,
                type: 'header'
            },
            {
                text: 'Item 1',
                disabled: false,
                icon: false,
                type: 'nimble-menu-item'
            },
            {
                text: 'Item 2',
                disabled: false,
                icon: false,
                type: 'nimble-menu-item'
            },
            {
                text: 'Item 3',
                disabled: false,
                icon: false,
                type: 'nimble-menu-item'
            },
            {
                text: 'Divider',
                disabled: false,
                icon: false,
                type: 'hr'
            },
            {
                text: 'Header 2',
                disabled: false,
                icon: false,
                type: 'header'
            },
            {
                text: 'Item 4',
                disabled: false,
                icon: false,
                type: 'nimble-menu-item'
            },
            {
                text: 'Item 5',
                disabled: false,
                icon: false,
                type: 'nimble-menu-item'
            },
            {
                text: 'Item 6',
                disabled: false,
                icon: false,
                type: 'nimble-menu-item'
            }
        ]
    }
};

export const customMenu: Story = {
    // prettier-ignore
    render: createRenderer(html`
        <nimble-menu>
            <div style="display: grid; font-family: Source Sans Pro; font-size: 11px;">
                <div style="font-weight: bold; color: black;">lvadmin User</div>
                <div style="color: gray;">lvadmin</div>
            </div>
            <nimble-menu-item><nimble-admin-icon></nimble-admin-icon>Account</nimble-menu-item>
            <nimble-menu-item><nimble-logout-icon></nimble-logout-icon>Log out</nimble-menu-item>
        </nimble-menu>
    `)
};<|MERGE_RESOLUTION|>--- conflicted
+++ resolved
@@ -3,11 +3,7 @@
 import { html, repeat, when } from '@microsoft/fast-element';
 import '../index';
 import '../../menu-item/index';
-<<<<<<< HEAD
 import { html, repeat, when } from '@microsoft/fast-element';
-=======
-import '../../icons/access-control';
->>>>>>> 3483c3a3
 import { createRenderer } from '../../tests/utilities/storybook-test-helpers';
 import '../../icons/admin';
 import '../../icons/logout';
@@ -43,7 +39,6 @@
     // prettier-ignore
     render: createRenderer<MenuArgs>(html`
         <nimble-menu>
-<<<<<<< HEAD
             ${repeat(x => x.itemOptions, html<ItemArgs>`
                 ${when(x => x.type === 'nimble-menu-item', html<ItemArgs>`
                     <nimble-menu-item ?disabled="${x => x.disabled}">
@@ -59,13 +54,6 @@
                 ${when(x => x.type === 'hr', html<ItemArgs>`
                     <hr>
                 `)}
-=======
-            ${repeat(x => x.options, html<ItemArgs>`
-                <nimble-menu-item ?disabled="${x => x.disabled}">
-                    ${when(x => x.icon, html`<nimble-access-control-icon></nimble-access-control-icon>`)}
-                    ${x => x.text}
-                </nimble-menu-item>
->>>>>>> 3483c3a3
             `)}
         </nimble-menu>
         `),
