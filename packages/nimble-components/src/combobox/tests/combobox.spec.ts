import { html, repeat } from '@microsoft/fast-element';
import { parameterizeSpec } from '@ni/jasmine-parameterized';
import { fixture, Fixture } from '../../utilities/tests/fixture';
import { Combobox, comboboxTag } from '..';
import { ComboboxAutocomplete } from '../types';
import { waitForUpdatesAsync } from '../../testing/async-helpers';
import { checkFullyInViewport } from '../../utilities/tests/intersection-observer';
import { listOptionTag } from '../../list-option';
import { ComboboxPageObject } from '../testing/combobox.pageobject';

describe('Combobox', () => {
    it('should export its tag', () => {
        expect(comboboxTag).toBe('nimble-combobox');
    });

    it('can construct an element instance', () => {
        expect(document.createElement('nimble-combobox')).toBeInstanceOf(
            Combobox
        );
    });

    describe('with common setup', () => {
        async function setup(): Promise<Fixture<Combobox>> {
            // prettier-ignore
            const viewTemplate = html`
                <${comboboxTag}>
                    <${listOptionTag} value="one">One</${listOptionTag}>
                    <${listOptionTag} value="two">Two</${listOptionTag}>
                    <${listOptionTag} value="three">Three</${listOptionTag}>
                    <${listOptionTag} value="four" disabled>Four</${listOptionTag}>
                </${comboboxTag}>
            `;
            return fixture<Combobox>(viewTemplate);
        }

        let element: Combobox;
        let connect: () => Promise<void>;
        let disconnect: () => Promise<void>;
        let pageObject: ComboboxPageObject;

        beforeEach(async () => {
            ({ element, connect, disconnect } = await setup());
            pageObject = new ComboboxPageObject(element);
            await connect();
        });

        afterEach(async () => {
            await disconnect();
        });

        it('should set aria-disabled attribute when property is set', async () => {
            element.ariaDisabled = 'true';
            await waitForUpdatesAsync();
            expect(element.getAttribute('aria-disabled')).toBe('true');
        });

        it('should set autocomplete attribute when property is set', async () => {
            element.autocomplete = ComboboxAutocomplete.both;
            await waitForUpdatesAsync();
            expect(element.getAttribute('autocomplete')).toBe(
                ComboboxAutocomplete.both
            );
        });

        it('should set tabindex based on disabled state', async () => {
            expect(element.getAttribute('tabindex')).toBe('0');
            element.disabled = true;
            await waitForUpdatesAsync();
            expect(element.getAttribute('tabindex')).toBeNull();
        });

        const ariaTestData = [
            {
                name: 'aria-activedescendant',
                propName: 'ariaActiveDescendant'
            },
            {
                name: 'aria-autocomplete',
                propName: 'ariaAutoComplete'
            },
            {
                name: 'aria-controls',
                propName: 'ariaControls'
            },
            {
                name: 'aria-disabled',
                propName: 'ariaDisabled'
            },
            {
                name: 'aria-expanded',
                propName: 'ariaExpanded'
            }
        ] as const;
        parameterizeSpec(ariaTestData, (spec, name, value) => {
            spec(`should forward ${name} to inner control`, async () => {
                element.open = true;
                element[value.propName] = 'foo';
                await waitForUpdatesAsync();
                expect(element.control.getAttribute(name)).toEqual('foo');
            });
        });

        it('should forward placeholder to inner control', async () => {
            element.placeholder = 'foo';
            await waitForUpdatesAsync();
            expect(element.control.getAttribute('placeholder')).toEqual('foo');
        });

        it('should forward disabled to inner control', async () => {
            element.disabled = true;
            await waitForUpdatesAsync();
            expect(element.control.getAttribute('disabled')).not.toBeNull();
        });

        it('should forward value property to inner control', async () => {
            element.value = 'foo';
            await waitForUpdatesAsync();
            expect(element.control.value).toBe('foo');
        });

        it('should keep selected value when options change', async () => {
            element.value = 'Two';
            await waitForUpdatesAsync();
            expect(element.value).toBe('Two');

            await pageObject.prependOption('zero', 'Zero');
            expect(element.value).toBe('Two');
        });

        it('should disable the button when disabled is `true`', async () => {
            element.disabled = true;
            await waitForUpdatesAsync();

            expect(pageObject.isDropdownButtonDisabled()).toBeTrue();
        });

        it('clicking dropdown should set button to checked', () => {
            pageObject.clickDropdownButton();
            expect(pageObject.isDropdownButtonChecked()).toBeTrue();
        });

        it('clicking dropdown button should open menu', async () => {
            await pageObject.clickDropdownButtonAndWaitForOpen();
            expect(element.open).toBeTrue();
        });

        it('clicking dropdown button when popup is open should close menu', async () => {
            await pageObject.clickAndWaitForOpen();

            pageObject.clickDropdownButton();
            expect(element.open).toBeFalse();
        });

        it('clicking dropdown button when popup is open should cause button to be unchecked', async () => {
            await pageObject.clickAndWaitForOpen();

            pageObject.clickDropdownButton();
            expect(pageObject.isDropdownButtonChecked()).toBeFalse();
        });

        it('setting open programmatically should update checked state of button', async () => {
            element.open = true;
            await waitForUpdatesAsync();

            expect(pageObject.isDropdownButtonChecked()).toBeTrue();
        });

        it('clicking dropdown after dropdown closed with button should cause button to be checked', async () => {
            await pageObject.clickAndWaitForOpen();

            pageObject.clickDropdownButton(); // open should be false
            await waitForUpdatesAsync();
            pageObject.clickInput(); // open should be true
            await waitForUpdatesAsync();

            expect(pageObject.isDropdownButtonChecked()).toBeTrue();
        });

        it('input element gets aria-label from combobox', async () => {
            const expectedLabel = 'new label';
            element.ariaLabel = expectedLabel;
            await waitForUpdatesAsync();

            expect(pageObject.getInputAriaLabel()).toEqual(expectedLabel);
        });

        it('input element removes aria-label when removed from combobox', async () => {
            const expectedLabel = 'new label';
            element.ariaLabel = expectedLabel;
            await waitForUpdatesAsync();

            element.ariaLabel = null;
            await waitForUpdatesAsync();

            expect(pageObject.getInputAriaLabel()).toEqual(null);
        });

        it('value updates on input', () => {
            element.autocomplete = ComboboxAutocomplete.both;
            pageObject.setInputText('O'); // should autocomplete to 'One'
            expect(element.value).toEqual('One');

<<<<<<< HEAD
    // Intermittent, see: https://github.com/ni/nimble/issues/2274
    it('should scroll the selected option into view when opened #SkipWebkit', async () => {
        const { element, connect, disconnect } = await setupWithManyOptions();
        await connect();
        await clickAndWaitForOpen(element);
=======
            // Simulate deleting the selected text left by autocomplete (i.e. "ne")
            pageObject.setInputText('O', true);
            expect(element.value).toEqual('O');
        });
>>>>>>> 684c3b3d

        it('updates filter when value set programmatically', async () => {
            element.autocomplete = ComboboxAutocomplete.both;
            pageObject.setInputText('Th');
            await pageObject.clickAway();

            expect(pageObject.getFilteredOptions()).toEqual(
                jasmine.arrayWithExactContents(['Three'])
            );

            element.value = 'Two';
            await waitForUpdatesAsync();

            expect(pageObject.getFilteredOptions()).toEqual(
                jasmine.arrayWithExactContents(['Two'])
            );
            expect(element.filteredOptions[0]?.classList).toContain('selected');
        });

        it('filters list after entering value and losing focus', async () => {
            element.autocomplete = ComboboxAutocomplete.both;
            pageObject.setInputText('Two');
            await pageObject.clickAway();

            expect(pageObject.getFilteredOptions()).toEqual(
                jasmine.arrayWithExactContents(['Two'])
            );
        });

        it('filters list after entering value and reselecting value from list', () => {
            element.autocomplete = ComboboxAutocomplete.both;
            pageObject.setInputText('Two');
            pageObject.pressArrowDownKey();
            pageObject.pressEnterKey();

            expect(pageObject.getFilteredOptions()).toEqual(
                jasmine.arrayWithExactContents(['Two'])
            );
        });

        it('emits one change event after changing value through text entry', async () => {
            const changeEvent = jasmine.createSpy();
            element.addEventListener('change', changeEvent);
            element.autocomplete = ComboboxAutocomplete.none;
            pageObject.setInputText('O');
            expect(changeEvent).toHaveBeenCalledTimes(0);
            await waitForUpdatesAsync();

            pageObject.setInputText('On');
            await waitForUpdatesAsync();
            expect(changeEvent).toHaveBeenCalledTimes(0);

            pageObject.pressEnterKey(); // commit value
            expect(changeEvent).toHaveBeenCalledTimes(1);

            await pageObject.clickAway(); // focusout should not also emit a change event
            expect(changeEvent).toHaveBeenCalledTimes(1);
        });

        it('emits one change event on focusout when popup is closed and text was updated', async () => {
            const changeEvent = jasmine.createSpy();
            element.addEventListener('change', changeEvent);
            element.autocomplete = ComboboxAutocomplete.none;
            pageObject.setInputText('O');
            expect(changeEvent).toHaveBeenCalledTimes(0);
            await waitForUpdatesAsync();

            pageObject.setInputText('On');
            await waitForUpdatesAsync();
            expect(changeEvent).toHaveBeenCalledTimes(0);

            await pageObject.clickAway(); // commit value
            expect(changeEvent).toHaveBeenCalledTimes(1);
        });

        it('should not emit change event if entered text matches value prior to typing', async () => {
            element.autocomplete = ComboboxAutocomplete.none;
            await pageObject.commitValue('O');

            const changeEvent = jasmine.createSpy();
            element.addEventListener('change', changeEvent);
            pageObject.setInputText('');
            await pageObject.commitValue('O');
            expect(changeEvent).toHaveBeenCalledTimes(0);
        });

        it('after text entry if user browses popup and selects option pressing <Enter>, emit only one change event', async () => {
            element.autocomplete = ComboboxAutocomplete.none;
            const changeEvent = jasmine.createSpy();
            element.addEventListener('change', changeEvent);
            pageObject.setInputText('O');
            pageObject.pressArrowDownKey(); // open dropdown
            pageObject.pressArrowDownKey(); // browse to 'One'
            pageObject.pressEnterKey(); // commit value ('One')
            await waitForUpdatesAsync();

            expect(changeEvent).toHaveBeenCalledTimes(1);
        });

        const filterOptionTestData = [
            {
                name: ComboboxAutocomplete.inline
            },
            {
                name: ComboboxAutocomplete.both
            }
        ] as const;
        parameterizeSpec(filterOptionTestData, (spec, name) => {
            spec(
                `disabled options will not be selected by keyboard input with autocomplete "${name}"`,
                async () => {
                    element.autocomplete = name;
                    pageObject.setInputText('F');
                    await pageObject.clickAway(); // attempt to commit typed value

                    expect(element.value).not.toEqual('Four');
                }
            );
        });

        describe('title overflow', () => {
            beforeEach(() => {
                element.style.width = '200px';
            });

            it('sets title when option text is ellipsized', async () => {
                const optionContent = 'a very long value that should get ellipsized due to not fitting within the allocated width';
                pageObject.setInputText(optionContent);
                await pageObject.mouseoverInput();
                expect(pageObject.getInputTitle()).toBe(optionContent);
            });

            it('does not set title when option text is fully visible', async () => {
                const optionContent = 'short value';
                pageObject.setInputText(optionContent);
                await pageObject.mouseoverInput();
                expect(pageObject.getInputTitle()).toBeNull();
            });

            it('removes title on mouseout of option', async () => {
                const optionContent = 'a very long value that should get ellipsized due to not fitting within the allocated width';
                pageObject.setInputText(optionContent);
                await pageObject.mouseoverInput();
                await pageObject.mouseoutInput();
                expect(pageObject.getInputTitle()).toBeNull();
            });
        });
    });

    describe('configured before connecting', () => {
        async function setup(): Promise<Fixture<Combobox>> {
            const viewTemplate = html`
                <${comboboxTag}>
                    <${listOptionTag} value="one">One</${listOptionTag}>
                    <${listOptionTag} value="two">Two</${listOptionTag}>
                </${comboboxTag}>
            `;
            return fixture<Combobox>(viewTemplate);
        }

        it('should respect value set before connect is completed', async () => {
            const { element, connect, disconnect } = await setup();

            element.value = 'two';
            await connect();

            expect(element.value).toBe('Two');

            await disconnect();
        });
    });

    describe('with template attributes', () => {
        async function setup(): Promise<Fixture<Combobox>> {
            // prettier-ignore
            const viewTemplate = html`
                <${comboboxTag}
                    open
                    disabled
                    position="above"
                >
                    <${listOptionTag} value="one">One</${listOptionTag}>
                </${comboboxTag}>
            `;
            return fixture<Combobox>(viewTemplate);
        }

        it('should set classes based on open, disabled, and position', async () => {
            const { element, connect, disconnect } = await setup();
            await connect();
            await waitForUpdatesAsync();

            expect(element.classList.contains('open')).toBeTrue();
            expect(element.classList.contains('disabled')).toBeTrue();
            expect(element.classList.contains('above')).toBeTrue();

            await disconnect();
        });

        it('should respect "open" and "position" attributes when both set', async () => {
            const { element, connect, disconnect } = await setup();
            await connect();
            await waitForUpdatesAsync();

            expect(element.getAttribute('open')).not.toBeNull();
            expect(element.getAttribute('position')).toBe('above');

            await disconnect();
        });
    });

    describe('with many options', () => {
        async function setupWithManyOptions(): Promise<Fixture<Combobox>> {
            // prettier-ignore
            const viewTemplate = html`
                <${comboboxTag}
                    autocomplete="inline"
                >
                    ${repeat(() => [...Array(500).keys()], html<number>`
                        <${listOptionTag}>${x => x}</${listOptionTag}>
                    `)}
                    <${listOptionTag}>1000</${listOptionTag}>
                </${comboboxTag}>
            `;
            return fixture<Combobox>(viewTemplate);
        }

        let element: Combobox;
        let connect: () => Promise<void>;
        let disconnect: () => Promise<void>;
        let pageObject: ComboboxPageObject;

        beforeEach(async () => {
            ({ element, connect, disconnect } = await setupWithManyOptions());
            pageObject = new ComboboxPageObject(element);
            await connect();
        });

        afterEach(async () => {
            await disconnect();
        });

        it('should scroll the selected option into view when opened', async () => {
            await pageObject.commitValue('300');
            await pageObject.clickAndWaitForOpen();
            expect(element.listbox.scrollTop).toBeGreaterThan(9000);

            await pageObject.commitValue('0');
            await pageObject.clickAndWaitForOpen();
            expect(element.listbox.scrollTop).toBeCloseTo(4);
        });

        it('when typing in value with inline autocomplete, option at bottom of list scrolls into view', async () => {
            const lastOption = element.options[element.options.length - 1]!;
            await pageObject.clickAndWaitForOpen();
            let optionIsVisible = await checkFullyInViewport(lastOption);
            expect(optionIsVisible).toBeFalse();

            pageObject.setInputText('1000'); // last option in set
            await waitForUpdatesAsync();
            optionIsVisible = await checkFullyInViewport(lastOption);
            expect(optionIsVisible).toBeTrue();
        });
    });

    describe('within a div', () => {
        async function setupInDiv(): Promise<Fixture<Combobox>> {
            // prettier-ignore
            const viewTemplate = html`
                <div style="overflow: auto;">
                    <<${comboboxTag}>>
                        ${repeat(() => [...Array(5).keys()], html<number>`
                            <${listOptionTag} value="${x => x}">${x => x}</${listOptionTag}>`)}
                    </<${comboboxTag}>>
                </div>
            `;
            return fixture<Combobox>(viewTemplate);
        }

        it('should not confine dropdown to div with "overflow: auto"', async () => {
            const { element, connect, disconnect } = await setupInDiv();
            const combo: Combobox = element.querySelector(comboboxTag)!;
            await connect();
            const pageObject = new ComboboxPageObject(combo);
            await pageObject.clickAndWaitForOpen();
            const fullyVisible = await checkFullyInViewport(combo.listbox);

            expect(fullyVisible).toBe(true);

            await disconnect();
        });
    });
});<|MERGE_RESOLUTION|>--- conflicted
+++ resolved
@@ -200,18 +200,10 @@
             pageObject.setInputText('O'); // should autocomplete to 'One'
             expect(element.value).toEqual('One');
 
-<<<<<<< HEAD
-    // Intermittent, see: https://github.com/ni/nimble/issues/2274
-    it('should scroll the selected option into view when opened #SkipWebkit', async () => {
-        const { element, connect, disconnect } = await setupWithManyOptions();
-        await connect();
-        await clickAndWaitForOpen(element);
-=======
             // Simulate deleting the selected text left by autocomplete (i.e. "ne")
             pageObject.setInputText('O', true);
             expect(element.value).toEqual('O');
         });
->>>>>>> 684c3b3d
 
         it('updates filter when value set programmatically', async () => {
             element.autocomplete = ComboboxAutocomplete.both;
@@ -454,7 +446,8 @@
             await disconnect();
         });
 
-        it('should scroll the selected option into view when opened', async () => {
+        // Intermittent, see: https://github.com/ni/nimble/issues/2274
+        it('should scroll the selected option into view when opened #SkipWebkit', async () => {
             await pageObject.commitValue('300');
             await pageObject.clickAndWaitForOpen();
             expect(element.listbox.scrollTop).toBeGreaterThan(9000);
