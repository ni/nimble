--- conflicted
+++ resolved
@@ -106,17 +106,9 @@
     )
 );
 
-<<<<<<< HEAD
 export const blankListOption: StoryFn = createStory(
-    html`<nimble-combobox open>
-        <nimble-list-option value="1">Option 1</nimble-list-option>
-        <nimble-list-option></nimble-list-option>
-    </nimble-combobox>`
-=======
-export const blankListOption: Story = createStory(
     html`<${comboboxTag} open>
         <${listOptionTag} value="1">Option 1</${listOptionTag}>
         <${listOptionTag}></${listOptionTag}>
     </${comboboxTag}>`
->>>>>>> 31060ca8
 );