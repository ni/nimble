import { type ViewTemplate, html, ref, slotted, when } from '@ni/fast-element';
import {
    type FoundationElementTemplate,
    type ComboboxOptions,
    startSlotTemplate,
    endSlotTemplate,
    Listbox
} from '@ni/fast-foundation';
import type { Combobox } from '.';
import { anchoredRegionTag } from '../anchored-region';
import { DropdownPosition } from '../patterns/dropdown/types';
import { overflow } from '../utilities/directive/overflow';
import { filterNoResultsLabel } from '../label-provider/core/label-tokens';
import { createRequiredVisibleLabelTemplate } from '../patterns/required-visible/template';

const labelTemplate = createRequiredVisibleLabelTemplate(html<Combobox>`
    <label part="label" class="label">
        <slot></slot>
    </label>
`);

<<<<<<< HEAD
/* eslint-disable @stylistic/indent */
// prettier-ignore
=======
>>>>>>> c02f7897
export const template: FoundationElementTemplate<
ViewTemplate<Combobox>,
ComboboxOptions
> = (context, definition) => html`
    <template
        aria-disabled="${x => x.ariaDisabled}"
        autocomplete="${x => x.autocomplete}"
        class="${x => (x.open ? 'open' : '')} ${x => (x.disabled ? 'disabled' : '')} ${x => x.position}"
        ?open="${x => x.open}"
        tabindex="${x => (!x.disabled ? '0' : null)}"
        @click="${(x, c) => x.clickHandler(c.event as MouseEvent)}"
        @focusout="${(x, c) => x.focusoutHandler(c.event as FocusEvent)}"
        @keydown="${(x, c) => x.keydownHandler(c.event as KeyboardEvent)}"
    >
        ${labelTemplate}
        <div class="control" part="control" ${ref('controlWrapper')}>
            ${startSlotTemplate(context, definition)}
            <slot name="control">
                <input
                    aria-activedescendant="${x => (x.open ? x.ariaActiveDescendant : null)}"
                    aria-autocomplete="${x => x.ariaAutoComplete}"
                    aria-controls="${x => x.ariaControls}"
                    aria-disabled="${x => x.ariaDisabled}"
                    aria-expanded="${x => x.ariaExpanded}"
                    aria-required="${x => x.requiredVisible}"
                    aria-haspopup="listbox"
                    class="selected-value"
                    part="selected-value"
                    placeholder="${x => x.placeholder}"
                    role="combobox"
                    type="text"
                    ?disabled="${x => x.disabled}"
                    :value="${x => x.value}"
                    @input="${(x, c) => x.inputHandler(c.event as InputEvent)}"
                    @keyup="${(x, c) => x.keyupHandler(c.event as KeyboardEvent)}"
                    ${ref('control')}
                    ${overflow('hasOverflow')}
                    title=${x => (x.hasOverflow && x.value ? x.value : null)}
                />
                <div class="indicator" part="indicator" aria-hidden="true">
                    <slot name="indicator">
                        ${definition.indicator || ''}
                    </slot>
                </div>
            </slot>
            ${endSlotTemplate(context, definition)}
        </div>
        <${anchoredRegionTag}
            ${ref('region')}
            class="anchored-region"
            fixed-placement
            auto-update-mode="auto"
            vertical-default-position="${x => (x.positionAttribute === DropdownPosition.above ? 'top' : 'bottom')}"
            vertical-positioning-mode="${x => (!x.positionAttribute ? 'dynamic' : 'locktodefault')}"
            horizontal-default-position="center"
            horizontal-positioning-mode="locktodefault"
            horizontal-scaling="anchor"
            ?hidden="${x => !x.open}">
            <div
                class="
                    listbox
                    scrollable-region
                    ${x => (x.filteredOptions.length === 0 ? 'empty' : '')}
                "
                id="${x => x.listboxId}"
                part="listbox"
                role="listbox"
                ?disabled="${x => x.disabled}"
                style="--ni-private-listbox-available-viewport-height: ${x => x.availableViewportHeight}px;"
                ${ref('listbox')}
            >
                <slot name="option"
                    ${slotted({
                        filter: (n: Node) => n instanceof HTMLElement && Listbox.slottedOptionFilter(n),
                        flatten: true,
                        property: 'slottedOptions',
                    })}
                ></slot>
                ${when(x => x.filteredOptions.length === 0, html<Combobox>`
                    <span class="no-results-label">
                        ${x => filterNoResultsLabel.getValueFor(x)}
                    </span>
                `)}
            </div>
        </${anchoredRegionTag}>
    </template>
`;<|MERGE_RESOLUTION|>--- conflicted
+++ resolved
@@ -19,11 +19,6 @@
     </label>
 `);
 
-<<<<<<< HEAD
-/* eslint-disable @stylistic/indent */
-// prettier-ignore
-=======
->>>>>>> c02f7897
 export const template: FoundationElementTemplate<
 ViewTemplate<Combobox>,
 ComboboxOptions
