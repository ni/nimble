--- conflicted
+++ resolved
@@ -46,11 +46,7 @@
 
 #### Field Input
 
-<<<<<<< HEAD
-Comboboxes can be empty by default or have a default selection from the dropdown. Empty comboboxes should include placeholder text that propts the end-user to enter a custom value or select an option from the dropdown. Placeholder text should always follow the pattern "Enter or select [thing(s)]", for example "Enter or select address". Ellipses are not needed for the placeholder. Use sentence casing for the placeholder.
-=======
-Comboboxes can be empty by default or have a default selection from the menu. Empty comboboxes should include placeholder text that propts the end-user to enter a custom value or select an option from the menu. Placeholder text should always follow the pattern "Enter or select [thing(s)]", for example "Enter or select address". Ellipses are not needed for the placeholder (unless long enough to truncate). Use sentence casing for the placeholder.
->>>>>>> 7285f12e
+Comboboxes can be empty by default or have a default selection from the menu. Empty comboboxes should include placeholder text that propts the end-user to enter a custom value or select an option from the menu. Placeholder text should always follow the pattern "Enter or select [thing(s)]", for example "Enter or select address". Ellipses are not needed for the placeholder. Use sentence casing for the placeholder.
 
 ![ ](spec-images/combobox-2.png)
 
