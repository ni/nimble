import { css } from '@microsoft/fast-element';
import {
    controlHeight,
    failColor,
    bodyDisabledFontColor,
    borderRgbPartialColor,
    smallPadding,
    borderHoverColor,
    borderWidth
} from '../theme-provider/design-tokens';

import { styles as dropdownStyles } from '../patterns/dropdown/styles';
import { styles as errorStyles } from '../patterns/error/styles';
import { focusVisible } from '../utilities/style/focus';
import { appearanceBehavior } from '../utilities/style/appearance';
import { DropdownAppearance } from '../select/types';

export const styles = css`
    ${dropdownStyles}
    ${errorStyles}

    :host {
        --ni-private-hover-bottom-border-width: 2px;
        --ni-private-bottom-border-width: 1px;
        --ni-private-height-within-border: calc(
            ${controlHeight} - 2 * ${borderWidth}
        );
    }

    :host([disabled]) *,
    :host([disabled]) {
        user-select: none;
        color: ${bodyDisabledFontColor};
    }

    :host([error-visible])::after {
        border-bottom-color: ${failColor};
    }

    .control {
        bottom-border-width: var(--ni-private-bottom-border-width);
    }

    .control:focus-within {
        border-bottom-color: ${borderHoverColor};
    }

    :host([error-visible]) .control {
        border-bottom: var(--ni-private-bottom-border-width) solid ${failColor};
    }

    :host([disabled]) .control {
        border-color: rgba(${borderRgbPartialColor}, 0.1);
    }

    :host([error-visible][disabled]) .control,
    :host([error-visible][open]) .control {
        border-bottom-color: ${failColor};
    }

    .selected-value {
        -webkit-appearance: none;
        background: transparent;
        border: none;
        color: inherit;
        margin: auto 0;
        width: 100%;
        font: inherit;
        height: var(--ni-private-height-within-border);
    }

    .selected-value:hover,
    .selected-value:disabled,
    .selected-value:active,
    .selected-value${focusVisible} {
        outline: none;
    }

    [part='indicator'] {
        display: none;
    }

    .end-slot-container {
        display: flex;
        align-items: baseline;
        padding-right: ${smallPadding};
    }

    .separator {
        display: inline;
        width: 2px;
        border-right: 2px solid rgba(${borderRgbPartialColor}, 0.15);
        height: calc(${controlHeight} - 12px);
        align-self: center;
        padding-left: 4px;
    }

    .dropdown-button {
        ${controlHeight.cssCustomProperty}: 24px;
        margin-left: ${smallPadding};
    }

    :host([disabled]) .dropdown-icon {
        fill: ${bodyDisabledFontColor};
    }

    :host(:empty) .listbox {
        display: none;
    }
`.withBehaviors(
<<<<<<< HEAD
        appearanceBehavior(
            DropdownAppearance.block,
            css`
            :host([error-visible]) .control {
=======
    appearanceBehavior(
        DropdownAppearance.block,
        css`
            :host(.invalid) .control {
>>>>>>> c6c858b2
                border-bottom-width: ${borderWidth};
                padding-bottom: 0;
            }
        `
    )
);<|MERGE_RESOLUTION|>--- conflicted
+++ resolved
@@ -108,17 +108,10 @@
         display: none;
     }
 `.withBehaviors(
-<<<<<<< HEAD
         appearanceBehavior(
             DropdownAppearance.block,
             css`
             :host([error-visible]) .control {
-=======
-    appearanceBehavior(
-        DropdownAppearance.block,
-        css`
-            :host(.invalid) .control {
->>>>>>> c6c858b2
                 border-bottom-width: ${borderWidth};
                 padding-bottom: 0;
             }
