import { search16X16 } from '@ni/nimble-tokens/dist-icons-esm/nimble-icons-inline';
import { NimbleTheme } from '../../theme-provider/themes';

export const backgrounds = [
    {
        name: `"${NimbleTheme.Light}" theme on white`,
        value: '#F4F4F4',
        theme: NimbleTheme.Light
    },
    {
        name: `"${NimbleTheme.Color}" theme on green`,
        value: '#03B585',
        theme: NimbleTheme.Color
    },
    {
        name: `"${NimbleTheme.Color}" theme on dark green`,
        value: '#044123',
        theme: NimbleTheme.Color
    },
    {
        name: `"${NimbleTheme.Dark}" theme on black`,
        value: '#252526',
        theme: NimbleTheme.Dark
    },
    {
        name: `"${NimbleTheme.LegacyBlue}" theme on white`,
        value: '#FFFFFF',
        theme: NimbleTheme.LegacyBlue
    }
];
type Background = typeof backgrounds[number];

export const disabledStates = [
    ['', ''],
    ['Disabled', 'disabled']
];
export type DisabledState = typeof disabledStates[number];

export const invalidStates = [
    ['', ''],
    ['Invalid', 'invalid']
];
export type InvalidState = typeof invalidStates[number];

export const readOnlyStates = [
    ['', ''],
    ['Read-Only', 'readonly']
];
export type ReadOnlyState = typeof readOnlyStates[number];

<<<<<<< HEAD
export const iconStates = ['', `<div slot="icon">${search16X16.data}</div>`];
export type IconState = typeof iconStates[number];
=======
export const expandedStates = [
    ['Collapsed', ''],
    ['Expanded', 'expanded']
];
export type ExpandedState = typeof expandedStates[number];

export const selectedStates = [
    ['Unselected', ''],
    ['Selected', 'selected']
];
export type SelectedState = typeof selectedStates[number];
>>>>>>> acd4b101

/**
 * Wraps a given component template with a region for each of the available themes.
 * Takes an optional array of state values that can be used with the template to match the permutations of the provided states.
 */
export function matrixThemeWrapper(component: () => string): string;

export function matrixThemeWrapper<State1>(
    component: (state1: State1) => string,
    dimensions: [State1[]]
): string;

export function matrixThemeWrapper<State1, State2>(
    component: (state1: State1, state2: State2) => string,
    dimensions: [State1[], State2[]]
): string;

export function matrixThemeWrapper<State1, State2, State3>(
    component: (state1: State1, state2: State2, state3: State3) => string,
    dimensions: [State1[], State2[], State3[]]
): string;

export function matrixThemeWrapper<State1, State2, State3, State4>(
    component: (
        state1: State1,
        state2: State2,
        state3: State3,
        state4: State4
    ) => string,
    dimensions: [State1[], State2[], State3[], State4[]]
): string;

export function matrixThemeWrapper<State1, State2, State3, State4, State5>(
    component: (
        state1: State1,
        state2: State2,
        state3: State3,
        state4: State4,
        state5: State5
    ) => string,
    dimensions: [State1[], State2[], State3[], State4[], State5[]]
): string;

export function matrixThemeWrapper(
    component: (...states: unknown[]) => string,
    dimensions?: unknown[][]
): string {
    const matrix: string[] = [];
    const recurseDimensions = (
        currentDimensions?: unknown[][],
        ...states: unknown[]
    ): void => {
        if (currentDimensions && currentDimensions.length >= 1) {
            const [currentDimension, ...remainingDimensions] = currentDimensions;
            for (const currentState of currentDimension) {
                recurseDimensions(remainingDimensions, ...states, currentState);
            }
        } else {
            matrix.push(component(...states));
        }
    };
    recurseDimensions(dimensions);

    const themeWrapper = (background: Background): string => `
        <nimble-theme-provider theme="${background.theme}">
            <div style="background-color: ${background.value}; padding:20px;">
                ${matrix.join('')}
            </div>
        </nimble-theme-provider>`;
    const story = backgrounds.map(themeWrapper).join('');
    return story;
}<|MERGE_RESOLUTION|>--- conflicted
+++ resolved
@@ -48,10 +48,8 @@
 ];
 export type ReadOnlyState = typeof readOnlyStates[number];
 
-<<<<<<< HEAD
 export const iconStates = ['', `<div slot="icon">${search16X16.data}</div>`];
 export type IconState = typeof iconStates[number];
-=======
 export const expandedStates = [
     ['Collapsed', ''],
     ['Expanded', 'expanded']
@@ -63,7 +61,6 @@
     ['Selected', 'selected']
 ];
 export type SelectedState = typeof selectedStates[number];
->>>>>>> acd4b101
 
 /**
  * Wraps a given component template with a region for each of the available themes.
