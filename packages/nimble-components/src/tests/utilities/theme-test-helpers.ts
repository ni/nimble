--- conflicted
+++ resolved
@@ -48,11 +48,8 @@
 ];
 export type ReadOnlyState = typeof readOnlyStates[number];
 
-<<<<<<< HEAD
-=======
 export const iconStates = ['', `<div slot="icon">${search16X16.data}</div>`];
 export type IconState = typeof iconStates[number];
->>>>>>> 9d616460
 export const expandedStates = [
     ['Collapsed', ''],
     ['Expanded', 'expanded']
