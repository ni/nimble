import { DOM, html } from '@microsoft/fast-element';
import { fixture, Fixture } from '../../utilities/tests/fixture';
import { Drawer, UserDismissed } from '..';
import { DrawerLocation } from '../types';

// eslint-disable-next-line @typescript-eslint/no-invalid-void-type
async function setup<CloseReason = void>(
    preventDismiss = false
): Promise<Fixture<Drawer<CloseReason>>> {
    const viewTemplate = html`
        <nimble-drawer ?prevent-dismiss="${() => preventDismiss}">
            <nimble-button id="ok">OK</nimble-button>
            <nimble-button id="cancel">Cancel</nimble-button>
        </nimble-drawer>
        <nimble-button id="button1">Button 1</nimble-button>
        <nimble-button id="button2">Button 2</nimble-button>
    `;
    return fixture<Drawer<CloseReason>>(viewTemplate);
}

describe('Drawer', () => {
    function nativeDialogElement(
        nimbleDrawerElement: Drawer | Drawer<string>
    ): HTMLDialogElement {
        return nimbleDrawerElement.shadowRoot!.querySelector('dialog')!;
    }

    function isDrawerAnimating(nimbleDrawerElement: Drawer | Drawer<string>): boolean {
        const dialogElement = nativeDialogElement(nimbleDrawerElement);
        return dialogElement.classList.contains('animating');
    }

    async function completeAnimationAsync(nimbleDrawerElement: Drawer | Drawer<string>): Promise<void> {
        while (isDrawerAnimating(nimbleDrawerElement)) {
            // eslint-disable-next-line no-await-in-loop
            await DOM.nextUpdate();
        }
    }

    describe('with default setup', () => {
        let element: Drawer;
        let connect: () => Promise<void>;
        let disconnect: () => Promise<void>;

        beforeEach(async () => {
            ({ element, connect, disconnect } = await setup());
            await connect();
        });

        afterEach(async () => {
            await disconnect();
        });

        it('can construct an element instance', () => {
            expect(document.createElement('nimble-drawer')).toBeInstanceOf(
                Drawer
            );
        });

        it('should default the location to right', () => {
            expect(element.location).toBe(DrawerLocation.right);
        });

        it('should initially be hidden', () => {
            expect(getComputedStyle(nativeDialogElement(element)).display).toBe(
                'none'
            );
        });

        it('should be displayed after calling show()', () => {
            void element.show();
            expect(getComputedStyle(nativeDialogElement(element)).display).toBe(
                'block'
            );
        });

        it('should be hidden after calling close()', async () => {
            const promise = element.show();
            element.close();
            await promise;
            expect(getComputedStyle(nativeDialogElement(element)).display).toBe(
                'none'
            );
        });

        it('should initialize open to false', () => {
            expect(element.open).toBeFalse();
        });

        it('should set open to true after calling show()', () => {
            void element.show();
            expect(element.open).toBeTrue();
        });

        it('should set open to false after calling close() and waiting for the animation to complete', async () => {
            const promise = element.show();
            element.close();
            await promise;
            expect(element.open).toBeFalse();
        });

        it('should keep open as true while the closing animation is in progress', () => {
            void element.show();
            element.close();
            expect(element.open).toBeTrue();
        });

        it('should resolve promise when closed', async () => {
            const promise = element.show();
            element.close();
            await expectAsync(promise).not.toBeRejectedWithError();
        });

        it('should not resolve promise while closing animation is in progress', async () => {
            const promise = element.show();
            element.close();
            await expectAsync(promise).toBePending();
        });

        it('should resolve promise if drawer completely opens before being closed', async () => {
            const promise = element.show();
            await completeAnimationAsync(element);
            element.close();
            await expectAsync(promise).toBeResolved();
        });

        it('should resolve promise if drawer does not completely open before being closed', async () => {
            const promise = element.show();
            // Do not wait for open animation to complete
            element.close();
            await expectAsync(promise).toBeResolved();
        });

        it('should resolve promise with undefined when nothing passed to close()', async () => {
            const promise = element.show();
            element.close();
            await expectAsync(promise).toBeResolvedTo(undefined);
        });

        it('should resolve promise with UserDismissed when cancel event fired', async () => {
            const promise = element.show();
            // Simulate user dismiss event in browser
            const cancelEvent = new Event('cancel', { cancelable: true });
            nativeDialogElement(element).dispatchEvent(cancelEvent);
            await expectAsync(promise).toBeResolvedTo(UserDismissed);
            expect(element.open).toBeFalse();
        });

        it('throws calling show() a second time', async () => {
            void element.show();
            await expectAsync(element.show()).toBeRejectedWithError();
        });

        it('throws calling close() before showing', () => {
            expect(() => {
                element.close();
            }).toThrow();
        });

<<<<<<< HEAD
        it('throws calling close() before close animation completes', () => {
=======
        it('throws calling close() a second time before the close animation completes', async () => {
>>>>>>> 5440cf00
            void element.show();
            element.close();
            expect(() => {
                element.close();
            }).toThrow();
        });

        it('forwards value of aria-label to dialog element', () => {
            const expectedValue = 'doughnut';
            element.ariaLabel = expectedValue;
            DOM.processUpdates();
            expect(
                nativeDialogElement(element).getAttribute('aria-label')
            ).toEqual(expectedValue);
        });

        it('removes value of aria-label from dialog element when cleared from host', () => {
            element.ariaLabel = 'not empty';
            DOM.processUpdates();
            element.ariaLabel = null;
            DOM.processUpdates();
            expect(
                nativeDialogElement(element).getAttribute('aria-label')
            ).toBeNull();
        });

        it('restores focus to the element that had it before opening', async () => {
            const button2 = document.getElementById('button2')!;
            button2.focus();
            const initialActiveElement = document.activeElement;
            const promise = element.show();
            const afterDrawerOpenActiveElement = document.activeElement;
            element.close();
            await promise;
            const afterDrawerCloseActiveElement = document.activeElement;

            expect(initialActiveElement).toBe(button2);
            expect(afterDrawerOpenActiveElement).not.toBe(button2);
            expect(afterDrawerCloseActiveElement).toBe(button2);
        });

        it('focuses the first button on the drawer when it opens', async () => {
            const okButton = document.getElementById('ok')!;
            void element.show();
            expect(document.activeElement).toBe(okButton);
        });

        it('focuses the button with autofocus when the drawer opens', async () => {
            const cancelButton = document.getElementById('cancel')!;
            cancelButton.setAttribute('autofocus', '');
            DOM.processUpdates();
            void element.show();
            expect(document.activeElement).toBe(cancelButton);
        });

        it('supports opening multiple drawers on top of each other', async () => {
            const secondDrawer = document.createElement('nimble-drawer');
            const secondDrawerButton = document.createElement('nimble-button');
            secondDrawer.append(secondDrawerButton);
            element.parentElement!.append(secondDrawer);
            void element.show();
            void secondDrawer.show();

            expect(element.open).toBeTrue();
            expect(secondDrawer.open).toBeTrue();
            expect(document.activeElement).toBe(secondDrawerButton);
        });
    });

    describe('with custom setup', () => {
        it('should resolve promise with value passed to close()', async () => {
            const { element, connect, disconnect } = await setup<string>();
            await connect();
            const expectedReason = 'just because';
            const promise = element.show();
            element.close(expectedReason);
            await expectAsync(promise).toBeResolvedTo(expectedReason);

            await disconnect();
        });

        it('should not dismiss the drawer when a cancel event occurs if prevent-dismiss is true', async () => {
            const { element, connect, disconnect } = await setup(true);
            await connect();
            void element.show();
            // Wait for the opening animation to complete so that we can later check that an
            // animation is not in progess.
            await completeAnimationAsync(element);
            // Simulate user dismiss event in browser
            const cancelEvent = new Event('cancel', { cancelable: true });
            nativeDialogElement(element).dispatchEvent(cancelEvent);
            DOM.processUpdates();

            expect(element.open).toBeTrue();
            // The drawer should not be closing
            expect(isDrawerAnimating(element)).toBeFalse();

            await disconnect();
        });
    });
});<|MERGE_RESOLUTION|>--- conflicted
+++ resolved
@@ -157,11 +157,7 @@
             }).toThrow();
         });
 
-<<<<<<< HEAD
-        it('throws calling close() before close animation completes', () => {
-=======
-        it('throws calling close() a second time before the close animation completes', async () => {
->>>>>>> 5440cf00
+        it('throws calling close() a second time before the close animation completes', () => {
             void element.show();
             element.close();
             expect(() => {
