import { css } from '@microsoft/fast-element';
import { display } from '@microsoft/fast-foundation';
import {
    BannerFail100DarkUi,
    Black15,
    Black85,
    Black91,
    ForestGreen,
    Information100DarkUi,
    Information100LightUi,
    White
} from '@ni/nimble-tokens/dist/styledictionary/js/tokens';
import {
    tooltipCaptionFont,
    tooltipCaptionFontColor,
    popupBoxShadowColor,
    borderWidth,
    standardPadding,
    smallPadding
} from '../theme-provider/design-tokens';
import { Theme } from '../theme-provider/types';
import { hexToRgbaCssColor } from '../utilities/style/colors';
import { themeBehavior } from '../utilities/style/theme';

export const styles = css`
    ${display('inline-flex')}

    :host {
        font: ${tooltipCaptionFont};
        color: ${tooltipCaptionFontColor};
        text-align: left;
        --ni-private-tooltip-border-color: ${hexToRgbaCssColor(Black91, 0.3)};
        --ni-private-tooltip-background-color: ${Black15};
    }

    .tooltip {
        box-sizing: border-box;
        flex-shrink: 0;
        max-width: 440px;
        box-shadow: 0px 3px 4px ${popupBoxShadowColor};
        display: inline-flex;
        border: ${borderWidth} solid var(--ni-private-tooltip-border-color);
        background-color: var(--ni-private-tooltip-background-color);
        padding-bottom: 6px;
        padding-left: calc(${standardPadding} / 2);
        padding-right: calc(${standardPadding} / 2);
        padding-top: ${smallPadding};
    }

    .status-icon {
        display: none;
        width: 14px;
        height: 14px;
        padding-right: 8px;
    }

    :host([severity='error'][icon-visible]) [severity='error'] {
        display: flex;
        flex: 0 0 auto;
    }

    :host([severity='information'][icon-visible]) [severity='information'] {
        display: flex;
        flex: 0 0 auto;
    }
`.withBehaviors(
<<<<<<< HEAD
        themeBehavior(
            Theme.light,
            css`
            :host([severity='error']) {
=======
    themeBehavior(
        Theme.light,
        css`
            :host(.fail) {
>>>>>>> c6c858b2
                --ni-private-tooltip-border-color: ${BannerFail100DarkUi};
                --ni-private-tooltip-background-color: ${White};
            }

            :host([severity='information']) {
                --ni-private-tooltip-border-color: ${Information100LightUi};
                --ni-private-tooltip-background-color: ${White};
            }
        `
    ),
    themeBehavior(
        Theme.dark,
        css`
            :host {
                --ni-private-tooltip-border-color: ${hexToRgbaCssColor(
                    Black15,
                    0.3
                )};
                --ni-private-tooltip-background-color: ${Black85};
            }

            :host([severity='information']) {
                --ni-private-tooltip-border-color: ${Information100DarkUi};
            }

            :host([severity='error']) {
                --ni-private-tooltip-border-color: ${BannerFail100DarkUi};
            }
        `
    ),
    themeBehavior(
        Theme.color,
        css`
            .anchored-region {
                background-color: ${ForestGreen};
            }

            :host {
                --ni-private-tooltip-border-color: ${hexToRgbaCssColor(
                    White,
                    0.3
                )};
                --ni-private-tooltip-background-color: ${hexToRgbaCssColor(
                    White,
                    0.15
                )};
            }

            :host([severity='error']) {
                --ni-private-tooltip-border-color: ${White};
            }

            :host([severity='information']) {
                --ni-private-tooltip-border-color: ${White};
            }

            .status-icon {
                opacity: 0.6;
            }
        `
    )
);<|MERGE_RESOLUTION|>--- conflicted
+++ resolved
@@ -64,17 +64,10 @@
         flex: 0 0 auto;
     }
 `.withBehaviors(
-<<<<<<< HEAD
         themeBehavior(
             Theme.light,
             css`
             :host([severity='error']) {
-=======
-    themeBehavior(
-        Theme.light,
-        css`
-            :host(.fail) {
->>>>>>> c6c858b2
                 --ni-private-tooltip-border-color: ${BannerFail100DarkUi};
                 --ni-private-tooltip-background-color: ${White};
             }
