import type { StoryFn, Meta } from '@storybook/html';
import { html, ViewTemplate } from '@microsoft/fast-element';
import { pascalCase } from '@microsoft/fast-web-utilities';
import {
    createMatrix,
    sharedMatrixParameters
} from '../../utilities/tests/matrix';
import {
    createFixedThemeStory,
    createStory
} from '../../utilities/tests/storybook';
import { backgroundStates } from '../../utilities/tests/states';
import { hiddenWrapper } from '../../utilities/tests/hidden';
import {
    bodyFont,
    bodyFontColor,
    borderColor
} from '../../theme-provider/design-tokens';
import { loremIpsum } from '../../utilities/tests/lorem-ipsum';
import { TooltipSeverity } from '../types';
import { tooltipTag } from '..';

const metadata: Meta = {
    title: 'Tests/Tooltip',

    parameters: {
        ...sharedMatrixParameters(),
        design: {
            artboardUrl:
                'https://xd.adobe.com/view/33ffad4a-eb2c-4241-b8c5-ebfff1faf6f6-66ac/screen/044414d7-1714-40f2-9679-2ce2c8202d1c/specs/'
        }
    }
};

export default metadata;

const textStates = [
    ['Short_Text', 'Hello'],
    ['Long_Text', loremIpsum]
] as const;
type TextState = (typeof textStates)[number];

const severityStates: [string, string | undefined][] = Object.entries(
    TooltipSeverity
).map(([key, value]) => [pascalCase(key), value]);
type SeverityState = (typeof severityStates)[number];

const iconVisibleStates = [
    ['No_Icon', false],
    ['Icon_Visible', true]
] as const;
type IconVisibleState = (typeof iconVisibleStates)[number];

const component = (
    [textName, text]: TextState,
    [severityName, severity]: SeverityState,
    [iconVisibleName, iconVisible]: IconVisibleState
): ViewTemplate => html`
    <style>
        div {
            display: inline-block;
        }

        .container {
            padding: 10px 200px 150px 200px;
            width: 100px;
            height: 50px;
        }

        .anchorDiv {
            border: 1px solid var(${borderColor.cssCustomProperty});
            font: var(${bodyFont.cssCustomProperty});
            color: var(${bodyFontColor.cssCustomProperty});
            width: 80px;
            height: 60px;
        }
    </style>

    <div class="container">
        <div
            class="anchorDiv"
            id="${() => `${textName}_${severityName}_${iconVisibleName}`}"
        >
            ${() => `${textName}`} ${() => `${severityName}`}
            ${() => `${iconVisibleName}`}
        </div>

        <${tooltipTag}
            anchor="${() => `${textName}_${severityName}_${iconVisibleName}`}"
            visible
            position="bottom"
            auto-update-mode="auto"
            severity="${() => severity}"
            ?icon-visible="${() => iconVisible}"
        >
            ${() => `${text}`}
        </${tooltipTag}>
    </div>
`;

const [
    lightThemeWhiteBackground,
    colorThemeDarkGreenBackground,
    darkThemeBlackBackground
] = backgroundStates;

export const tooltipLightThemeWhiteBackground: StoryFn = createFixedThemeStory(
    createMatrix(component, [textStates, severityStates, iconVisibleStates]),
    lightThemeWhiteBackground
);

<<<<<<< HEAD
export const tooltipColorThemeDarkGreenBackground: StoryFn = createFixedThemeStory(
=======
// Temporarily disabling this test because of flakiness
// See: https://github.com/ni/nimble/issues/1106
tooltipLightThemeWhiteBackground.parameters = {
    chromatic: { disableSnapshot: true }
};

export const tooltipColorThemeDarkGreenBackground: Story = createFixedThemeStory(
>>>>>>> 31060ca8
    createMatrix(component, [
        textStates,
        severityStates,
        iconVisibleStates
    ]),
    colorThemeDarkGreenBackground
);

<<<<<<< HEAD
export const tooltipDarkThemeBlackBackground: StoryFn = createFixedThemeStory(
=======
// Temporarily disabling this test because of flakiness
// See: https://github.com/ni/nimble/issues/1106
tooltipColorThemeDarkGreenBackground.parameters = {
    chromatic: { disableSnapshot: true }
};

export const tooltipDarkThemeBlackBackground: Story = createFixedThemeStory(
>>>>>>> 31060ca8
    createMatrix(component, [textStates, severityStates, iconVisibleStates]),
    darkThemeBlackBackground
);

<<<<<<< HEAD
export const hiddenTooltip: StoryFn = createStory(
    hiddenWrapper(html`<nimble-tooltip hidden>Hidden Tooltip</nimble-tooltip>`)
=======
// Temporarily disabling this test because of flakiness
// See: https://github.com/ni/nimble/issues/1106
tooltipDarkThemeBlackBackground.parameters = {
    chromatic: { disableSnapshot: true }
};

export const hiddenTooltip: Story = createStory(
    hiddenWrapper(html`<${tooltipTag} hidden>Hidden Tooltip</${tooltipTag}>`)
>>>>>>> 31060ca8
);<|MERGE_RESOLUTION|>--- conflicted
+++ resolved
@@ -109,17 +109,13 @@
     lightThemeWhiteBackground
 );
 
-<<<<<<< HEAD
-export const tooltipColorThemeDarkGreenBackground: StoryFn = createFixedThemeStory(
-=======
 // Temporarily disabling this test because of flakiness
 // See: https://github.com/ni/nimble/issues/1106
 tooltipLightThemeWhiteBackground.parameters = {
     chromatic: { disableSnapshot: true }
 };
 
-export const tooltipColorThemeDarkGreenBackground: Story = createFixedThemeStory(
->>>>>>> 31060ca8
+export const tooltipColorThemeDarkGreenBackground: StoryFn = createFixedThemeStory(
     createMatrix(component, [
         textStates,
         severityStates,
@@ -128,32 +124,23 @@
     colorThemeDarkGreenBackground
 );
 
-<<<<<<< HEAD
-export const tooltipDarkThemeBlackBackground: StoryFn = createFixedThemeStory(
-=======
 // Temporarily disabling this test because of flakiness
 // See: https://github.com/ni/nimble/issues/1106
 tooltipColorThemeDarkGreenBackground.parameters = {
     chromatic: { disableSnapshot: true }
 };
 
-export const tooltipDarkThemeBlackBackground: Story = createFixedThemeStory(
->>>>>>> 31060ca8
+export const tooltipDarkThemeBlackBackground: StoryFn = createFixedThemeStory(
     createMatrix(component, [textStates, severityStates, iconVisibleStates]),
     darkThemeBlackBackground
 );
 
-<<<<<<< HEAD
-export const hiddenTooltip: StoryFn = createStory(
-    hiddenWrapper(html`<nimble-tooltip hidden>Hidden Tooltip</nimble-tooltip>`)
-=======
 // Temporarily disabling this test because of flakiness
 // See: https://github.com/ni/nimble/issues/1106
 tooltipDarkThemeBlackBackground.parameters = {
     chromatic: { disableSnapshot: true }
 };
 
-export const hiddenTooltip: Story = createStory(
+export const hiddenTooltip: StoryFn = createStory(
     hiddenWrapper(html`<${tooltipTag} hidden>Hidden Tooltip</${tooltipTag}>`)
->>>>>>> 31060ca8
 );