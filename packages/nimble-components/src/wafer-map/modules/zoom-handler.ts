import { select } from 'd3-selection';
import {
    zoom,
    ZoomBehavior,
    zoomIdentity,
    ZoomTransform,
    zoomTransform
} from 'd3-zoom';
import { DieRenderInfo, WaferMapQuadrant } from '../types';
import type { DataManager } from './data-manager';
import type { RenderingModule } from './rendering';

/**
 * ZoomHandler deals with user interactions and events like zooming
 */
export class ZoomHandler {
    public transform: ZoomTransform | undefined;
    public zoomTransform: ZoomTransform = zoomIdentity;

    private readonly minScale = 1.1;
    private readonly minExtentPoint: [number, number] = [-100, -100];
    private readonly extentPadding = 100;
    private lastNodeData = '';

    public constructor(
        private readonly canvas: HTMLCanvasElement,
        private readonly rect: HTMLCanvasElement,
        private readonly zoomContainer: HTMLElement,
        private readonly dataManager: DataManager,
        private readonly quadrant: WaferMapQuadrant,
        private readonly renderingModule: RenderingModule
    ) {}

    public attachZoomBehavior(): void {
        const zoomBehavior = this.createZoomBehavior();
        zoomBehavior(select(this.canvas as Element));
    }

    public toggleHoverDie(show: boolean, x = 0, y = 0): void {
        if (show) {
            this.rect.setAttribute('transform', `translate(${x},${y})`);
            this.rect.setAttribute('opacity', '0.7');
        } else {
            this.rect.setAttribute('opacity', '0');
            this.lastNodeData = '';
        }
    }

    public createHoverDie(): void {
        this.rect.setAttribute('x', '0');
        this.rect.setAttribute('y', '0');
        this.rect.setAttribute('fill', 'black');
        this.rect.setAttribute('opacity', '0');
        this.rect.setAttribute('pointer-events', 'none');

        let zoomTransformK = 0;
        if (this.zoomTransform) {
            zoomTransformK = this.zoomTransform.k;
        }

        if (this.dataManager) {
            this.rect.setAttribute(
                'width',
                (
                    this.dataManager.dieDimensions.width * zoomTransformK
                ).toString()
            );
            this.rect.setAttribute(
                'height',
                (
                    this.dataManager.dieDimensions.height * zoomTransformK
                ).toString()
            );
        }
    }

    public mousemove(event: MouseEvent): void {
        if (this.removeMouseEvents()) {
            return;
        }

        // Get mouse position
        const mouseX = event.offsetX;
        const mouseY = event.offsetY;

        // get color for current mouse position to verify that mouse is hovering over a die.
        const canvasContext = this.canvas.getContext('2d');
        if (canvasContext === null) {
            return;
        }

        const rgbSum = this.getRGBSum(canvasContext, mouseX, mouseY);
        if (rgbSum <= 0) {
            return;
        }

        // get original mouse position in case we are in zoom.
        const invertedPoint = this.zoomTransform.invert([mouseX, mouseY]);
        const { x, y } = this.calculateDiePositionNumbers(
            invertedPoint[0],
            invertedPoint[1]
        );

        // find die by x and y.
        const nodeData = this.dataManager.diesRenderInfo.find(die => this.compareDiePosition(die, x, y));
        const nodeDataSerialized = JSON.stringify(nodeData);
        if (this.lastNodeData === nodeDataSerialized) {
            return;
        }
        this.lastNodeData = nodeDataSerialized;
        if (nodeData) {
            const transformedPoint = this.zoomTransform.apply([
                this.dataManager.horizontalScale(x)
                    + this.dataManager.margin.left,
                this.dataManager.verticalScale(y) + this.dataManager.margin.top
            ]);
            this.toggleHoverDie(true, transformedPoint[0], transformedPoint[1]);
        } else {
            this.toggleHoverDie(false);
        }
    }

    public mouseout(): void {
        if (this.removeMouseEvents()) {
            return;
        }
        this.toggleHoverDie(false);
    }

    private getRGBSum(
        canvasContext: CanvasRenderingContext2D,
        mouseX: number,
        mouseY: number
    ): number {
        const col = canvasContext.getImageData(mouseX, mouseY, 1, 1).data;
        // if sum of rgb==0 then not hovering on die
        let rgbSum = 0;
        if (col[0]) {
            rgbSum += col[0];
        }
        if (col[1]) {
            rgbSum += col[1];
        }
        if (col[2]) {
            rgbSum += col[2];
        }
        return rgbSum;
    }

    private removeMouseEvents(): boolean {
        const dieSize = this.dataManager.containerDimensions.width
            * this.dataManager.containerDimensions.height
            * (this.zoomTransform.k || 1);
        return dieSize < 15;
    }

    private compareDiePosition(
        die: DieRenderInfo,
        x: number,
        y: number
    ): boolean {
        const diePositionNumbers = this.calculateDiePositionNumbers(
            die.x,
            die.y
        );

        return diePositionNumbers.x === x && diePositionNumbers.y === y;
    }

    private calculateDiePositionNumbers(
        xPosition: number,
        yPosition: number
    ): { x: number, y: number } {
        const axisLocation = this.quadrant;
        const xRoundfunction = axisLocation === WaferMapQuadrant.bottomLeft
            || axisLocation === WaferMapQuadrant.topLeft
            ? Math.floor
            : Math.ceil;
        const yRoundfunction = axisLocation === WaferMapQuadrant.topLeft
            || axisLocation === WaferMapQuadrant.topRight
            ? Math.floor
            : Math.ceil;
        // go to x and y scale to get the x,y values of the die.
        const x = xRoundfunction(
            this.dataManager.horizontalScale.invert(
                xPosition - this.dataManager.margin.left
            )
        );
        const y = yRoundfunction(
            this.dataManager.verticalScale.invert(
                yPosition - this.dataManager.margin.top
            )
        );
        return { x, y };
    }

    private createZoomBehavior(): ZoomBehavior<Element, unknown> {
        this.canvas.addEventListener('wheel', event => event.preventDefault());
        if (this.dataManager === undefined) return zoom();
        const zoomBehavior = zoom()
            .scaleExtent([
                1.1,
                this.getZoomMax(
                    this.canvas.width * this.canvas.height,
                    this.dataManager.containerDimensions.width
                        * this.dataManager.containerDimensions.height
                )
            ])
            .translateExtent([
                this.minExtentPoint,
                [
                    this.canvas.width + this.extentPadding,
                    this.canvas.height + this.extentPadding
                ]
            ])
            .filter((event: Event) => {
                this.transform = zoomTransform(this.canvas);
                return (
                    this.transform.k >= this.minScale || event.type === 'wheel'
                );
            })
            .on('zoom', (event: { transform: ZoomTransform }) => {
                this.toggleHoverDie(false);
                if (this.dataManager === undefined) return;
                this.transform = event.transform;
                const canvasContext = this.canvas.getContext('2d');
                if (canvasContext === null) return;
                canvasContext.save();
                if (this.transform.k === this.minScale) {
                    this.zoomTransform = zoomIdentity;
                    this.clearCanvas(
                        canvasContext,
                        this.canvas.width,
                        this.canvas.height
                    );
                    this.scaleCanvas(
                        canvasContext,
                        zoomIdentity.x,
                        zoomIdentity.y,
                        zoomIdentity.k
                    );
<<<<<<< HEAD
                    this.renderingModule.drawWafer(transform.k);
=======
                    this.rerender();
>>>>>>> 212bc30e
                    zoomBehavior.transform(
                        select(this.canvas as Element),
                        zoomIdentity
                    );
                } else {
                    this.zoomTransform = this.transform;
                    this.clearCanvas(
                        canvasContext,
                        this.canvas.width * this.zoomTransform.k,
                        this.canvas.height * this.zoomTransform.k
                    );
                    this.scaleCanvas(
                        canvasContext,
                        this.transform.x,
                        this.transform.y,
                        this.transform.k
                    );
<<<<<<< HEAD
                    this.renderingModule.drawWafer(transform.k);
=======
                    this.rerender();
>>>>>>> 212bc30e
                }
                canvasContext.restore();
                this.zoomContainer.setAttribute(
                    'transform',
                    this.zoomTransform.toString()
                );
            });

        return zoomBehavior;
    }

    private rerender(): void {
        this.createHoverDie();
        this.renderingModule.drawWafer();
    }

    private getZoomMax(canvasArea: number, dataArea: number): number {
        return Math.ceil((dataArea / canvasArea) * 100);
    }

    private clearCanvas(
        context: CanvasRenderingContext2D,
        width: number,
        height: number
    ): void {
        context.clearRect(0, 0, width, height);
    }

    private scaleCanvas(
        context: CanvasRenderingContext2D,
        x = 0,
        y = 0,
        scale = 1
    ): void {
        context.translate(x, y);
        context.scale(scale, scale);
    }
}<|MERGE_RESOLUTION|>--- conflicted
+++ resolved
@@ -239,11 +239,7 @@
                         zoomIdentity.y,
                         zoomIdentity.k
                     );
-<<<<<<< HEAD
-                    this.renderingModule.drawWafer(transform.k);
-=======
-                    this.rerender();
->>>>>>> 212bc30e
+                    this.renderingModule.drawWafer(this.transform.k);
                     zoomBehavior.transform(
                         select(this.canvas as Element),
                         zoomIdentity
@@ -261,11 +257,7 @@
                         this.transform.y,
                         this.transform.k
                     );
-<<<<<<< HEAD
-                    this.renderingModule.drawWafer(transform.k);
-=======
-                    this.rerender();
->>>>>>> 212bc30e
+                    this.renderingModule.drawWafer(this.transform.k);
                 }
                 canvasContext.restore();
                 this.zoomContainer.setAttribute(
