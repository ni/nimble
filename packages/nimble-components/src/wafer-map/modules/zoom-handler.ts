--- conflicted
+++ resolved
@@ -15,12 +15,9 @@
 
     public constructor(private readonly wafermap: WaferMap) {}
 
-<<<<<<< HEAD
-=======
     /**
      * @internal
      */
->>>>>>> 16a5c7de
     public connect(): void {
         this.createZoomBehavior();
         this.wafermap.addEventListener('wheel', this.onWheelMove, {
@@ -28,12 +25,9 @@
         });
     }
 
-<<<<<<< HEAD
-=======
     /**
      * @internal
      */
->>>>>>> 16a5c7de
     public disconnect(): void {
         zoom().on('zoom', null)(select(this.wafermap as Element));
         this.wafermap.removeEventListener('wheel', this.onWheelMove);
