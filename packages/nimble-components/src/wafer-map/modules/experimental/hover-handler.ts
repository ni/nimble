import type { WaferMap } from '../..';
<<<<<<< HEAD
import {
    PointCoordinates,
    WaferMapOriginLocation,
    WaferRequiredTypeMap
} from '../../types';
import { DataManager } from './data-manager';
=======
import { PointCoordinates, WaferMapOriginLocation } from '../../types';
>>>>>>> 66888e20

/**
 * HoverHandler deals with user interactions and events like hovering
 */
export class HoverHandler {
    public constructor(private readonly wafermap: WaferMap) {}

    /**
     * @internal
     */
    public connect(): void {
        this.wafermap.addEventListener('mousemove', this.onMouseMove);
        this.wafermap.addEventListener('mouseout', this.onMouseOut);
    }

    /**
     * @internal
     */
    public disconnect(): void {
        this.wafermap.removeEventListener('mousemove', this.onMouseMove);
        this.wafermap.removeEventListener('mouseout', this.onMouseOut);
    }

    /**
     * @internal
     * keep public for testing until data manager refactor
     */
    public readonly onMouseMove = (event: MouseEvent): void => {
        if (!this.wafermap.isExperimentalRenderer()) {
            return;
        }
        // get original mouse position in case we are in zoom.
        const invertedPoint = this.wafermap.transform.invert([
            event.offsetX,
            event.offsetY
        ]);
        const dieCoordinates = this.calculateDieCoordinates({
            x: invertedPoint[0],
            y: invertedPoint[1]
        });
        if (dieCoordinates === undefined) {
            this.wafermap.hoverDie = undefined;
            return;
        }
        const colIndex = this.wafermap
            .diesTable!.getChild('colIndex')!
            .toArray();
        const rowIndex = this.wafermap
            .diesTable!.getChild('rowIndex')!
            .toArray();

        // will replace iterating with arquero filtering after fixing errors
        for (let i = 0; i < colIndex.length; i++) {
            if (
                colIndex[i] === dieCoordinates.x
                && rowIndex[i] === dieCoordinates.y
            ) {
                this.wafermap.hoverDie = {
                    index: i,
                    x: dieCoordinates.x,
                    y: dieCoordinates.y
                };
                return;
            }
        }
        this.wafermap.hoverDie = undefined;
    };

    private readonly onMouseOut = (_event: MouseEvent): void => {
        this.wafermap.hoverDie = undefined;
    };

    private calculateDieCoordinates(
        mousePosition: PointCoordinates
    ): PointCoordinates | undefined {
        if (this.wafermap.dataManager instanceof DataManager) {
            const originLocation = this.wafermap.originLocation;
            const xRoundFunction = originLocation === WaferMapOriginLocation.bottomLeft
                || originLocation === WaferMapOriginLocation.topLeft
                ? Math.floor
                : Math.ceil;
            const yRoundFunction = originLocation === WaferMapOriginLocation.bottomLeft
                || originLocation === WaferMapOriginLocation.bottomRight
                ? Math.ceil
                : Math.floor;
            // go to x and y scale to get the x,y values of the die.
            const x = xRoundFunction(
                this.wafermap.dataManager.horizontalScale.invert(
                    mousePosition.x - this.wafermap.dataManager.margin.left
                )
            );
            const y = yRoundFunction(
                this.wafermap.dataManager.verticalScale.invert(
                    mousePosition.y - this.wafermap.dataManager.margin.top
                )
            );
            return { x, y };
        }
        return undefined;
    }
}<|MERGE_RESOLUTION|>--- conflicted
+++ resolved
@@ -1,14 +1,6 @@
 import type { WaferMap } from '../..';
-<<<<<<< HEAD
-import {
-    PointCoordinates,
-    WaferMapOriginLocation,
-    WaferRequiredTypeMap
-} from '../../types';
+import { PointCoordinates, WaferMapOriginLocation } from '../../types';
 import { DataManager } from './data-manager';
-=======
-import { PointCoordinates, WaferMapOriginLocation } from '../../types';
->>>>>>> 66888e20
 
 /**
  * HoverHandler deals with user interactions and events like hovering
