<<<<<<< HEAD
import type ColumnTable from 'arquero/dist/types/table/column-table';
=======
>>>>>>> fa6993aa
import type { WaferMap } from '../..';
import { PointCoordinates, WaferMapOriginLocation } from '../../types';
import { DataManager } from './data-manager';

/**
 * HoverHandler deals with user interactions and events like hovering
 */
export class HoverHandler {
    public constructor(private readonly wafermap: WaferMap) {}

    public mousemove(event: MouseEvent): void {
        if (this.wafermap.columnTable === undefined) {
            this.wafermap.hoverDie = undefined;
            return;
        }
        // get original mouse position in case we are in zoom.
        const invertedPoint = this.wafermap.transform.invert([
            event.offsetX,
            event.offsetY
        ]);
        const dieCoordinates = this.calculateDieCoordinates({
            x: invertedPoint[0],
            y: invertedPoint[1]
        });
<<<<<<< HEAD
        if (dieCoordinates === undefined) {
            this.wafermap.hoverDie = undefined;
            return;
        }
        const table = this.wafermap.columnTable.params({
            dieCoordinates
        }) as ColumnTable;
=======
        const colIndex = this.wafermap.diesTable
            .getChild('colIndex')!
            .toArray() as Int32Array;
        const rowIndex = this.wafermap.diesTable
            .getChild('rowIndex')!
            .toArray() as Int32Array;
>>>>>>> fa6993aa

        // will replace iterating with arquero filtering after fixing errors
        for (let i = 0; i < colIndex.length; i++) {
            if (
                colIndex[i] === dieCoordinates.x
                && rowIndex[i] === dieCoordinates.y
            ) {
                this.wafermap.hoverDie = {
                    index: i,
                    x: dieCoordinates.x,
                    y: dieCoordinates.y
                };
                return;
            }
        }
        this.wafermap.hoverDie = undefined;
    }

    public mouseout(): void {
        this.wafermap.hoverDie = undefined;
    }

    private calculateDieCoordinates(
        mousePosition: PointCoordinates
    ): PointCoordinates | undefined {
        if (this.wafermap.dataManager instanceof DataManager) {
            const originLocation = this.wafermap.originLocation;
            const xRoundFunction = originLocation === WaferMapOriginLocation.bottomLeft
                || originLocation === WaferMapOriginLocation.topLeft
                ? Math.floor
                : Math.ceil;
            const yRoundFunction = originLocation === WaferMapOriginLocation.bottomLeft
                || originLocation === WaferMapOriginLocation.bottomRight
                ? Math.ceil
                : Math.floor;
            // go to x and y scale to get the x,y values of the die.
            const x = xRoundFunction(
                this.wafermap.dataManager.horizontalScale.invert(
                    mousePosition.x - this.wafermap.dataManager.margin.left
                )
            );
            const y = yRoundFunction(
                this.wafermap.dataManager.verticalScale.invert(
                    mousePosition.y - this.wafermap.dataManager.margin.top
                )
            );
            return { x, y };
        }
        return undefined;
    }
}<|MERGE_RESOLUTION|>--- conflicted
+++ resolved
@@ -1,7 +1,3 @@
-<<<<<<< HEAD
-import type ColumnTable from 'arquero/dist/types/table/column-table';
-=======
->>>>>>> fa6993aa
 import type { WaferMap } from '../..';
 import { PointCoordinates, WaferMapOriginLocation } from '../../types';
 import { DataManager } from './data-manager';
@@ -26,22 +22,12 @@
             x: invertedPoint[0],
             y: invertedPoint[1]
         });
-<<<<<<< HEAD
-        if (dieCoordinates === undefined) {
-            this.wafermap.hoverDie = undefined;
-            return;
-        }
-        const table = this.wafermap.columnTable.params({
-            dieCoordinates
-        }) as ColumnTable;
-=======
         const colIndex = this.wafermap.diesTable
             .getChild('colIndex')!
             .toArray() as Int32Array;
         const rowIndex = this.wafermap.diesTable
             .getChild('rowIndex')!
             .toArray() as Int32Array;
->>>>>>> fa6993aa
 
         // will replace iterating with arquero filtering after fixing errors
         for (let i = 0; i < colIndex.length; i++) {
