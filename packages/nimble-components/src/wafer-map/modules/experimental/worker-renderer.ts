import type { WaferMap } from '../..';
import { HoverDieOpacity, WaferRequiredTypeMap } from '../../types';

/**
 * Responsible for drawing the dies inside the wafer map, adding dieText and scaling the canvas
 */
<<<<<<< HEAD
export class WorkerRenderer {
    public constructor(private readonly wafermap: WaferMap) { }
=======
export class WorkerRenderer<T extends WaferRequiredTypeMap> {
    public constructor(private readonly wafermap: WaferMap<T>) {}
>>>>>>> 0be4387d

    public updateSortedDiesAndDrawWafer(): void {
        // redundant function for backwards compatibility
        void this.drawWafer();
    }

    public async drawWafer(): Promise<void> {
        await this.wafermap.worker.setTransform(this.wafermap.transform);
        await this.wafermap.worker.drawWafer();
        this.renderHover();
    }

    public renderHover(): void {
        this.wafermap.hoverWidth = this.wafermap.dataManager.dieDimensions.width
            * this.wafermap.transform.k;
        this.wafermap.hoverHeight = this.wafermap.dataManager.dieDimensions.height
            * this.wafermap.transform.k;
        this.wafermap.hoverOpacity = this.wafermap.hoverDie === undefined
            ? HoverDieOpacity.hide
            : HoverDieOpacity.show;
        this.wafermap.hoverTransform = this.calculateHoverTransform();
    }

    private calculateHoverTransform(): string {
        if (this.wafermap.hoverDie !== undefined) {
            const scaledX = this.wafermap.dataManager.horizontalScale(
                this.wafermap.hoverDie.x
            );
            if (scaledX === undefined) {
                return '';
            }
            const scaledY = this.wafermap.dataManager.verticalScale(
                this.wafermap.hoverDie.y
            );
            if (scaledY === undefined) {
                return '';
            }
            const transformedPoint = this.wafermap.transform.apply([
                scaledX + this.wafermap.dataManager.margin.left,
                scaledY + this.wafermap.dataManager.margin.top
            ]);
            return `translate(${transformedPoint[0]}, ${transformedPoint[1]})`;
        }
        return '';
    }
}<|MERGE_RESOLUTION|>--- conflicted
+++ resolved
@@ -4,13 +4,8 @@
 /**
  * Responsible for drawing the dies inside the wafer map, adding dieText and scaling the canvas
  */
-<<<<<<< HEAD
-export class WorkerRenderer {
-    public constructor(private readonly wafermap: WaferMap) { }
-=======
 export class WorkerRenderer<T extends WaferRequiredTypeMap> {
     public constructor(private readonly wafermap: WaferMap<T>) {}
->>>>>>> 0be4387d
 
     public updateSortedDiesAndDrawWafer(): void {
         // redundant function for backwards compatibility
