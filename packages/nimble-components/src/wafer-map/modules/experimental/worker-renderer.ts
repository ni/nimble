--- conflicted
+++ resolved
@@ -100,12 +100,7 @@
     }
 
     private async setupWorker(): Promise<void> {
-<<<<<<< HEAD
-        if (!this.wafermap.isExperimentalUpdate()
-        ) {
-=======
         if (!this.wafermap.isExperimentalUpdate()) {
->>>>>>> 67f49412
             return;
         }
         if (!this.isWorkerAlive) {
