import type { ScaleLinear } from 'd3-scale';
import { Computations } from './computations';
import { Prerendering } from './prerendering';
import type { WaferMap } from '../..';
<<<<<<< HEAD
import type { Dimensions, Margin, WaferRequiredTypeMap } from '../../types';
=======
import type {
    Dimensions,
    Margin,
    DieRenderInfo,
    WaferMapDie,
    PointCoordinates
} from '../../types';
>>>>>>> 42cb95fa

/**
 * Data Manager uses Computations and Prerendering modules in order and exposes the results
 */
export class DataManager {
    public get containerDimensions(): Dimensions {
        return this.computations.containerDimensions;
    }

    public get dieDimensions(): Dimensions {
        return this.computations.dieDimensions;
    }

    public get margin(): Margin {
        return this.computations.margin;
    }

    public get horizontalScale(): ScaleLinear<number, number> {
        return this.computations.horizontalScale;
    }

    public get verticalScale(): ScaleLinear<number, number> {
        return this.computations.verticalScale;
    }

    public get labelsFontSize(): number {
        return this.prerendering.labelsFontSize;
    }

    public get colorScale(): {
        colors: string[],
        values: number[]
    } {
        return this.prerendering.colorScale;
    }

<<<<<<< HEAD
    private readonly computations: Computations<T>;
    private readonly prerendering: Prerendering<T>;
=======
    private readonly computations: Computations;
    private readonly prerendering: Prerendering;
    private dataMap!: Map<string, WaferMapDie>;
>>>>>>> 42cb95fa

    public constructor(private readonly wafermap: WaferMap) {
        this.computations = new Computations(wafermap);
        this.prerendering = new Prerendering(wafermap);
    }

    public updateContainerDimensions(): void {
        this.computations.updateContainerDimensions();
        this.prerendering.update();
    }

    public updateScales(): void {
        this.computations.updateScales();
        this.prerendering.update();
    }

    public updateLabelsFontSize(): void {
        this.prerendering.update();
    }

    public updateDiesRenderInfo(): void {
        this.prerendering.update();
    }
}<|MERGE_RESOLUTION|>--- conflicted
+++ resolved
@@ -2,17 +2,7 @@
 import { Computations } from './computations';
 import { Prerendering } from './prerendering';
 import type { WaferMap } from '../..';
-<<<<<<< HEAD
-import type { Dimensions, Margin, WaferRequiredTypeMap } from '../../types';
-=======
-import type {
-    Dimensions,
-    Margin,
-    DieRenderInfo,
-    WaferMapDie,
-    PointCoordinates
-} from '../../types';
->>>>>>> 42cb95fa
+import type { Dimensions, Margin } from '../../types';
 
 /**
  * Data Manager uses Computations and Prerendering modules in order and exposes the results
@@ -49,14 +39,8 @@
         return this.prerendering.colorScale;
     }
 
-<<<<<<< HEAD
-    private readonly computations: Computations<T>;
-    private readonly prerendering: Prerendering<T>;
-=======
     private readonly computations: Computations;
     private readonly prerendering: Prerendering;
-    private dataMap!: Map<string, WaferMapDie>;
->>>>>>> 42cb95fa
 
     public constructor(private readonly wafermap: WaferMap) {
         this.computations = new Computations(wafermap);
