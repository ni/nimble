--- conflicted
+++ resolved
@@ -25,11 +25,7 @@
     }
 
     private readonly onMouseMove = (event: MouseEvent): void => {
-<<<<<<< HEAD
-        if (this.wafermap.isExperimentalRenderer()) {
-=======
         if (this.wafermap.isExperimentalUpdate()) {
->>>>>>> 0dac1498
             return;
         }
         const mousePosition: PointCoordinates = {
@@ -55,14 +51,7 @@
             this.wafermap.hoverDie = undefined;
             return;
         }
-<<<<<<< HEAD
-
-        if (this.wafermap.dataManager instanceof DataManager) {
-            this.wafermap.hoverDie = this.wafermap.dataManager.getWaferMapDie(dieCoordinates);
-        }
-=======
         this.wafermap.hoverDie = this.wafermap.dataManager.getWaferMapDie(dieCoordinates);
->>>>>>> 0dac1498
     };
 
     private readonly onMouseOut = (_event: MouseEvent): void => {
@@ -72,11 +61,7 @@
     private calculateDieCoordinates(
         mousePosition: PointCoordinates
     ): PointCoordinates | undefined {
-<<<<<<< HEAD
-        if (this.wafermap.dataManager instanceof DataManager) {
-=======
         if (!this.wafermap.isExperimentalUpdate()) {
->>>>>>> 0dac1498
             const originLocation = this.wafermap.originLocation;
             const xRoundFunction = originLocation === WaferMapOriginLocation.bottomLeft
                 || originLocation === WaferMapOriginLocation.topLeft
