--- conflicted
+++ resolved
@@ -8,23 +8,17 @@
 export class HoverHandler {
     public constructor(private readonly wafermap: WaferMap) {}
 
-<<<<<<< HEAD
-=======
     /**
      * @internal
      */
->>>>>>> 16a5c7de
     public connect(): void {
         this.wafermap.addEventListener('mousemove', this.onMouseMove);
         this.wafermap.addEventListener('mouseout', this.onMouseOut);
     }
 
-<<<<<<< HEAD
-=======
     /**
      * @internal
      */
->>>>>>> 16a5c7de
     public disconnect(): void {
         this.wafermap.removeEventListener('mousemove', this.onMouseMove);
         this.wafermap.removeEventListener('mouseout', this.onMouseOut);
