--- conflicted
+++ resolved
@@ -1,183 +1,179 @@
-import type { WaferMap } from '..';
-<<<<<<< HEAD
-import { DieRenderInfo, HoverDieOpacity } from '../types';
-import { DataManager } from './data-manager';
-=======
-import { DieRenderInfo, HoverDieOpacity, WaferRequiredTypeMap } from '../types';
->>>>>>> 4a136d3d
-
-/**
- * Responsible for drawing the dies inside the wafer map, adding dieText and scaling the canvas
- */
-export class RenderingModule<T extends WaferRequiredTypeMap> {
-    private dies!: DieRenderInfo[];
-    private readonly minDieDim = 50;
-
-    public constructor(private readonly wafermap: WaferMap<T>) {}
-
-    public updateSortedDiesAndDrawWafer(): void {
-        if (this.wafermap.dataManager instanceof DataManager) {
-            this.dies = this.wafermap.dataManager.diesRenderInfo.sort((a, b) => {
-                if (a.fillStyle > b.fillStyle) {
-                    return 1;
-                }
-                if (b.fillStyle > a.fillStyle) {
-                    return -1;
-                }
-
-                return 0;
-            });
-            this.drawWafer();
-        }
-    }
-
-    public drawWafer(): void {
-        this.wafermap.canvasContext.save();
-        this.clearCanvas();
-        this.scaleCanvas();
-        this.renderDies();
-        this.renderText();
-        this.wafermap.canvasContext.restore();
-        this.renderHover();
-    }
-
-    public renderHover(): void {
-        this.wafermap.hoverWidth = this.wafermap.dataManager.dieDimensions.width
-            * this.wafermap.transform.k;
-        this.wafermap.hoverHeight = this.wafermap.dataManager.dieDimensions.height
-            * this.wafermap.transform.k;
-        this.wafermap.hoverOpacity = this.wafermap.hoverDie === undefined
-            ? HoverDieOpacity.hide
-            : HoverDieOpacity.show;
-        this.wafermap.hoverTransform = this.calculateHoverTransform();
-    }
-
-    private calculateHoverTransform(): string {
-        if (this.wafermap.hoverDie !== undefined) {
-            const scaledX = this.wafermap.dataManager.horizontalScale(
-                this.wafermap.hoverDie.x
-            );
-            if (scaledX === undefined) {
-                return '';
-            }
-            const scaledY = this.wafermap.dataManager.verticalScale(
-                this.wafermap.hoverDie.y
-            );
-            if (scaledY === undefined) {
-                return '';
-            }
-            const transformedPoint = this.wafermap.transform.apply([
-                scaledX + this.wafermap.dataManager.margin.left,
-                scaledY + this.wafermap.dataManager.margin.top
-            ]);
-            return `translate(${transformedPoint[0]}, ${transformedPoint[1]})`;
-        }
-        return '';
-    }
-
-    private renderDies(): void {
-        const context = this.wafermap.canvasContext;
-        const dieWidth = this.wafermap.dataManager.dieDimensions.width;
-        const dieHeight = this.wafermap.dataManager.dieDimensions.height;
-        const transformedCanvasMinPoint = this.wafermap.transform.invert([
-            0, 0
-        ]);
-        const transformedCanvasMaxPoint = this.wafermap.transform.invert([
-            this.wafermap.canvas.width,
-            this.wafermap.canvas.height
-        ]);
-        transformedCanvasMinPoint[0] -= dieWidth;
-        transformedCanvasMinPoint[1] -= dieHeight;
-
-        for (const die of this.dies) {
-            if (
-                this.isDieVisible(
-                    die,
-                    transformedCanvasMinPoint,
-                    transformedCanvasMaxPoint
-                )
-            ) {
-                context.fillStyle = die.fillStyle;
-                context.fillRect(die.x, die.y, dieWidth, dieHeight);
-            }
-        }
-    }
-
-    private renderText(): void {
-        if (this.wafermap.dieLabelsHidden) {
-            return;
-        }
-        const dieWidth = this.wafermap.dataManager.dieDimensions.width;
-        const dieHeight = this.wafermap.dataManager.dieDimensions.height;
-        const dieSize = dieWidth * dieHeight * (this.wafermap.transform.k || 1);
-        if (dieSize >= this.minDieDim) {
-            const fontsize = this.wafermap.dataManager.labelsFontSize;
-            const context = this.wafermap.canvasContext;
-            context.font = `${fontsize.toString()}px sans-serif`;
-            context.fillStyle = '#ffffff';
-            context.textAlign = 'center';
-            context.lineCap = 'butt';
-            const approximateTextHeight = context.measureText('M');
-
-            const transformedCanvasMinPoint = this.wafermap.transform.invert([
-                0, 0
-            ]);
-            const transformedCanvasMaxPoint = this.wafermap.transform.invert([
-                this.wafermap.canvas.width,
-                this.wafermap.canvas.height
-            ]);
-            transformedCanvasMinPoint[0] -= dieWidth;
-            transformedCanvasMinPoint[1] -= dieHeight;
-
-            for (const die of this.dies) {
-                if (
-                    this.isDieVisible(
-                        die,
-                        transformedCanvasMinPoint,
-                        transformedCanvasMaxPoint
-                    )
-                ) {
-                    context.fillText(
-                        die.text,
-                        die.x + dieWidth / 2,
-                        die.y + dieHeight / 2 + approximateTextHeight.width / 2,
-                        dieWidth - (dieWidth / 100) * 20
-                    );
-                }
-            }
-        }
-    }
-
-    private clearCanvas(): void {
-        this.wafermap.canvasContext.clearRect(
-            0,
-            0,
-            this.wafermap.canvas.width,
-            this.wafermap.canvas.height
-        );
-    }
-
-    private scaleCanvas(): void {
-        this.wafermap.canvasContext.translate(
-            this.wafermap.transform.x,
-            this.wafermap.transform.y
-        );
-        this.wafermap.canvasContext.scale(
-            this.wafermap.transform.k,
-            this.wafermap.transform.k
-        );
-    }
-
-    private isDieVisible(
-        die: DieRenderInfo,
-        minPoint: [number, number],
-        maxPoint: [number, number]
-    ): boolean {
-        return (
-            die.x >= minPoint[0]
-            && die.x < maxPoint[0]
-            && die.y >= minPoint[1]
-            && die.y < maxPoint[1]
-        );
-    }
-}
+import type { WaferMap } from '..';
+import { DieRenderInfo, HoverDieOpacity, WaferRequiredTypeMap } from '../types';
+import { DataManager } from './data-manager';
+
+/**
+ * Responsible for drawing the dies inside the wafer map, adding dieText and scaling the canvas
+ */
+export class RenderingModule<T extends WaferRequiredTypeMap> {
+    private dies!: DieRenderInfo[];
+    private readonly minDieDim = 50;
+
+    public constructor(private readonly wafermap: WaferMap<T>) {}
+
+    public updateSortedDiesAndDrawWafer(): void {
+        if (this.wafermap.dataManager instanceof DataManager) {
+            this.dies = this.wafermap.dataManager.diesRenderInfo.sort((a, b) => {
+                if (a.fillStyle > b.fillStyle) {
+                    return 1;
+                }
+                if (b.fillStyle > a.fillStyle) {
+                    return -1;
+                }
+
+                return 0;
+            });
+            this.drawWafer();
+        }
+    }
+
+    public drawWafer(): void {
+        this.wafermap.canvasContext.save();
+        this.clearCanvas();
+        this.scaleCanvas();
+        this.renderDies();
+        this.renderText();
+        this.wafermap.canvasContext.restore();
+        this.renderHover();
+    }
+
+    public renderHover(): void {
+        this.wafermap.hoverWidth = this.wafermap.dataManager.dieDimensions.width
+            * this.wafermap.transform.k;
+        this.wafermap.hoverHeight = this.wafermap.dataManager.dieDimensions.height
+            * this.wafermap.transform.k;
+        this.wafermap.hoverOpacity = this.wafermap.hoverDie === undefined
+            ? HoverDieOpacity.hide
+            : HoverDieOpacity.show;
+        this.wafermap.hoverTransform = this.calculateHoverTransform();
+    }
+
+    private calculateHoverTransform(): string {
+        if (this.wafermap.hoverDie !== undefined) {
+            const scaledX = this.wafermap.dataManager.horizontalScale(
+                this.wafermap.hoverDie.x
+            );
+            if (scaledX === undefined) {
+                return '';
+            }
+            const scaledY = this.wafermap.dataManager.verticalScale(
+                this.wafermap.hoverDie.y
+            );
+            if (scaledY === undefined) {
+                return '';
+            }
+            const transformedPoint = this.wafermap.transform.apply([
+                scaledX + this.wafermap.dataManager.margin.left,
+                scaledY + this.wafermap.dataManager.margin.top
+            ]);
+            return `translate(${transformedPoint[0]}, ${transformedPoint[1]})`;
+        }
+        return '';
+    }
+
+    private renderDies(): void {
+        const context = this.wafermap.canvasContext;
+        const dieWidth = this.wafermap.dataManager.dieDimensions.width;
+        const dieHeight = this.wafermap.dataManager.dieDimensions.height;
+        const transformedCanvasMinPoint = this.wafermap.transform.invert([
+            0, 0
+        ]);
+        const transformedCanvasMaxPoint = this.wafermap.transform.invert([
+            this.wafermap.canvas.width,
+            this.wafermap.canvas.height
+        ]);
+        transformedCanvasMinPoint[0] -= dieWidth;
+        transformedCanvasMinPoint[1] -= dieHeight;
+
+        for (const die of this.dies) {
+            if (
+                this.isDieVisible(
+                    die,
+                    transformedCanvasMinPoint,
+                    transformedCanvasMaxPoint
+                )
+            ) {
+                context.fillStyle = die.fillStyle;
+                context.fillRect(die.x, die.y, dieWidth, dieHeight);
+            }
+        }
+    }
+
+    private renderText(): void {
+        if (this.wafermap.dieLabelsHidden) {
+            return;
+        }
+        const dieWidth = this.wafermap.dataManager.dieDimensions.width;
+        const dieHeight = this.wafermap.dataManager.dieDimensions.height;
+        const dieSize = dieWidth * dieHeight * (this.wafermap.transform.k || 1);
+        if (dieSize >= this.minDieDim) {
+            const fontsize = this.wafermap.dataManager.labelsFontSize;
+            const context = this.wafermap.canvasContext;
+            context.font = `${fontsize.toString()}px sans-serif`;
+            context.fillStyle = '#ffffff';
+            context.textAlign = 'center';
+            context.lineCap = 'butt';
+            const approximateTextHeight = context.measureText('M');
+
+            const transformedCanvasMinPoint = this.wafermap.transform.invert([
+                0, 0
+            ]);
+            const transformedCanvasMaxPoint = this.wafermap.transform.invert([
+                this.wafermap.canvas.width,
+                this.wafermap.canvas.height
+            ]);
+            transformedCanvasMinPoint[0] -= dieWidth;
+            transformedCanvasMinPoint[1] -= dieHeight;
+
+            for (const die of this.dies) {
+                if (
+                    this.isDieVisible(
+                        die,
+                        transformedCanvasMinPoint,
+                        transformedCanvasMaxPoint
+                    )
+                ) {
+                    context.fillText(
+                        die.text,
+                        die.x + dieWidth / 2,
+                        die.y + dieHeight / 2 + approximateTextHeight.width / 2,
+                        dieWidth - (dieWidth / 100) * 20
+                    );
+                }
+            }
+        }
+    }
+
+    private clearCanvas(): void {
+        this.wafermap.canvasContext.clearRect(
+            0,
+            0,
+            this.wafermap.canvas.width,
+            this.wafermap.canvas.height
+        );
+    }
+
+    private scaleCanvas(): void {
+        this.wafermap.canvasContext.translate(
+            this.wafermap.transform.x,
+            this.wafermap.transform.y
+        );
+        this.wafermap.canvasContext.scale(
+            this.wafermap.transform.k,
+            this.wafermap.transform.k
+        );
+    }
+
+    private isDieVisible(
+        die: DieRenderInfo,
+        minPoint: [number, number],
+        maxPoint: [number, number]
+    ): boolean {
+        return (
+            die.x >= minPoint[0]
+            && die.x < maxPoint[0]
+            && die.y >= minPoint[1]
+            && die.y < maxPoint[1]
+        );
+    }
+}