import type { WaferMap } from '..';
import type { DieRenderInfo, Dimensions } from '../types';

/**
<<<<<<< HEAD
 * Responsible for drawing the dies inside the wafer map and scaling the canvas
=======
 * Responsible for drawing the dies inside the wafer map, adding dieText and scaling the canvas
>>>>>>> 9c85669b
 */
export class RenderingModule extends EventTarget {
    private readonly context: CanvasRenderingContext2D;
    private readonly dies: DieRenderInfo[];
    private readonly dimensions: Dimensions;
    private readonly labelFontSize: number;

    public constructor(private readonly wafermap: WaferMap) {
<<<<<<< HEAD
        super();
=======
>>>>>>> 9c85669b
        this.context = wafermap.canvas.getContext('2d')!;
        this.dies = wafermap.dataManager!.diesRenderInfo;
        this.dimensions = wafermap.dataManager!.dieDimensions;
        this.labelFontSize = wafermap.dataManager!.labelsFontSize;
    }

    public drawWafer(): void {
        this.context.save();
        this.clearCanvas();
        this.scaleCanvas();
        this.renderDies();
        this.renderText();
        this.context.restore();
<<<<<<< HEAD
        this.dispatchEvent(new CustomEvent('render-complete'));
=======
>>>>>>> 9c85669b
    }

    private renderDies(): void {
        this.dies.sort((a, b) => {
            if (a.fillStyle > b.fillStyle) {
                return 1;
            }
            if (b.fillStyle > a.fillStyle) {
                return -1;
            }

            return 0;
        });

        let prev: DieRenderInfo | undefined;

        for (const die of this.dies) {
            if (!prev) {
                this.context.fillStyle = die.fillStyle;
            }
            if (prev && die.fillStyle !== prev.fillStyle && die.fillStyle) {
                this.context.fillStyle = die.fillStyle;
            }
            this.context.fillRect(
                die.x,
                die.y,
                this.dimensions.width,
                this.dimensions.height
            );
            prev = die;
        }
    }

    private renderText(): void {
<<<<<<< HEAD
        const dieSize = this.dimensions.width
=======
        this.dieSize = this.dimensions.width
>>>>>>> 9c85669b
            * this.dimensions.height
            * (this.wafermap.transform.k || 1);
        const fontsize = this.labelFontSize;
        this.context.font = `${fontsize.toString()}px sans-serif`;
        this.context.fillStyle = '#ffffff';
        this.context.textAlign = 'center';
        this.context.lineCap = 'butt';
        const aproxTextHeight = this.context.measureText('M');

        if (dieSize >= 50) {
            for (const die of this.dies) {
                this.context.fillText(
                    die.text,
                    die.x + this.dimensions.width / 2,
                    die.y
                        + this.dimensions.height / 2
                        + aproxTextHeight.width / 2,
                    this.dimensions.width - (this.dimensions.width / 100) * 20
                );
            }
        }
    }

    private clearCanvas(): void {
        this.context.clearRect(
            0,
            0,
<<<<<<< HEAD
            this.wafermap.canvas.width * this.wafermap.transform.k,
            this.wafermap.canvas.height * this.wafermap.transform.k
=======
            this.wafermap.canvasSideLength * this.wafermap.transform.k,
            this.wafermap.canvasSideLength * this.wafermap.transform.k
>>>>>>> 9c85669b
        );
    }

    private scaleCanvas(): void {
        this.context.translate(
            this.wafermap.transform.x,
            this.wafermap.transform.y
        );
        this.context.scale(
            this.wafermap.transform.k,
            this.wafermap.transform.k
        );
    }
}
<|MERGE_RESOLUTION|>--- conflicted
+++ resolved
@@ -1,125 +1,104 @@
-import type { WaferMap } from '..';
-import type { DieRenderInfo, Dimensions } from '../types';
-
-/**
-<<<<<<< HEAD
- * Responsible for drawing the dies inside the wafer map and scaling the canvas
-=======
- * Responsible for drawing the dies inside the wafer map, adding dieText and scaling the canvas
->>>>>>> 9c85669b
- */
-export class RenderingModule extends EventTarget {
-    private readonly context: CanvasRenderingContext2D;
-    private readonly dies: DieRenderInfo[];
-    private readonly dimensions: Dimensions;
-    private readonly labelFontSize: number;
-
-    public constructor(private readonly wafermap: WaferMap) {
-<<<<<<< HEAD
-        super();
-=======
->>>>>>> 9c85669b
-        this.context = wafermap.canvas.getContext('2d')!;
-        this.dies = wafermap.dataManager!.diesRenderInfo;
-        this.dimensions = wafermap.dataManager!.dieDimensions;
-        this.labelFontSize = wafermap.dataManager!.labelsFontSize;
-    }
-
-    public drawWafer(): void {
-        this.context.save();
-        this.clearCanvas();
-        this.scaleCanvas();
-        this.renderDies();
-        this.renderText();
-        this.context.restore();
-<<<<<<< HEAD
-        this.dispatchEvent(new CustomEvent('render-complete'));
-=======
->>>>>>> 9c85669b
-    }
-
-    private renderDies(): void {
-        this.dies.sort((a, b) => {
-            if (a.fillStyle > b.fillStyle) {
-                return 1;
-            }
-            if (b.fillStyle > a.fillStyle) {
-                return -1;
-            }
-
-            return 0;
-        });
-
-        let prev: DieRenderInfo | undefined;
-
-        for (const die of this.dies) {
-            if (!prev) {
-                this.context.fillStyle = die.fillStyle;
-            }
-            if (prev && die.fillStyle !== prev.fillStyle && die.fillStyle) {
-                this.context.fillStyle = die.fillStyle;
-            }
-            this.context.fillRect(
-                die.x,
-                die.y,
-                this.dimensions.width,
-                this.dimensions.height
-            );
-            prev = die;
-        }
-    }
-
-    private renderText(): void {
-<<<<<<< HEAD
-        const dieSize = this.dimensions.width
-=======
-        this.dieSize = this.dimensions.width
->>>>>>> 9c85669b
-            * this.dimensions.height
-            * (this.wafermap.transform.k || 1);
-        const fontsize = this.labelFontSize;
-        this.context.font = `${fontsize.toString()}px sans-serif`;
-        this.context.fillStyle = '#ffffff';
-        this.context.textAlign = 'center';
-        this.context.lineCap = 'butt';
-        const aproxTextHeight = this.context.measureText('M');
-
-        if (dieSize >= 50) {
-            for (const die of this.dies) {
-                this.context.fillText(
-                    die.text,
-                    die.x + this.dimensions.width / 2,
-                    die.y
-                        + this.dimensions.height / 2
-                        + aproxTextHeight.width / 2,
-                    this.dimensions.width - (this.dimensions.width / 100) * 20
-                );
-            }
-        }
-    }
-
-    private clearCanvas(): void {
-        this.context.clearRect(
-            0,
-            0,
-<<<<<<< HEAD
-            this.wafermap.canvas.width * this.wafermap.transform.k,
-            this.wafermap.canvas.height * this.wafermap.transform.k
-=======
-            this.wafermap.canvasSideLength * this.wafermap.transform.k,
-            this.wafermap.canvasSideLength * this.wafermap.transform.k
->>>>>>> 9c85669b
-        );
-    }
-
-    private scaleCanvas(): void {
-        this.context.translate(
-            this.wafermap.transform.x,
-            this.wafermap.transform.y
-        );
-        this.context.scale(
-            this.wafermap.transform.k,
-            this.wafermap.transform.k
-        );
-    }
-}
+import type { WaferMap } from '..';
+import type { DieRenderInfo, Dimensions } from '../types';
+
+/**
+ * Responsible for drawing the dies inside the wafer map, adding dieText and scaling the canvas
+ */
+export class RenderingModule {
+    private readonly context: CanvasRenderingContext2D;
+    private readonly dies: DieRenderInfo[];
+    private readonly dimensions: Dimensions;
+    private readonly labelFontSize: number;
+
+    public constructor(private readonly wafermap: WaferMap) {
+        this.context = wafermap.canvas.getContext('2d')!;
+        this.dies = wafermap.dataManager!.diesRenderInfo;
+        this.dimensions = wafermap.dataManager!.dieDimensions;
+        this.labelFontSize = wafermap.dataManager!.labelsFontSize;
+    }
+
+    public drawWafer(): void {
+        this.context.save();
+        this.clearCanvas();
+        this.scaleCanvas();
+        this.renderDies();
+        this.renderText();
+        this.context.restore();
+    }
+
+    private renderDies(): void {
+        this.dies.sort((a, b) => {
+            if (a.fillStyle > b.fillStyle) {
+                return 1;
+            }
+            if (b.fillStyle > a.fillStyle) {
+                return -1;
+            }
+
+            return 0;
+        });
+
+        let prev: DieRenderInfo | undefined;
+
+        for (const die of this.dies) {
+            if (!prev) {
+                this.context.fillStyle = die.fillStyle;
+            }
+            if (prev && die.fillStyle !== prev.fillStyle && die.fillStyle) {
+                this.context.fillStyle = die.fillStyle;
+            }
+            this.context.fillRect(
+                die.x,
+                die.y,
+                this.dimensions.width,
+                this.dimensions.height
+            );
+            prev = die;
+        }
+    }
+
+    private renderText(): void {
+        const dieSize = this.dimensions.width
+            * this.dimensions.height
+            * (this.wafermap.transform.k || 1);
+        const fontsize = this.labelFontSize;
+        this.context.font = `${fontsize.toString()}px sans-serif`;
+        this.context.fillStyle = '#ffffff';
+        this.context.textAlign = 'center';
+        this.context.lineCap = 'butt';
+        const approxTextHeight = this.context.measureText('M');
+
+        if (dieSize >= 50) {
+            for (const die of this.dies) {
+                this.context.fillText(
+                    die.text,
+                    die.x + this.dimensions.width / 2,
+                    die.y
+                        + this.dimensions.height / 2
+                        + approxTextHeight.width / 2,
+                    this.dimensions.width - (this.dimensions.width / 100) * 20
+                );
+            }
+        }
+    }
+
+    private clearCanvas(): void {
+        this.context.clearRect(
+            0,
+            0,
+            this.wafermap.canvas.width * this.wafermap.transform.k,
+            this.wafermap.canvas.height * this.wafermap.transform.k
+        );
+    }
+
+    private scaleCanvas(): void {
+        this.context.translate(
+            this.wafermap.transform.x,
+            this.wafermap.transform.y
+        );
+        this.context.scale(
+            this.wafermap.transform.k,
+            this.wafermap.transform.k
+        );
+    }
+}