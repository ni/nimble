--- conflicted
+++ resolved
@@ -52,11 +52,7 @@
             info: DieRenderInfo | null
         ): info is DieRenderInfo => info !== null;
         if (this.wafermap.diesTable === undefined) {
-<<<<<<< HEAD
-            this.wafermap.dies
-=======
             this._diesRenderInfo = this.wafermap.dies
->>>>>>> 54113a8a
                 .map(die => this.computeDieRenderInfo(die))
                 .filter(isDieRenderInfo);
         }
