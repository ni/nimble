import { ScaleLinear, scaleLinear, ScaleOrdinal, scaleOrdinal } from 'd3-scale';
import { ColorRGBA64, parseColor } from '@microsoft/fast-colors';
import { WaferMapColorScaleMode } from '../types';
import type {
    Dimensions,
    DieRenderInfo,
    WaferMapColorScale,
    WaferMapDie,
    WaferRequiredTypeMap
} from '../types';
import type { WaferMap } from '..';
<<<<<<< HEAD
import type { DataManager } from './data-manager';
=======
>>>>>>> 4a136d3d

/**
 * Prerendering prepares render-ready dies data to be used by the rendering module
 */
export class Prerendering<T extends WaferRequiredTypeMap> {
    public get labelsFontSize(): number {
        return this._labelsFontSize;
    }

    public get diesRenderInfo(): DieRenderInfo[] {
        return this._diesRenderInfo;
    }

    public d3ColorScale!:
    | ScaleOrdinal<string, string>
    | ScaleLinear<string, string>;

    private _labelsFontSize!: number;
    private _diesRenderInfo!: DieRenderInfo[];

    private readonly fontSizeFactor = 0.8;
    private readonly nonHighlightedOpacity = 0.3;
    private readonly emptyDieColor = 'rgba(218,223,236,1)';
    private readonly nanDieColor = 'rgba(122,122,122,1)';

<<<<<<< HEAD
    public constructor(
        private readonly wafermap: WaferMap,
        private readonly dataManager: Readonly<DataManager>
    ) {}
=======
    public constructor(private readonly wafermap: WaferMap<T>) {}
>>>>>>> 4a136d3d

    public updateLabelsFontSize(): void {
        this._labelsFontSize = this.calculateLabelsFontSize(
            this.wafermap.dataManager.dieDimensions,
            this.wafermap.maxCharacters
        );
        this.updateDiesRenderInfo();
    }

    public updateDiesRenderInfo(): void {
        this.d3ColorScale = this.createD3ColorScale(
            this.wafermap.colorScale,
            this.wafermap.colorScaleMode
        );
        const isDieRenderInfo = (
            info: DieRenderInfo | null
        ): info is DieRenderInfo => info !== null;
        if (this.wafermap.diesTable === undefined) {
            this._diesRenderInfo = this.wafermap.dies
                .map(die => this.computeDieRenderInfo(die))
                .filter(isDieRenderInfo);
            return;
        }
        // will chnange prerendering info for the new strategy in the following PR
        this._diesRenderInfo = (
            this.wafermap.diesTable.toArray() as {
                colIndex: number,
                rowIndex: number,
                value: string
            }[]
        )
            .map(row => {
                // eslint-disable-next-line @typescript-eslint/no-unsafe-assignment
                return {
                    x: row.colIndex,
                    y: row.rowIndex,
                    value: row.value,
                    tags: []
                };
            })
            .map(die => this.computeDieRenderInfo(die))
            .filter(isDieRenderInfo);
    }

    private computeDieRenderInfo(die: WaferMapDie): DieRenderInfo | null {
        const margin = this.wafermap.dataManager.margin;

        const scaledX = this.wafermap.dataManager.horizontalScale(die.x);
        const scaledY = this.wafermap.dataManager.verticalScale(die.y);

        if (scaledX === undefined || scaledY === undefined) {
            return null;
        }

        return {
            x: scaledX + margin.right,
            y: scaledY + margin.top,
            fillStyle: this.calculateFillStyle(
                die.value,
                this.wafermap.colorScaleMode,
                this.wafermap.highlightedTags,
                die.tags
            ),
            text: this.buildLabel(
                die.value,
                this.wafermap.maxCharacters,
                this.wafermap.dieLabelsHidden,
                this.wafermap.dieLabelsSuffix
            )
        };
    }

    private calculateLabelsFontSize(
        dieDimensions: Dimensions,
        maxCharacters: number
    ): number {
        return Math.min(
            dieDimensions.height,
            (dieDimensions.width / (Math.max(2, maxCharacters) * 0.5))
                * this.fontSizeFactor
        );
    }

    private createD3ColorScale(
        colorScale: WaferMapColorScale,
        colorScaleMode: WaferMapColorScaleMode
    ): ScaleOrdinal<string, string> | ScaleLinear<string, string> {
        if (this.isColorScaleLinear(colorScaleMode)) {
            return scaleLinear<string, string>()
                .domain(colorScale.values.map(item => +item))
                .range(colorScale.colors);
        }
        return scaleOrdinal<string, string>()
            .domain(colorScale.values)
            .range(colorScale.colors);
    }

    private dieHasData(dieData: string): boolean {
        return dieData !== null && dieData !== undefined && dieData !== '';
    }

    private buildLabel(
        value: string,
        maxCharacters: number,
        dieLabelsHidden: boolean,
        dieLabelsSuffix: string
    ): string {
        if (dieLabelsHidden || !this.dieHasData(value)) {
            return '';
        }
        const label = `${value}${dieLabelsSuffix}`;
        if (label.length >= maxCharacters) {
            return `${label.substring(0, maxCharacters)}…`;
        }
        return label;
    }

    private calculateOpacity(
        dieTags?: string[],
        highlightedTags?: string[]
    ): number {
        if (!highlightedTags || highlightedTags.length === 0) {
            return 1;
        }
        const highlightedSet = new Set(highlightedTags);

        if (dieTags?.some(dieTag => highlightedSet.has(dieTag))) {
            return 1;
        }

        return this.nonHighlightedOpacity;
    }

    private isColorScaleLinear(
        colorScaleMode: WaferMapColorScaleMode
    ): this is { d3ColorScale: ScaleLinear<string, string> } {
        return colorScaleMode === WaferMapColorScaleMode.linear;
    }

    private isColorScaleOrdinal(
        colorScaleMode: WaferMapColorScaleMode
    ): this is { d3ColorScale: ScaleOrdinal<string, string> } {
        return colorScaleMode === WaferMapColorScaleMode.ordinal;
    }

    private calculateFillStyle(
        value: string,
        colorScaleMode: WaferMapColorScaleMode,
        highlightedTags?: string[],
        dieTags?: string[]
    ): string {
        let colorValue: string = this.emptyDieColor;
        if (this.dieHasData(value)) {
            if (isNaN(+value)) {
                colorValue = this.nanDieColor;
            } else if (this.isColorScaleLinear(colorScaleMode)) {
                colorValue = this.d3ColorScale(+value);
            } else if (this.isColorScaleOrdinal(colorScaleMode)) {
                colorValue = this.d3ColorScale(value);
            }
        }
        if (colorValue === undefined) {
            return this.emptyDieColor;
        }
        let rgbColor: ColorRGBA64 | null = parseColor(colorValue);
        if (rgbColor === null) {
            return this.emptyDieColor;
        }

        rgbColor = new ColorRGBA64(
            rgbColor.r,
            rgbColor.g,
            rgbColor.b,
            this.calculateOpacity(dieTags, highlightedTags)
        );
        return rgbColor.toStringWebRGBA();
    }
}<|MERGE_RESOLUTION|>--- conflicted
+++ resolved
@@ -9,10 +9,6 @@
     WaferRequiredTypeMap
 } from '../types';
 import type { WaferMap } from '..';
-<<<<<<< HEAD
-import type { DataManager } from './data-manager';
-=======
->>>>>>> 4a136d3d
 
 /**
  * Prerendering prepares render-ready dies data to be used by the rendering module
@@ -38,14 +34,7 @@
     private readonly emptyDieColor = 'rgba(218,223,236,1)';
     private readonly nanDieColor = 'rgba(122,122,122,1)';
 
-<<<<<<< HEAD
-    public constructor(
-        private readonly wafermap: WaferMap,
-        private readonly dataManager: Readonly<DataManager>
-    ) {}
-=======
     public constructor(private readonly wafermap: WaferMap<T>) {}
->>>>>>> 4a136d3d
 
     public updateLabelsFontSize(): void {
         this._labelsFontSize = this.calculateLabelsFontSize(
