--- conflicted
+++ resolved
@@ -52,13 +52,8 @@
             info: DieRenderInfo | null
         ): info is DieRenderInfo => info !== null;
         this._diesRenderInfo = this.wafermap.dies
-<<<<<<< HEAD
-            ?.map(die => this.computeDieRenderInfo(die))
-            .filter(info => info !== null) as DieRenderInfo[];
-=======
             .map(die => this.computeDieRenderInfo(die))
             .filter(isDieRenderInfo);
->>>>>>> dd224033
     }
 
     private computeDieRenderInfo(die: WaferMapDie): DieRenderInfo | null {
