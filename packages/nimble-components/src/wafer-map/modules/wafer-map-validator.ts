--- conflicted
+++ resolved
@@ -48,21 +48,6 @@
         this.invalidDiesTableSchema = false;
         if (this.wafermap.diesTable === undefined) {
             this.invalidDiesTableSchema = false;
-<<<<<<< HEAD
-        } else if (
-            this.wafermap.diesTable.numCols < 3
-            || this.wafermap.diesTable.schema.fields.findIndex(
-                f => f.name === 'colIndex'
-            ) === -1
-            || this.wafermap.diesTable.schema.fields.findIndex(
-                f => f.name === 'rowIndex'
-            ) === -1
-            || this.wafermap.diesTable.schema.fields.findIndex(
-                f => f.name === 'value'
-            ) === -1
-        ) {
-            this.invalidDiesTableSchema = true;
-=======
         } else {
             const fields = this.wafermap.diesTable.schema.fields;
             const colField = fields.find(field => field.name === 'colIndex');
@@ -81,7 +66,6 @@
             ) {
                 this.invalidDiesTableSchema = true;
             }
->>>>>>> dd224033
         }
         return !this.invalidDiesTableSchema;
     }
