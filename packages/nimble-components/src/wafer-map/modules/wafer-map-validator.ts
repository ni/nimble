import { DataType, Float, Int, Precision } from 'apache-arrow';
import type { WaferMap } from '..';
import type { WaferMapValidity } from '../types';

/**
 * Helper class for the nimble-wafer-map to validate that the wafer maps's grid dimensions
 * configuration is valid and report which aspects of the configuration are valid or invalid.
 */
export class WaferMapValidator {
    private invalidGridDimensions = false;
    private invalidDiesTableSchema = false;

    public constructor(private readonly wafermap: WaferMap) {}
    public getValidity(): WaferMapValidity {
        return {
            invalidGridDimensions: this.invalidGridDimensions,
            invalidDiesTableSchema: this.invalidDiesTableSchema
        };
    }

    public isValid(): boolean {
        return Object.values(this.getValidity()).every(x => x === false);
    }

    public validateGridDimensions(): boolean {
        this.invalidGridDimensions = false;
        if (
            this.wafermap.gridMinX === undefined
            && this.wafermap.gridMaxX === undefined
            && this.wafermap.gridMinY === undefined
            && this.wafermap.gridMaxY === undefined
        ) {
            this.invalidGridDimensions = false;
        } else if (
            typeof this.wafermap.gridMinX !== 'number'
            || typeof this.wafermap.gridMaxX !== 'number'
            || typeof this.wafermap.gridMinY !== 'number'
            || typeof this.wafermap.gridMaxY !== 'number'
            || this.wafermap.gridMaxX < this.wafermap.gridMinX
            || this.wafermap.gridMaxY < this.wafermap.gridMinY
        ) {
            this.invalidGridDimensions = true;
        }
        return !this.invalidGridDimensions;
    }

    public validateDiesTableSchema(): boolean {
        this.invalidDiesTableSchema = false;
        if (this.wafermap.diesTable === undefined) {
            this.invalidDiesTableSchema = false;
        } else {
            const fields = this.wafermap.diesTable.schema.fields;
            const colField = fields.find(field => field.name === 'colIndex');
            const rowField = fields.find(field => field.name === 'rowIndex');
            const valueField = fields.find(field => field.name === 'value');
            if (
<<<<<<< HEAD
                this.wafermap.diesTable.numCols < 3
                || colIndexField === -1
                || rowIndexField === -1
                || valueField === -1
                || !DataType.isInt(
                    this.wafermap.diesTable.schema.fields[colIndexField]!.type
                )
                || (
                    this.wafermap.diesTable.schema.fields[colIndexField]!
                        .type as Int
                ).bitWidth !== 32
                || !DataType.isInt(
                    this.wafermap.diesTable.schema.fields[rowIndexField]!.type
                )
                || (
                    this.wafermap.diesTable.schema.fields[rowIndexField]!
                        .type as Int
                ).bitWidth !== 32
                || !DataType.isFloat(
                    this.wafermap.diesTable.schema.fields[valueField]!.type
                )
                || (
                    this.wafermap.diesTable.schema.fields[valueField]!
                        .type as Float
                ).precision !== Precision.DOUBLE
=======
                !colField
                || !rowField
                || !valueField
                || !DataType.isInt(colField.type)
                || colField.type.bitWidth !== 32
                || !DataType.isInt(rowField.type)
                || rowField.type.bitWidth !== 32
                || !DataType.isFloat(valueField.type)
                || valueField.type.precision !== Precision.DOUBLE
>>>>>>> 0dac1498
            ) {
                this.invalidDiesTableSchema = true;
            }
        }
        return !this.invalidDiesTableSchema;
    }
}<|MERGE_RESOLUTION|>--- conflicted
+++ resolved
@@ -54,33 +54,6 @@
             const rowField = fields.find(field => field.name === 'rowIndex');
             const valueField = fields.find(field => field.name === 'value');
             if (
-<<<<<<< HEAD
-                this.wafermap.diesTable.numCols < 3
-                || colIndexField === -1
-                || rowIndexField === -1
-                || valueField === -1
-                || !DataType.isInt(
-                    this.wafermap.diesTable.schema.fields[colIndexField]!.type
-                )
-                || (
-                    this.wafermap.diesTable.schema.fields[colIndexField]!
-                        .type as Int
-                ).bitWidth !== 32
-                || !DataType.isInt(
-                    this.wafermap.diesTable.schema.fields[rowIndexField]!.type
-                )
-                || (
-                    this.wafermap.diesTable.schema.fields[rowIndexField]!
-                        .type as Int
-                ).bitWidth !== 32
-                || !DataType.isFloat(
-                    this.wafermap.diesTable.schema.fields[valueField]!.type
-                )
-                || (
-                    this.wafermap.diesTable.schema.fields[valueField]!
-                        .type as Float
-                ).precision !== Precision.DOUBLE
-=======
                 !colField
                 || !rowField
                 || !valueField
@@ -90,7 +63,6 @@
                 || rowField.type.bitWidth !== 32
                 || !DataType.isFloat(valueField.type)
                 || valueField.type.precision !== Precision.DOUBLE
->>>>>>> 0dac1498
             ) {
                 this.invalidDiesTableSchema = true;
             }
