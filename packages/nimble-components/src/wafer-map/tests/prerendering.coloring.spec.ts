--- conflicted
+++ resolved
@@ -1,13 +1,12 @@
-<<<<<<< HEAD
 import { Prerendering } from '../modules/prerendering';
-import { WaferMapColorsScaleMode } from '../types';
+import { WaferMapColorScaleMode } from '../types';
 import { getLinearScale, getWaferMapDies } from './utilities';
 
 describe('Prerendering module', () => {
     let prerenderingModule: Prerendering;
 
     describe('with linear color scale', () => {
-        const colorScaleMode = WaferMapColorsScaleMode.linear;
+        const colorScaleMode = WaferMapColorScaleMode.linear;
 
         describe('and only one color value pair', () => {
             const dieDimensions = { width: 10, height: 10 };
@@ -19,7 +18,7 @@
             beforeEach(() => {
                 prerenderingModule = new Prerendering(
                     getWaferMapDies(),
-                    { colors: ['red'], values: [1] },
+                    { colors: ['red'], values: ['1'] },
                     highlightedValues,
                     getLinearScale([], []),
                     getLinearScale([], []),
@@ -49,7 +48,7 @@
             beforeEach(() => {
                 prerenderingModule = new Prerendering(
                     getWaferMapDies(),
-                    { colors: ['red', 'red'], values: [1, 1] },
+                    { colors: ['red', 'red'], values: ['1', '1'] },
                     highlightedValues,
                     getLinearScale([], []),
                     getLinearScale([], []),
@@ -79,7 +78,7 @@
             beforeEach(() => {
                 prerenderingModule = new Prerendering(
                     getWaferMapDies(),
-                    { colors: ['black', 'red'], values: [1, 18] },
+                    { colors: ['black', 'red'], values: ['1', '18'] },
                     highlightedValues,
                     getLinearScale([], []),
                     getLinearScale([], []),
@@ -109,7 +108,7 @@
     });
 
     describe('with ordinal color scale', () => {
-        const colorScaleMode = WaferMapColorsScaleMode.ordinal;
+        const colorScaleMode = WaferMapColorScaleMode.ordinal;
 
         describe('and only one color value pair', () => {
             const dieDimensions = { width: 10, height: 10 };
@@ -121,7 +120,7 @@
             beforeEach(() => {
                 prerenderingModule = new Prerendering(
                     getWaferMapDies(),
-                    { colors: ['red'], values: [1] },
+                    { colors: ['red'], values: ['1'] },
                     highlightedValues,
                     getLinearScale([], []),
                     getLinearScale([], []),
@@ -196,7 +195,7 @@
                 highlightedValues,
                 getLinearScale([], []),
                 getLinearScale([], []),
-                WaferMapColorsScaleMode.linear,
+                WaferMapColorScaleMode.linear,
                 dieLabelsHidden,
                 dieLabelsSuffix,
                 maxCharacters,
@@ -227,7 +226,7 @@
                 highlightedValues,
                 getLinearScale([], []),
                 getLinearScale([], []),
-                WaferMapColorsScaleMode.linear,
+                WaferMapColorScaleMode.linear,
                 dieLabelsHidden,
                 dieLabelsSuffix,
                 maxCharacters,
@@ -257,7 +256,7 @@
                 [highlightedValue],
                 getLinearScale([], []),
                 getLinearScale([], []),
-                WaferMapColorsScaleMode.linear,
+                WaferMapColorScaleMode.linear,
                 dieLabelsHidden,
                 dieLabelsSuffix,
                 maxCharacters,
@@ -296,220 +295,6 @@
                 highlightedValues,
                 getLinearScale([], []),
                 getLinearScale([], []),
-                WaferMapColorsScaleMode.linear,
-                dieLabelsHidden,
-                dieLabelsSuffix,
-                maxCharacters,
-                dieDimensions,
-                { top: 0, right: 0, bottom: 0, left: 0 }
-            );
-        });
-
-        it('should have all dies with no opacity', () => {
-            for (const dieRenderInfo of prerenderingModule.diesRenderInfo) {
-                expect(dieRenderInfo.opacity).toEqual(0);
-            }
-        });
-    });
-});
-=======
-import { Prerendering } from '../modules/prerendering';
-import { WaferMapColorScaleMode } from '../types';
-import { getLinearScale, getWaferMapDies } from './utilities';
-
-describe('Prerendering module', () => {
-    let prerenderingModule: Prerendering;
-
-    describe('with linear color scale', () => {
-        const colorScaleMode = WaferMapColorScaleMode.linear;
-
-        describe('and only one color value pair', () => {
-            const dieDimensions = { width: 10, height: 10 };
-            const dieLabelsSuffix = '';
-            const dieLabelsHidden = true;
-            const maxCharacters = 2;
-            const highlightedValues: string[] = [];
-
-            beforeEach(() => {
-                prerenderingModule = new Prerendering(
-                    getWaferMapDies(),
-                    { colors: ['red'], values: ['1'] },
-                    highlightedValues,
-                    getLinearScale([], []),
-                    getLinearScale([], []),
-                    colorScaleMode,
-                    dieLabelsHidden,
-                    dieLabelsSuffix,
-                    maxCharacters,
-                    dieDimensions,
-                    { top: 0, right: 0, bottom: 0, left: 0 }
-                );
-            });
-
-            it('should have undefined fill style for all dies', () => {
-                for (const dieRenderInfo of prerenderingModule.diesRenderInfo) {
-                    expect(dieRenderInfo.fillStyle).toBeUndefined();
-                }
-            });
-        });
-
-        describe('and only one duplicated color value pair', () => {
-            const dieDimensions = { width: 10, height: 10 };
-            const dieLabelsSuffix = '';
-            const dieLabelsHidden = true;
-            const maxCharacters = 2;
-            const highlightedValues: string[] = [];
-
-            beforeEach(() => {
-                prerenderingModule = new Prerendering(
-                    getWaferMapDies(),
-                    { colors: ['red', 'red'], values: ['1', '1'] },
-                    highlightedValues,
-                    getLinearScale([], []),
-                    getLinearScale([], []),
-                    colorScaleMode,
-                    dieLabelsHidden,
-                    dieLabelsSuffix,
-                    maxCharacters,
-                    dieDimensions,
-                    { top: 0, right: 0, bottom: 0, left: 0 }
-                );
-            });
-
-            it('should have the same fill style for all dies', () => {
-                for (const dieRenderInfo of prerenderingModule.diesRenderInfo) {
-                    expect(dieRenderInfo.fillStyle).toEqual('rgb(255, 0, 0)');
-                }
-            });
-        });
-
-        describe('and color value pairs for the scale ends', () => {
-            const dieDimensions = { width: 10, height: 10 };
-            const dieLabelsSuffix = '';
-            const dieLabelsHidden = true;
-            const maxCharacters = 2;
-            const highlightedValues: string[] = [];
-
-            beforeEach(() => {
-                prerenderingModule = new Prerendering(
-                    getWaferMapDies(),
-                    { colors: ['black', 'red'], values: ['1', '18'] },
-                    highlightedValues,
-                    getLinearScale([], []),
-                    getLinearScale([], []),
-                    colorScaleMode,
-                    dieLabelsHidden,
-                    dieLabelsSuffix,
-                    maxCharacters,
-                    dieDimensions,
-                    { top: 0, right: 0, bottom: 0, left: 0 }
-                );
-            });
-
-            it('should have the fill style equally distributed to dies', () => {
-                const waferMapDies = getWaferMapDies();
-                const expectedValues = waferMapDies.map(x => {
-                    return {
-                        fillStyle: `rgb(${(+x.value - 1) * 15}, 0, 0)`
-                    };
-                });
-                for (let i = 0; i < waferMapDies.length; i += 1) {
-                    expect(
-                        prerenderingModule.diesRenderInfo[i]!.fillStyle
-                    ).toEqual(expectedValues[i]!.fillStyle);
-                }
-            });
-        });
-    });
-
-    describe('with ordinal color scale', () => {
-        const colorScaleMode = WaferMapColorScaleMode.ordinal;
-
-        describe('and only one color value pair', () => {
-            const dieDimensions = { width: 10, height: 10 };
-            const dieLabelsSuffix = '';
-            const dieLabelsHidden = true;
-            const maxCharacters = 2;
-            const highlightedValues: string[] = [];
-
-            beforeEach(() => {
-                prerenderingModule = new Prerendering(
-                    getWaferMapDies(),
-                    { colors: ['red'], values: ['1'] },
-                    highlightedValues,
-                    getLinearScale([], []),
-                    getLinearScale([], []),
-                    colorScaleMode,
-                    dieLabelsHidden,
-                    dieLabelsSuffix,
-                    maxCharacters,
-                    dieDimensions,
-                    { top: 0, right: 0, bottom: 0, left: 0 }
-                );
-            });
-
-            it('should have the same fill style for all dies', () => {
-                for (const dieRenderInfo of prerenderingModule.diesRenderInfo) {
-                    expect(dieRenderInfo.fillStyle).toEqual('red');
-                }
-            });
-        });
-
-        describe('and two colors', () => {
-            const dieDimensions = { width: 10, height: 10 };
-            const dieLabelsSuffix = '';
-            const dieLabelsHidden = true;
-            const maxCharacters = 2;
-            const highlightedValues: string[] = [];
-
-            beforeEach(() => {
-                prerenderingModule = new Prerendering(
-                    getWaferMapDies(),
-                    { colors: ['black', 'red'], values: [] },
-                    highlightedValues,
-                    getLinearScale([], []),
-                    getLinearScale([], []),
-                    colorScaleMode,
-                    dieLabelsHidden,
-                    dieLabelsSuffix,
-                    maxCharacters,
-                    dieDimensions,
-                    { top: 0, right: 0, bottom: 0, left: 0 }
-                );
-            });
-
-            it('should have alternating fill style for the dies', () => {
-                const waferMapDies = getWaferMapDies();
-                const expectedValues = waferMapDies.map(x => {
-                    const fillStyle = +x.value % 2 === 1 ? 'black' : 'red';
-                    return {
-                        fillStyle
-                    };
-                });
-                for (let i = 0; i < waferMapDies.length; i += 1) {
-                    expect(
-                        prerenderingModule.diesRenderInfo[i]!.fillStyle
-                    ).toEqual(expectedValues[i]!.fillStyle);
-                }
-            });
-        });
-    });
-
-    describe('with non numeric values', () => {
-        const dieDimensions = { width: 10, height: 10 };
-        const dieLabelsSuffix = '';
-        const dieLabelsHidden = true;
-        const maxCharacters = 2;
-        const highlightedValues: string[] = [];
-        const nanDieColor = '#7a7a7a';
-
-        beforeEach(() => {
-            prerenderingModule = new Prerendering(
-                [{ x: 0, y: 0, value: 'NaN' }],
-                { colors: [], values: [] },
-                highlightedValues,
-                getLinearScale([], []),
-                getLinearScale([], []),
                 WaferMapColorScaleMode.linear,
                 dieLabelsHidden,
                 dieLabelsSuffix,
@@ -519,111 +304,10 @@
             );
         });
 
-        it('should have NaN color fill style', () => {
-            for (const dieRenderInfo of prerenderingModule.diesRenderInfo) {
-                expect(dieRenderInfo.fillStyle).toEqual(nanDieColor);
-            }
-        });
-    });
-
-    describe('with undefined values', () => {
-        const dieDimensions = { width: 10, height: 10 };
-        const dieLabelsSuffix = '';
-        const dieLabelsHidden = true;
-        const maxCharacters = 2;
-        const highlightedValues: string[] = [];
-        const emptyDieColor = '#DADFEC';
-
-        beforeEach(() => {
-            prerenderingModule = new Prerendering(
-                [{ x: 0, y: 0, value: undefined as unknown as string }],
-                { colors: [], values: [] },
-                highlightedValues,
-                getLinearScale([], []),
-                getLinearScale([], []),
-                WaferMapColorScaleMode.linear,
-                dieLabelsHidden,
-                dieLabelsSuffix,
-                maxCharacters,
-                dieDimensions,
-                { top: 0, right: 0, bottom: 0, left: 0 }
-            );
-        });
-
-        it('should have empty color fill style', () => {
-            for (const dieRenderInfo of prerenderingModule.diesRenderInfo) {
-                expect(dieRenderInfo.fillStyle).toEqual(emptyDieColor);
-            }
-        });
-    });
-
-    describe('with a highlighted value', () => {
-        const dieDimensions = { width: 10, height: 10 };
-        const dieLabelsSuffix = '';
-        const dieLabelsHidden = true;
-        const maxCharacters = 2;
-        const highlightedValue = '5';
-
-        beforeEach(() => {
-            prerenderingModule = new Prerendering(
-                getWaferMapDies(),
-                { colors: [], values: [] },
-                [highlightedValue],
-                getLinearScale([], []),
-                getLinearScale([], []),
-                WaferMapColorScaleMode.linear,
-                dieLabelsHidden,
-                dieLabelsSuffix,
-                maxCharacters,
-                dieDimensions,
-                { top: 0, right: 0, bottom: 0, left: 0 }
-            );
-        });
-
-        it('should have highlighted value with no opacity and the rest with expected opacity', () => {
-            const waferMapDies = getWaferMapDies();
-            const expectedValues = waferMapDies.map(x => {
-                const opacity = x.value === highlightedValue ? 0 : 0.3;
-                return {
-                    opacity
-                };
-            });
-            for (let i = 0; i < waferMapDies.length; i += 1) {
-                expect(prerenderingModule.diesRenderInfo[i]!.opacity).toEqual(
-                    expectedValues[i]!.opacity
-                );
-            }
-        });
-    });
-
-    describe('without highlighted values', () => {
-        const dieDimensions = { width: 10, height: 10 };
-        const dieLabelsSuffix = '';
-        const dieLabelsHidden = true;
-        const maxCharacters = 2;
-        const highlightedValues: string[] = [];
-
-        beforeEach(() => {
-            prerenderingModule = new Prerendering(
-                getWaferMapDies(),
-                { colors: [], values: [] },
-                highlightedValues,
-                getLinearScale([], []),
-                getLinearScale([], []),
-                WaferMapColorScaleMode.linear,
-                dieLabelsHidden,
-                dieLabelsSuffix,
-                maxCharacters,
-                dieDimensions,
-                { top: 0, right: 0, bottom: 0, left: 0 }
-            );
-        });
-
         it('should have all dies with no opacity', () => {
             for (const dieRenderInfo of prerenderingModule.diesRenderInfo) {
                 expect(dieRenderInfo.opacity).toEqual(0);
             }
         });
     });
-});
->>>>>>> 1ef75b0b
+});