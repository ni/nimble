--- conflicted
+++ resolved
@@ -1,20 +1,6 @@
-<<<<<<< HEAD
 import { ScaleLinear, scaleLinear } from 'd3-scale';
 import type { WaferMapColorScale, WaferMapDie } from '../types';
 // import type { DataManager } from '../modules/data-manager';
-=======
-import { ScaleBand, scaleBand } from 'd3-scale';
-import {
-    Dimensions,
-    Margin,
-    WaferMapColorScale,
-    WaferMapColorScaleMode,
-    WaferMapDie,
-    WaferMapOriginLocation,
-    WaferMapValidity
-} from '../types';
-import type { DataManager } from '../modules/data-manager';
->>>>>>> 68aaa0cb
 import type { WaferMap } from '..';
 
 export function getWaferMapDies(): WaferMapDie[] {
