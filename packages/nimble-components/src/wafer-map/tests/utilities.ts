import { ScaleBand, ScaleQuantile, scaleBand, scaleQuantile } from 'd3-scale';
<<<<<<< HEAD
import { type Table, tableFromArrays } from 'apache-arrow';
=======
import type { Table } from 'apache-arrow';
>>>>>>> 7bfc34b3
import type { ZoomTransform } from 'd3-zoom';
import {
    Dimensions,
    HoverDie,
    Margin,
    WaferMapColorScale,
    WaferMapColorScaleMode,
    WaferMapDie,
    WaferMapOriginLocation,
    WaferMapValidity,
    WaferRequiredFields
} from '../types';
import type { DataManager } from '../modules/data-manager';
import type { WaferMap } from '..';

export function getWaferMapDies(): WaferMapDie[] {
    return [
        { value: '1', x: 2, y: 3, tags: ['3'] },
        { value: '2', x: 2, y: 4, tags: ['4'] },
        { value: '3', x: 3, y: 2, tags: ['5'] },
        { value: '4', x: 3, y: 3, tags: ['10'] },
        { value: '5', x: 3, y: 4 },
        { value: '6', x: 3, y: 5, tags: ['15'] },
        { value: '7', x: 4, y: 1 },
        { value: '8', x: 4, y: 2 },
        { value: '9', x: 4, y: 3 },
        { value: '10', x: 4, y: 4 },
        { value: '11', x: 4, y: 5 },
        { value: '12', x: 4, y: 6 },
        { value: '13', x: 5, y: 2 },
        { value: '14', x: 5, y: 3 },
        { value: '15', x: 5, y: 4 },
        { value: '16', x: 5, y: 5 },
        { value: '17', x: 6, y: 3 },
        { value: '18', x: 6, y: 4 }
    ];
}
export function getWaferMapDiesTable(): Table<WaferRequiredFields> {
    return tableFromArrays({
        colIndex: new Int32Array([
            2, 2, 3, 3, 3, 3, 4, 4, 4, 4, 4, 4, 5, 5, 5, 5, 6, 6
        ]),
        rowIndex: new Int32Array([
            3, 4, 2, 3, 4, 5, 1, 2, 3, 4, 5, 6, 2, 3, 4, 5, 3, 4
        ]),
        value: new Float64Array([
            1, 2, 3, 4, 5, 6, 7, 8, 9, 10, 11, 12, 13, 14, 15, 16, 17, 18
        ])
    });
}

export function getWaferMapDiesAsFloats(): WaferMapDie[] {
    return getWaferMapDies().map(die => {
        die.value += '0.1111';
        return die;
    });
}

export function getWaferMapDiesAsNaN(): WaferMapDie[] {
    return getWaferMapDies().map(die => {
        die.value = 'NaN';
        return die;
    });
}

export function getColorScale(): WaferMapColorScale {
    return { colors: ['red', 'blue', 'green'], values: ['1', '2', '3'] };
}

export function getHighlightedTags(): string[] {
    return ['5', '10', '15'];
}

export function getScaleBand(
    domain: number[] = [],
    range: number[] = []
): ScaleBand<number> {
    return scaleBand<number>().domain(domain).range(range);
}

export function getScaleQuantile(
    domain: number[] = [],
    range: number[] = []
): ScaleQuantile<number, number> {
    return scaleQuantile().domain(domain).range(range);
}
export const defaultHorizontalScale = scaleBand<number>()
    .domain([2, 3, 4, 5, 6])
    .range([2, 7]);

export const defaultVerticalScale = scaleBand<number>()
    .domain([1, 2, 3, 4, 5, 6])
    .range([1, 7]);

export function getDataManagerMock(
    dieDimensions: Dimensions,
    margin: Margin,
    horizontalScale: ScaleBand<number> = getScaleBand([], []),
    verticalScale: ScaleBand<number> = getScaleBand([], [])
): DataManager {
    const dataManagerMock: Pick<
    DataManager,
    'horizontalScale' | 'verticalScale' | 'dieDimensions' | 'margin'
    > = {
        horizontalScale,
        verticalScale,
        dieDimensions,
        margin
    };
    return dataManagerMock as DataManager;
}

export function getDataManagerMockForHover(
    margin: Margin,
    invertedHorizontalScale: ScaleQuantile<number, number> = getScaleQuantile(
        [],
        []
    ),
    invertedVerticalScale: ScaleQuantile<number, number> = getScaleQuantile(
        [],
        []
    )
): DataManager {
    const dataManagerMock: Pick<
    DataManager,
    'invertedHorizontalScale' | 'invertedVerticalScale' | 'margin'
    > = {
        invertedHorizontalScale,
        invertedVerticalScale,
        margin
    };
    return dataManagerMock as DataManager;
}
export function getDataManagerMockForHover(
    margin: Margin,
    invertedHorizontalScale: ScaleQuantile<number, number> = getScaleQuantile(
        [],
        []
    ),
    invertedVerticalScale: ScaleQuantile<number, number> = getScaleQuantile(
        [],
        []
    )
): Pick<
    DataManager,
    'invertedHorizontalScale' | 'invertedVerticalScale' | 'margin'
    > {
    return {
        invertedHorizontalScale,
        invertedVerticalScale,
        margin
    };
}

export function getWaferMapMockPrerendering(
    dies: WaferMapDie[] = getWaferMapDies(),
    colorScale: WaferMapColorScale = { colors: [], values: [] },
    highlightedTags: string[] = [],
    colorScaleMode: WaferMapColorScaleMode = WaferMapColorScaleMode.linear,
    dieLabelsHidden = true,
    dieLabelsSuffix = '',
    maxCharacters = 4,
    dataManager = {} as DataManager
<<<<<<< HEAD
): Pick<
=======
): WaferMap {
    const waferMapMock: Pick<
>>>>>>> 7bfc34b3
    WaferMap,
    | 'dies'
    | 'colorScale'
    | 'highlightedTags'
    | 'colorScaleMode'
    | 'dieLabelsHidden'
    | 'dieLabelsSuffix'
    | 'maxCharacters'
    | 'dataManager'
<<<<<<< HEAD
    > {
    return {
=======
    > = {
>>>>>>> 7bfc34b3
        dies,
        colorScale,
        highlightedTags,
        colorScaleMode,
        dieLabelsHidden,
        dieLabelsSuffix,
        maxCharacters,
        dataManager
    };
    return waferMapMock as WaferMap;
}

export function getWaferMapMockHover(
    diesTable: Table,
    transform: ZoomTransform,
    originLocation: WaferMapOriginLocation,
    hoverDie: HoverDie | undefined,
    dataManager: DataManager,
    isExperimentalRenderer: boolean
<<<<<<< HEAD
): Pick<
=======
): WaferMap {
    const waferMapMock: Pick<
>>>>>>> 7bfc34b3
    WaferMap,
    | 'diesTable'
    | 'transform'
    | 'originLocation'
    | 'hoverDie'
    | 'dataManager'
    | 'isExperimentalRenderer'
<<<<<<< HEAD
    > {
    return {
=======
    > = {
>>>>>>> 7bfc34b3
        diesTable,
        transform,
        originLocation,
        hoverDie,
        dataManager,
        isExperimentalRenderer: () => isExperimentalRenderer
    };
<<<<<<< HEAD
=======
    return waferMapMock as WaferMap;
>>>>>>> 7bfc34b3
}
export function getWaferMapMockComputations(
    dies: WaferMapDie[] = getWaferMapDies(),
    originLocation: WaferMapOriginLocation,
    canvasWidth: number,
    canvasHeight: number,
    validity: WaferMapValidity = {
        invalidGridDimensions: false,
        invalidDiesTableSchema: false
    }
): WaferMap {
    const waferMapMock: Pick<
    WaferMap,
    'dies' | 'originLocation' | 'canvasWidth' | 'canvasHeight' | 'validity'
    > = {
        dies,
        originLocation,
        canvasWidth,
        canvasHeight,
        validity
    };
    return waferMapMock as WaferMap;
}
export function getWaferMapMockComputationsExperimental(
    diesTable: Table = getWaferMapDiesTable(),
    originLocation: WaferMapOriginLocation,
    canvasWidth: number,
    canvasHeight: number,
    validity: WaferMapValidity = {
        invalidGridDimensions: false,
        invalidDiesTableSchema: false
    }
): Pick<
    WaferMap,
    'diesTable' | 'originLocation' | 'canvasWidth' | 'canvasHeight' | 'validity'
    > {
    return {
        diesTable,
        originLocation,
        canvasWidth,
        canvasHeight,
        validity
    };
}

export function getWaferMapMockValidator(
    gridMinX: number | undefined,
    gridMaxX: number | undefined,
    gridMinY: number | undefined,
    gridMaxY: number | undefined,
    diesTable: Table | undefined = undefined
): WaferMap {
    const waferMapMock: Pick<
    WaferMap,
    'gridMinX' | 'gridMaxX' | 'gridMinY' | 'gridMaxY' | 'diesTable'
    > = {
        gridMinX,
        gridMaxX,
        gridMinY,
        gridMaxY,
        diesTable
    };
    return waferMapMock as WaferMap;
}<|MERGE_RESOLUTION|>--- conflicted
+++ resolved
@@ -1,9 +1,5 @@
 import { ScaleBand, ScaleQuantile, scaleBand, scaleQuantile } from 'd3-scale';
-<<<<<<< HEAD
 import { type Table, tableFromArrays } from 'apache-arrow';
-=======
-import type { Table } from 'apache-arrow';
->>>>>>> 7bfc34b3
 import type { ZoomTransform } from 'd3-zoom';
 import {
     Dimensions,
@@ -137,26 +133,6 @@
     };
     return dataManagerMock as DataManager;
 }
-export function getDataManagerMockForHover(
-    margin: Margin,
-    invertedHorizontalScale: ScaleQuantile<number, number> = getScaleQuantile(
-        [],
-        []
-    ),
-    invertedVerticalScale: ScaleQuantile<number, number> = getScaleQuantile(
-        [],
-        []
-    )
-): Pick<
-    DataManager,
-    'invertedHorizontalScale' | 'invertedVerticalScale' | 'margin'
-    > {
-    return {
-        invertedHorizontalScale,
-        invertedVerticalScale,
-        margin
-    };
-}
 
 export function getWaferMapMockPrerendering(
     dies: WaferMapDie[] = getWaferMapDies(),
@@ -167,12 +143,8 @@
     dieLabelsSuffix = '',
     maxCharacters = 4,
     dataManager = {} as DataManager
-<<<<<<< HEAD
-): Pick<
-=======
-): WaferMap {
-    const waferMapMock: Pick<
->>>>>>> 7bfc34b3
+): WaferMap {
+    const waferMapMock: Pick<
     WaferMap,
     | 'dies'
     | 'colorScale'
@@ -182,12 +154,7 @@
     | 'dieLabelsSuffix'
     | 'maxCharacters'
     | 'dataManager'
-<<<<<<< HEAD
-    > {
-    return {
-=======
-    > = {
->>>>>>> 7bfc34b3
+    > = {
         dies,
         colorScale,
         highlightedTags,
@@ -207,12 +174,8 @@
     hoverDie: HoverDie | undefined,
     dataManager: DataManager,
     isExperimentalRenderer: boolean
-<<<<<<< HEAD
-): Pick<
-=======
-): WaferMap {
-    const waferMapMock: Pick<
->>>>>>> 7bfc34b3
+): WaferMap {
+    const waferMapMock: Pick<
     WaferMap,
     | 'diesTable'
     | 'transform'
@@ -220,12 +183,7 @@
     | 'hoverDie'
     | 'dataManager'
     | 'isExperimentalRenderer'
-<<<<<<< HEAD
-    > {
-    return {
-=======
-    > = {
->>>>>>> 7bfc34b3
+    > = {
         diesTable,
         transform,
         originLocation,
@@ -233,10 +191,7 @@
         dataManager,
         isExperimentalRenderer: () => isExperimentalRenderer
     };
-<<<<<<< HEAD
-=======
-    return waferMapMock as WaferMap;
->>>>>>> 7bfc34b3
+    return waferMapMock as WaferMap;
 }
 export function getWaferMapMockComputations(
     dies: WaferMapDie[] = getWaferMapDies(),
