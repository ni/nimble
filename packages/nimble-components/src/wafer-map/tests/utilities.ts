--- conflicted
+++ resolved
@@ -122,11 +122,7 @@
 ): DataManager {
     const dataManagerMock: Pick<
         DataManager,
-<<<<<<< HEAD
-    'horizontalScale' | 'verticalScale' | 'dieDimensions' | 'margin'
-=======
         'horizontalScale' | 'verticalScale' | 'dieDimensions' | 'margin'
->>>>>>> c02f7897
     > = {
         horizontalScale,
         verticalScale,
@@ -149,11 +145,7 @@
 ): DataManager {
     const dataManagerMock: Pick<
         DataManager,
-<<<<<<< HEAD
-    'invertedHorizontalScale' | 'invertedVerticalScale' | 'margin'
-=======
         'invertedHorizontalScale' | 'invertedVerticalScale' | 'margin'
->>>>>>> c02f7897
     > = {
         invertedHorizontalScale,
         invertedVerticalScale,
@@ -174,16 +166,6 @@
 ): WaferMap {
     const waferMapMock: Pick<
         WaferMap,
-<<<<<<< HEAD
-    | 'dies'
-    | 'colorScale'
-    | 'highlightedTags'
-    | 'colorScaleMode'
-    | 'dieLabelsHidden'
-    | 'dieLabelsSuffix'
-    | 'maxCharacters'
-    | 'dataManager'
-=======
         | 'dies'
         | 'colorScale'
         | 'highlightedTags'
@@ -192,7 +174,6 @@
         | 'dieLabelsSuffix'
         | 'maxCharacters'
         | 'dataManager'
->>>>>>> c02f7897
     > = {
         dies,
         colorScale,
@@ -216,21 +197,12 @@
 ): WaferMap {
     const waferMapMock: Pick<
         WaferMap,
-<<<<<<< HEAD
-    | 'diesTable'
-    | 'transform'
-    | 'originLocation'
-    | 'hoverDie'
-    | 'dataManager'
-    | 'isExperimentalUpdate'
-=======
         | 'diesTable'
         | 'transform'
         | 'originLocation'
         | 'hoverDie'
         | 'dataManager'
         | 'isExperimentalUpdate'
->>>>>>> c02f7897
     > = {
         diesTable,
         transform,
@@ -253,11 +225,7 @@
 ): WaferMap {
     const waferMapMock: Pick<
         WaferMap,
-<<<<<<< HEAD
-    'dies' | 'originLocation' | 'canvasWidth' | 'canvasHeight' | 'validity'
-=======
         'dies' | 'originLocation' | 'canvasWidth' | 'canvasHeight' | 'validity'
->>>>>>> c02f7897
     > = {
         dies,
         originLocation,
@@ -284,16 +252,6 @@
 ): WaferMap {
     const waferMapMock: Pick<
         WaferMap,
-<<<<<<< HEAD
-    | 'diesTable'
-    | 'colorScale'
-    | 'colorScaleMode'
-    | 'maxCharacters'
-    | 'originLocation'
-    | 'canvasWidth'
-    | 'canvasHeight'
-    | 'validity'
-=======
         | 'diesTable'
         | 'colorScale'
         | 'colorScaleMode'
@@ -302,7 +260,6 @@
         | 'canvasWidth'
         | 'canvasHeight'
         | 'validity'
->>>>>>> c02f7897
     > = props;
     return waferMapMock as WaferMap;
 }
@@ -316,11 +273,7 @@
 ): WaferMap {
     const waferMapMock: Pick<
         WaferMap,
-<<<<<<< HEAD
-    'gridMinX' | 'gridMaxX' | 'gridMinY' | 'gridMaxY' | 'diesTable'
-=======
         'gridMinX' | 'gridMaxX' | 'gridMinY' | 'gridMaxY' | 'diesTable'
->>>>>>> c02f7897
     > = {
         gridMinX,
         gridMaxX,
