--- conflicted
+++ resolved
@@ -1,6 +1,5 @@
-<<<<<<< HEAD
 import { Prerendering } from '../modules/prerendering';
-import { WaferMapColorsScaleMode } from '../types';
+import { WaferMapColorScaleMode } from '../types';
 import {
     getLinearScale,
     getWaferMapDies,
@@ -24,7 +23,7 @@
                 [],
                 getLinearScale([], []),
                 getLinearScale([], []),
-                WaferMapColorsScaleMode.linear,
+                WaferMapColorScaleMode.linear,
                 dieLabelsHidden,
                 dieLabelsSuffix,
                 maxCharacters,
@@ -59,7 +58,7 @@
                 [],
                 getLinearScale([], []),
                 getLinearScale([], []),
-                WaferMapColorsScaleMode.linear,
+                WaferMapColorScaleMode.linear,
                 dieLabelsHidden,
                 dieLabelsSuffix,
                 maxCharacters,
@@ -88,7 +87,7 @@
                 [],
                 getLinearScale([], []),
                 getLinearScale([], []),
-                WaferMapColorsScaleMode.linear,
+                WaferMapColorScaleMode.linear,
                 dieLabelsHidden,
                 dieLabelsSuffix,
                 maxCharacters,
@@ -117,7 +116,7 @@
                 [],
                 getLinearScale([], []),
                 getLinearScale([], []),
-                WaferMapColorsScaleMode.linear,
+                WaferMapColorScaleMode.linear,
                 dieLabelsHidden,
                 dieLabelsSuffix,
                 maxCharacters,
@@ -147,7 +146,7 @@
                 [],
                 getLinearScale([], []),
                 getLinearScale([], []),
-                WaferMapColorsScaleMode.linear,
+                WaferMapColorScaleMode.linear,
                 dieLabelsHidden,
                 dieLabelsSuffix,
                 maxCharacters,
@@ -179,7 +178,7 @@
                 [],
                 getLinearScale([], []),
                 getLinearScale([], []),
-                WaferMapColorsScaleMode.linear,
+                WaferMapColorScaleMode.linear,
                 dieLabelsHidden,
                 dieLabelsSuffix,
                 maxCharacters,
@@ -211,7 +210,7 @@
                 [],
                 getLinearScale([], []),
                 getLinearScale([], []),
-                WaferMapColorsScaleMode.linear,
+                WaferMapColorScaleMode.linear,
                 dieLabelsHidden,
                 dieLabelsSuffix,
                 maxCharacters,
@@ -252,7 +251,7 @@
                 [],
                 getLinearScale([], []),
                 getLinearScale([], []),
-                WaferMapColorsScaleMode.linear,
+                WaferMapColorScaleMode.linear,
                 dieLabelsHidden,
                 dieLabelsSuffix,
                 maxCharacters,
@@ -267,275 +266,4 @@
             }
         });
     });
-});
-=======
-import { Prerendering } from '../modules/prerendering';
-import { WaferMapColorScaleMode } from '../types';
-import {
-    getLinearScale,
-    getWaferMapDies,
-    getWaferMapDiesAsFloats,
-    getWaferMapDiesAsNaN
-} from './utilities';
-
-describe('Prerendering module', () => {
-    let prerenderingModule: Prerendering;
-
-    describe('with die input and small die height', () => {
-        const dieDimensions = { width: 10, height: 1 };
-        const dieLabelsSuffix = '';
-        const dieLabelsHidden = false;
-        const maxCharacters = 2;
-
-        beforeEach(() => {
-            prerenderingModule = new Prerendering(
-                getWaferMapDies(),
-                { colors: [], values: [] },
-                [],
-                getLinearScale([], []),
-                getLinearScale([], []),
-                WaferMapColorScaleMode.linear,
-                dieLabelsHidden,
-                dieLabelsSuffix,
-                maxCharacters,
-                dieDimensions,
-                { top: 0, right: 0, bottom: 0, left: 0 }
-            );
-        });
-
-        it('should have as many dies as provided', () => {
-            expect(prerenderingModule.diesRenderInfo.length).toEqual(
-                getWaferMapDies().length
-            );
-        });
-
-        it('should not have labelsFontSize larger than the die height', () => {
-            expect(prerenderingModule.labelsFontSize).toBeLessThanOrEqual(
-                dieDimensions.height
-            );
-        });
-    });
-
-    describe('with small width and one character at maximum', () => {
-        const dieDimensions = { width: 1, height: 10 };
-        const dieLabelsSuffix = '';
-        const dieLabelsHidden = false;
-        const maxCharacters = 1;
-
-        beforeEach(() => {
-            prerenderingModule = new Prerendering(
-                [],
-                { colors: [], values: [] },
-                [],
-                getLinearScale([], []),
-                getLinearScale([], []),
-                WaferMapColorScaleMode.linear,
-                dieLabelsHidden,
-                dieLabelsSuffix,
-                maxCharacters,
-                dieDimensions,
-                { top: 0, right: 0, bottom: 0, left: 0 }
-            );
-        });
-
-        it('should not have labelsFontSize larger than the die width', () => {
-            expect(prerenderingModule.labelsFontSize).toBeLessThan(
-                dieDimensions.width
-            );
-        });
-    });
-
-    describe('with die input, labels suffix and sufficient characters', () => {
-        const dieDimensions = { width: 10, height: 10 };
-        const dieLabelsSuffix = 'suffix';
-        const dieLabelsHidden = false;
-        const maxCharacters = 8;
-
-        beforeEach(() => {
-            prerenderingModule = new Prerendering(
-                getWaferMapDies(),
-                { colors: [], values: [] },
-                [],
-                getLinearScale([], []),
-                getLinearScale([], []),
-                WaferMapColorScaleMode.linear,
-                dieLabelsHidden,
-                dieLabelsSuffix,
-                maxCharacters,
-                dieDimensions,
-                { top: 0, right: 0, bottom: 0, left: 0 }
-            );
-        });
-
-        it('should have label suffix for each die', () => {
-            for (const dieRenderInfo of prerenderingModule.diesRenderInfo) {
-                expect(dieRenderInfo.text).toContain(dieLabelsSuffix);
-            }
-        });
-    });
-
-    describe('with die input, labels suffix and insufficient characters', () => {
-        const dieDimensions = { width: 10, height: 10 };
-        const dieLabelsSuffix = 'suffix';
-        const dieLabelsHidden = false;
-        const maxCharacters = 3;
-
-        beforeEach(() => {
-            prerenderingModule = new Prerendering(
-                getWaferMapDies(),
-                { colors: [], values: [] },
-                [],
-                getLinearScale([], []),
-                getLinearScale([], []),
-                WaferMapColorScaleMode.linear,
-                dieLabelsHidden,
-                dieLabelsSuffix,
-                maxCharacters,
-                dieDimensions,
-                { top: 0, right: 0, bottom: 0, left: 0 }
-            );
-        });
-
-        it('should not have full label suffix for each die and end in ellipsis', () => {
-            for (const dieRenderInfo of prerenderingModule.diesRenderInfo) {
-                expect(dieRenderInfo.text).not.toContain(dieLabelsSuffix);
-                expect(dieRenderInfo.text).toContain('…');
-            }
-        });
-    });
-
-    describe('with die input and no labels suffix', () => {
-        const dieDimensions = { width: 10, height: 10 };
-        const dieLabelsSuffix = '';
-        const dieLabelsHidden = false;
-        const maxCharacters = 2;
-
-        beforeEach(() => {
-            prerenderingModule = new Prerendering(
-                getWaferMapDies(),
-                { colors: [], values: [] },
-                [],
-                getLinearScale([], []),
-                getLinearScale([], []),
-                WaferMapColorScaleMode.linear,
-                dieLabelsHidden,
-                dieLabelsSuffix,
-                maxCharacters,
-                dieDimensions,
-                { top: 0, right: 0, bottom: 0, left: 0 }
-            );
-        });
-
-        it('should have labels equal with values for each die', () => {
-            const waferMapDies = getWaferMapDies();
-            for (let i = 0; i < waferMapDies.length; i += 1) {
-                expect(prerenderingModule.diesRenderInfo[i]!.text).toEqual(
-                    waferMapDies[i]!.value
-                );
-            }
-        });
-    });
-
-    describe('with NaN die input values and no labels suffix', () => {
-        const dieDimensions = { width: 10, height: 10 };
-        const dieLabelsSuffix = '';
-        const dieLabelsHidden = false;
-        const maxCharacters = 3;
-
-        beforeEach(() => {
-            prerenderingModule = new Prerendering(
-                getWaferMapDiesAsNaN(),
-                { colors: [], values: [] },
-                [],
-                getLinearScale([], []),
-                getLinearScale([], []),
-                WaferMapColorScaleMode.linear,
-                dieLabelsHidden,
-                dieLabelsSuffix,
-                maxCharacters,
-                dieDimensions,
-                { top: 0, right: 0, bottom: 0, left: 0 }
-            );
-        });
-
-        it('should have labels equal with values for each die', () => {
-            const waferMapNaNDies = getWaferMapDiesAsNaN();
-            for (let i = 0; i < waferMapNaNDies.length; i += 1) {
-                expect(prerenderingModule.diesRenderInfo[i]!.text).toEqual(
-                    waferMapNaNDies[i]!.value
-                );
-            }
-        });
-    });
-
-    describe('with floats die input and no labels suffix', () => {
-        const dieDimensions = { width: 10, height: 10 };
-        const dieLabelsSuffix = '';
-        const dieLabelsHidden = false;
-        const maxCharacters = 3;
-
-        beforeEach(() => {
-            prerenderingModule = new Prerendering(
-                getWaferMapDiesAsFloats(),
-                { colors: [], values: [] },
-                [],
-                getLinearScale([], []),
-                getLinearScale([], []),
-                WaferMapColorScaleMode.linear,
-                dieLabelsHidden,
-                dieLabelsSuffix,
-                maxCharacters,
-                dieDimensions,
-                { top: 0, right: 0, bottom: 0, left: 0 }
-            );
-        });
-
-        it(
-            'should have labels equal with values for each die, '
-                + 'but limited by the maximum number of characters and a ellipsis',
-            () => {
-                const waferMapFloatDies = getWaferMapDiesAsFloats();
-                const expectedValues = waferMapFloatDies.map(x => {
-                    return {
-                        text: `${x.value.substring(0, maxCharacters)}…`
-                    };
-                });
-                for (let i = 0; i < waferMapFloatDies.length; i += 1) {
-                    expect(prerenderingModule.diesRenderInfo[i]!.text).toEqual(
-                        expectedValues[i]!.text
-                    );
-                }
-            }
-        );
-    });
-
-    describe('with die input, labels suffix but hidden label', () => {
-        const dieDimensions = { width: 10, height: 10 };
-        const dieLabelsSuffix = 'suffix';
-        const dieLabelsHidden = true;
-        const maxCharacters = 1;
-
-        beforeEach(() => {
-            prerenderingModule = new Prerendering(
-                getWaferMapDies(),
-                { colors: [], values: [] },
-                [],
-                getLinearScale([], []),
-                getLinearScale([], []),
-                WaferMapColorScaleMode.linear,
-                dieLabelsHidden,
-                dieLabelsSuffix,
-                maxCharacters,
-                dieDimensions,
-                { top: 0, right: 0, bottom: 0, left: 0 }
-            );
-        });
-
-        it('should have empty label for each die', () => {
-            for (const dieRenderInfo of prerenderingModule.diesRenderInfo) {
-                expect(dieRenderInfo.text).toEqual('');
-            }
-        });
-    });
-});
->>>>>>> 1ef75b0b
+});