import { Table, tableFromArrays } from 'apache-arrow';
<<<<<<< HEAD
import type { WaferMap } from '..';
=======
>>>>>>> dd224033
import { WaferMapValidator } from '../modules/wafer-map-validator';
import { getWaferMapMockValidator } from './utilities';

describe('Wafermap Validator module', () => {
    let waferMapValidator: WaferMapValidator;

    it('with undefined grid dimensions should be valid', () => {
        const waferMock = getWaferMapMockValidator(
            undefined,
            undefined,
            undefined,
            undefined
        );
<<<<<<< HEAD
        waferMapValidator = new WaferMapValidator(waferMock as WaferMap);
=======
        waferMapValidator = new WaferMapValidator(waferMock);
>>>>>>> dd224033
        waferMapValidator.validateGridDimensions();

        expect(waferMapValidator.isValid()).toBeTrue();
    });

    it('with equal grid dimensions should be valid', () => {
        const waferMock = getWaferMapMockValidator(0, 0, 0, 0);
<<<<<<< HEAD
        waferMapValidator = new WaferMapValidator(waferMock as WaferMap);
=======
        waferMapValidator = new WaferMapValidator(waferMock);
>>>>>>> dd224033
        waferMapValidator.validateGridDimensions();

        expect(waferMapValidator.isValid()).toBeTrue();
    });

    it('with positive grid dimensions should be valid', () => {
        const waferMock = getWaferMapMockValidator(1, 2, 1, 2);
<<<<<<< HEAD
        waferMapValidator = new WaferMapValidator(waferMock as WaferMap);
=======
        waferMapValidator = new WaferMapValidator(waferMock);
>>>>>>> dd224033
        waferMapValidator.validateGridDimensions();

        expect(waferMapValidator.isValid()).toBeTrue();
    });

    it('with negative grid dimensions should be valid', () => {
        const waferMock = getWaferMapMockValidator(-2, -1, -2, -1);
<<<<<<< HEAD
        waferMapValidator = new WaferMapValidator(waferMock as WaferMap);
=======
        waferMapValidator = new WaferMapValidator(waferMock);
>>>>>>> dd224033
        waferMapValidator.validateGridDimensions();

        expect(waferMapValidator.isValid()).toBeTrue();
    });

    it('with one undefined grid dimension should not be valid', () => {
        const waferMock = getWaferMapMockValidator(0, 0, 0, undefined);
<<<<<<< HEAD
        waferMapValidator = new WaferMapValidator(waferMock as WaferMap);
=======
        waferMapValidator = new WaferMapValidator(waferMock);
>>>>>>> dd224033
        waferMapValidator.validateGridDimensions();

        expect(waferMapValidator.isValid()).toBeFalse();
    });

    it('with impossible grid dimension should not be valid', () => {
        const waferMock = getWaferMapMockValidator(1, -1, 1, -1);
<<<<<<< HEAD
        waferMapValidator = new WaferMapValidator(waferMock as WaferMap);
=======
        waferMapValidator = new WaferMapValidator(waferMock);
>>>>>>> dd224033
        waferMapValidator.validateGridDimensions();

        expect(waferMapValidator.getValidity()).toEqual({
            invalidGridDimensions: true,
            invalidDiesTableSchema: false
        });
        expect(waferMapValidator.isValid()).toBeFalse();
    });
<<<<<<< HEAD
=======

>>>>>>> dd224033
    it('with undefined dies table should be valid', () => {
        const waferMock = getWaferMapMockValidator(
            undefined,
            undefined,
            undefined,
            undefined,
            undefined
        );
<<<<<<< HEAD
        waferMapValidator = new WaferMapValidator(waferMock as WaferMap);
=======
        waferMapValidator = new WaferMapValidator(waferMock);
>>>>>>> dd224033
        waferMapValidator.validateDiesTableSchema();
        expect(waferMapValidator.isValid()).toBeTrue();
    });

<<<<<<< HEAD
    it('with colIndex, rowIndex and value column dies table should be valid', () => {
=======
    it('with colIndex, rowIndex and value column as Int32, Int32 and Float64 dies table should be valid', () => {
>>>>>>> dd224033
        const waferMock = getWaferMapMockValidator(
            undefined,
            undefined,
            undefined,
            undefined,
            tableFromArrays({
                colIndex: Int32Array.from([]),
                rowIndex: Int32Array.from([]),
                value: Float64Array.from([])
            })
        );
<<<<<<< HEAD
        waferMapValidator = new WaferMapValidator(waferMock as WaferMap);
=======
        waferMapValidator = new WaferMapValidator(waferMock);
>>>>>>> dd224033
        waferMapValidator.validateDiesTableSchema();

        expect(waferMapValidator.isValid()).toBeTrue();
    });

<<<<<<< HEAD
=======
    it('with colIndex, rowIndex and value column as Int32, Int32 and Float32 dies table should be invalid', () => {
        const waferMock = getWaferMapMockValidator(
            undefined,
            undefined,
            undefined,
            undefined,
            tableFromArrays({
                colIndex: Int32Array.from([]),
                rowIndex: Int32Array.from([]),
                value: Float32Array.from([])
            })
        );
        waferMapValidator = new WaferMapValidator(waferMock);
        waferMapValidator.validateDiesTableSchema();

        expect(waferMapValidator.isValid()).toBeFalse();
    });

    it('with colIndex, rowIndex and value column as Int8, Int32 and Float64 dies table should be invalid', () => {
        const waferMock = getWaferMapMockValidator(
            undefined,
            undefined,
            undefined,
            undefined,
            tableFromArrays({
                colIndex: Int8Array.from([]),
                rowIndex: Int32Array.from([]),
                value: Float64Array.from([])
            })
        );
        waferMapValidator = new WaferMapValidator(waferMock);
        waferMapValidator.validateDiesTableSchema();

        expect(waferMapValidator.isValid()).toBeFalse();
    });

    it('with colIndex, rowIndex and value column as Int32 dies table should be invalid', () => {
        const waferMock = getWaferMapMockValidator(
            undefined,
            undefined,
            undefined,
            undefined,
            tableFromArrays({
                colIndex: Int32Array.from([]),
                rowIndex: Int32Array.from([]),
                value: Int32Array.from([])
            })
        );
        waferMapValidator = new WaferMapValidator(waferMock);
        waferMapValidator.validateDiesTableSchema();

        expect(waferMapValidator.isValid()).toBeFalse();
    });

>>>>>>> dd224033
    it('with no column dies table should be invalid', () => {
        const waferMock = getWaferMapMockValidator(
            undefined,
            undefined,
            undefined,
            undefined,
            new Table()
        );
<<<<<<< HEAD
        waferMapValidator = new WaferMapValidator(waferMock as WaferMap);
=======
        waferMapValidator = new WaferMapValidator(waferMock);
>>>>>>> dd224033
        waferMapValidator.validateDiesTableSchema();

        expect(waferMapValidator.isValid()).toBeFalse();
    });
    it('with just colIndex and rowIndex column dies table should be invalid', () => {
        const waferMock = getWaferMapMockValidator(
            undefined,
            undefined,
            undefined,
            undefined,
            tableFromArrays({
                colIndex: Int32Array.from([]),
                rowIndex: Int32Array.from([])
            })
        );
<<<<<<< HEAD
        waferMapValidator = new WaferMapValidator(waferMock as WaferMap);
=======
        waferMapValidator = new WaferMapValidator(waferMock);
>>>>>>> dd224033
        waferMapValidator.validateDiesTableSchema();

        expect(waferMapValidator.isValid()).toBeFalse();
    });
});<|MERGE_RESOLUTION|>--- conflicted
+++ resolved
@@ -1,8 +1,4 @@
 import { Table, tableFromArrays } from 'apache-arrow';
-<<<<<<< HEAD
-import type { WaferMap } from '..';
-=======
->>>>>>> dd224033
 import { WaferMapValidator } from '../modules/wafer-map-validator';
 import { getWaferMapMockValidator } from './utilities';
 
@@ -16,11 +12,7 @@
             undefined,
             undefined
         );
-<<<<<<< HEAD
-        waferMapValidator = new WaferMapValidator(waferMock as WaferMap);
-=======
         waferMapValidator = new WaferMapValidator(waferMock);
->>>>>>> dd224033
         waferMapValidator.validateGridDimensions();
 
         expect(waferMapValidator.isValid()).toBeTrue();
@@ -28,11 +20,7 @@
 
     it('with equal grid dimensions should be valid', () => {
         const waferMock = getWaferMapMockValidator(0, 0, 0, 0);
-<<<<<<< HEAD
-        waferMapValidator = new WaferMapValidator(waferMock as WaferMap);
-=======
         waferMapValidator = new WaferMapValidator(waferMock);
->>>>>>> dd224033
         waferMapValidator.validateGridDimensions();
 
         expect(waferMapValidator.isValid()).toBeTrue();
@@ -40,11 +28,7 @@
 
     it('with positive grid dimensions should be valid', () => {
         const waferMock = getWaferMapMockValidator(1, 2, 1, 2);
-<<<<<<< HEAD
-        waferMapValidator = new WaferMapValidator(waferMock as WaferMap);
-=======
         waferMapValidator = new WaferMapValidator(waferMock);
->>>>>>> dd224033
         waferMapValidator.validateGridDimensions();
 
         expect(waferMapValidator.isValid()).toBeTrue();
@@ -52,11 +36,7 @@
 
     it('with negative grid dimensions should be valid', () => {
         const waferMock = getWaferMapMockValidator(-2, -1, -2, -1);
-<<<<<<< HEAD
-        waferMapValidator = new WaferMapValidator(waferMock as WaferMap);
-=======
         waferMapValidator = new WaferMapValidator(waferMock);
->>>>>>> dd224033
         waferMapValidator.validateGridDimensions();
 
         expect(waferMapValidator.isValid()).toBeTrue();
@@ -64,11 +44,7 @@
 
     it('with one undefined grid dimension should not be valid', () => {
         const waferMock = getWaferMapMockValidator(0, 0, 0, undefined);
-<<<<<<< HEAD
-        waferMapValidator = new WaferMapValidator(waferMock as WaferMap);
-=======
         waferMapValidator = new WaferMapValidator(waferMock);
->>>>>>> dd224033
         waferMapValidator.validateGridDimensions();
 
         expect(waferMapValidator.isValid()).toBeFalse();
@@ -76,11 +52,7 @@
 
     it('with impossible grid dimension should not be valid', () => {
         const waferMock = getWaferMapMockValidator(1, -1, 1, -1);
-<<<<<<< HEAD
-        waferMapValidator = new WaferMapValidator(waferMock as WaferMap);
-=======
         waferMapValidator = new WaferMapValidator(waferMock);
->>>>>>> dd224033
         waferMapValidator.validateGridDimensions();
 
         expect(waferMapValidator.getValidity()).toEqual({
@@ -89,10 +61,7 @@
         });
         expect(waferMapValidator.isValid()).toBeFalse();
     });
-<<<<<<< HEAD
-=======
 
->>>>>>> dd224033
     it('with undefined dies table should be valid', () => {
         const waferMock = getWaferMapMockValidator(
             undefined,
@@ -101,20 +70,12 @@
             undefined,
             undefined
         );
-<<<<<<< HEAD
-        waferMapValidator = new WaferMapValidator(waferMock as WaferMap);
-=======
         waferMapValidator = new WaferMapValidator(waferMock);
->>>>>>> dd224033
         waferMapValidator.validateDiesTableSchema();
         expect(waferMapValidator.isValid()).toBeTrue();
     });
 
-<<<<<<< HEAD
-    it('with colIndex, rowIndex and value column dies table should be valid', () => {
-=======
     it('with colIndex, rowIndex and value column as Int32, Int32 and Float64 dies table should be valid', () => {
->>>>>>> dd224033
         const waferMock = getWaferMapMockValidator(
             undefined,
             undefined,
@@ -126,18 +87,12 @@
                 value: Float64Array.from([])
             })
         );
-<<<<<<< HEAD
-        waferMapValidator = new WaferMapValidator(waferMock as WaferMap);
-=======
         waferMapValidator = new WaferMapValidator(waferMock);
->>>>>>> dd224033
         waferMapValidator.validateDiesTableSchema();
 
         expect(waferMapValidator.isValid()).toBeTrue();
     });
 
-<<<<<<< HEAD
-=======
     it('with colIndex, rowIndex and value column as Int32, Int32 and Float32 dies table should be invalid', () => {
         const waferMock = getWaferMapMockValidator(
             undefined,
@@ -192,7 +147,6 @@
         expect(waferMapValidator.isValid()).toBeFalse();
     });
 
->>>>>>> dd224033
     it('with no column dies table should be invalid', () => {
         const waferMock = getWaferMapMockValidator(
             undefined,
@@ -201,11 +155,7 @@
             undefined,
             new Table()
         );
-<<<<<<< HEAD
-        waferMapValidator = new WaferMapValidator(waferMock as WaferMap);
-=======
         waferMapValidator = new WaferMapValidator(waferMock);
->>>>>>> dd224033
         waferMapValidator.validateDiesTableSchema();
 
         expect(waferMapValidator.isValid()).toBeFalse();
@@ -221,11 +171,7 @@
                 rowIndex: Int32Array.from([])
             })
         );
-<<<<<<< HEAD
-        waferMapValidator = new WaferMapValidator(waferMock as WaferMap);
-=======
         waferMapValidator = new WaferMapValidator(waferMock);
->>>>>>> dd224033
         waferMapValidator.validateDiesTableSchema();
 
         expect(waferMapValidator.isValid()).toBeFalse();
