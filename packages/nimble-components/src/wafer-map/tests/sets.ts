--- conflicted
+++ resolved
@@ -105,11 +105,7 @@
     tableFromArrays({
         colIndex: Int32Array.from([0, 1, 1, 1, 2, 2, 2, 2, 2, 3, 3, 3, 4]),
         rowIndex: Int32Array.from([2, 2, 1, 3, 2, 1, 0, 3, 4, 2, 1, 3, 2]),
-<<<<<<< HEAD
-        value: Float32Array.from([
-=======
         value: Float64Array.from([
->>>>>>> dd224033
             14.24, 76.43, 44.63, 67.93, 72.71, 79.04, 26.49, 37.79, 59.82, 52.9,
             98.5, 20.83, 62.8
         ]),
