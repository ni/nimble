import { DataManager } from '../modules/data-manager';
import { Margin, WaferMapColorScaleMode, WaferMapQuadrant } from '../types';
import {
    getColorScale,
    getHighlightedValues,
    getWaferMapDies
} from './utilities';

describe('Data manager', () => {
    let dataManagerModule: DataManager;
    const axisLocation: WaferMapQuadrant = WaferMapQuadrant.topLeft;
    const canvasDimensions = { width: 100, height: 110 };
    const dieLabelsSuffix = '%';
    const dieLabelsHidden = false;
    const maxCharacters = 3;
    const defaultMargin: Margin = {
        top: 20,
        right: 20,
        bottom: 20,
        left: 20
    };

    beforeEach(() => {
        dataManagerModule = new DataManager(
            getWaferMapDies(),
            axisLocation,
            canvasDimensions,
            getColorScale(),
            getHighlightedValues(),
            WaferMapColorScaleMode.ordinal,
            dieLabelsHidden,
            dieLabelsSuffix,
            maxCharacters
        );
    });

    it('computes the correct containerDimensions', () => {
        expect(dataManagerModule.containerDimensions).toEqual({
            width: 60,
            height: 70
        });
    });

    it('computes the correct radius', () => {
        expect(dataManagerModule.radius).toEqual(45);
    });

    it('computes the correct dieDimensions', () => {
        expect(dataManagerModule.dieDimensions).toEqual({
            width: 10,
            height: 10
        });
    });

    it('should have default margin', () => {
        expect(dataManagerModule.margin).toEqual(defaultMargin);
    });

    it('should have increasing horizontal range', () => {
        expect(dataManagerModule.horizontalScale.range()).toEqual([0, 60]);
    });

    it('should have increasing vertical range', () => {
        expect(dataManagerModule.verticalScale.range()).toEqual([0, 70]);
    });

    it('should not have labelsFontSize larger than the die height', () => {
        expect(dataManagerModule.labelsFontSize).toBeLessThanOrEqual(
            dataManagerModule.dieDimensions.height
        );
    });

    it('should not have labelsFontSize larger than the die width', () => {
        expect(dataManagerModule.labelsFontSize).toBeLessThanOrEqual(
            dataManagerModule.dieDimensions.width
        );
    });

    it('should have as many dies as provided', () => {
        expect(dataManagerModule.diesRenderInfo.length).toEqual(
            getWaferMapDies().length
        );
    });

    it('should have label with suffix for each die', () => {
        const waferMapDies = getWaferMapDies();
        const expectedValues = waferMapDies.map(x => {
            return { text: `${x.value}${dieLabelsSuffix}` };
        });
        for (let i = 0; i < waferMapDies.length; i += 1) {
            expect(dataManagerModule.diesRenderInfo[i]!.text).toEqual(
                expectedValues[i]!.text
            );
        }
    });

<<<<<<< HEAD
    it('should have all dies with full opacity from the highlighted list', () => {
=======
    it('should have the fill style from the color scale colors', () => {
        const colors = getColorScale().colors;
        for (const dieRenderInfo of dataManagerModule.diesRenderInfo) {
            expect(colors).toContain(dieRenderInfo.fillStyle);
        }
    });

    it('should have all dies with no opacity from the highlighted list', () => {
>>>>>>> e70046b7
        const highlightedValues = getHighlightedValues().map(
            value => value + dieLabelsSuffix
        );
        const diesWithFullOpacity = dataManagerModule.diesRenderInfo.filter(x => x.fillStyle.endsWith(',1)'));
        for (const dieRenderInfo of diesWithFullOpacity) {
            expect(highlightedValues).toContain(dieRenderInfo.text);
        }
    });

    it('should not have any dies with partial opacity from the highlighted list', () => {
        const highlightedValues = getHighlightedValues().map(
            value => value + dieLabelsSuffix
        );
        const diesWithPartialOpacity = dataManagerModule.diesRenderInfo.filter(
            x => !x.fillStyle.endsWith(',1)')
        );
        for (const dieRenderInfo of diesWithPartialOpacity) {
            expect(highlightedValues).not.toContain(dieRenderInfo.text);
        }
    });

    it('should have all dies inside the canvas with margins', () => {
        for (const dieRenderInfo of dataManagerModule.diesRenderInfo) {
            expect(dieRenderInfo.x).toBeGreaterThanOrEqual(0);
            expect(dieRenderInfo.y).toBeGreaterThanOrEqual(0);
            expect(dieRenderInfo.x).toBeLessThanOrEqual(
                canvasDimensions.width
                    - dataManagerModule.dieDimensions.width
                    - defaultMargin.left
            );
            expect(dieRenderInfo.y).toBeLessThanOrEqual(
                canvasDimensions.height
                    - dataManagerModule.dieDimensions.height
                    - defaultMargin.bottom
            );
        }
    });
});<|MERGE_RESOLUTION|>--- conflicted
+++ resolved
@@ -94,18 +94,7 @@
         }
     });
 
-<<<<<<< HEAD
     it('should have all dies with full opacity from the highlighted list', () => {
-=======
-    it('should have the fill style from the color scale colors', () => {
-        const colors = getColorScale().colors;
-        for (const dieRenderInfo of dataManagerModule.diesRenderInfo) {
-            expect(colors).toContain(dieRenderInfo.fillStyle);
-        }
-    });
-
-    it('should have all dies with no opacity from the highlighted list', () => {
->>>>>>> e70046b7
         const highlightedValues = getHighlightedValues().map(
             value => value + dieLabelsSuffix
         );
