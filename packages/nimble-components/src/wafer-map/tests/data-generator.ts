--- conflicted
+++ resolved
@@ -154,10 +154,6 @@
     return tableFromArrays({
         colIndex: Int32Array.from(colIndex),
         rowIndex: Int32Array.from(rowIndex),
-<<<<<<< HEAD
-        value: Float32Array.from(value)
-=======
         value: Float64Array.from(value)
->>>>>>> dd224033
     });
 };