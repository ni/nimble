import { html } from '@microsoft/fast-element';
import { Table, tableFromArrays } from 'apache-arrow';
import { WaferMap } from '..';
import {
    processUpdates,
    waitForUpdatesAsync
} from '../../testing/async-helpers';
import { type Fixture, fixture } from '../../utilities/tests/fixture';
import {
    WaferMapColorScaleMode,
    WaferMapOrientation,
    WaferMapOriginLocation
} from '../types';
<<<<<<< HEAD
import { RenderingModule } from '../modules/rendering';
import { WorkerRenderer } from '../modules/experimental/worker-renderer';
=======
>>>>>>> 0dac1498

async function setup(): Promise<Fixture<WaferMap>> {
    return fixture<WaferMap>(html`<nimble-wafer-map></nimble-wafer-map>`);
}
describe('WaferMap', () => {
    let element: WaferMap;
    let connect: () => Promise<void>;
    let disconnect: () => Promise<void>;

    beforeEach(async () => {
        ({ element, connect, disconnect } = await setup());
        await connect();
    });

    afterEach(async () => {
        await disconnect();
    });

    it('can construct an element instance', () => {
        expect(document.createElement('nimble-wafer-map')).toBeInstanceOf(
            WaferMap
        );
    });

    describe('update flow', () => {
        let spy: jasmine.Spy;
        beforeEach(() => {
            spy = spyOn(element, 'update');
        });

        it('will update once after originLocation changes', () => {
            element.originLocation = WaferMapOriginLocation.topRight;
            processUpdates();
            expect(spy).toHaveBeenCalledTimes(1);
        });

        it('will not update after orientation changes', () => {
            element.orientation = WaferMapOrientation.right;
            processUpdates();
            expect(spy).toHaveBeenCalledTimes(0);
        });

        it('will update once after maxCharacters change', () => {
            element.maxCharacters = 3;
            processUpdates();
            expect(spy).toHaveBeenCalledTimes(1);
        });

        it('will update once after dieLabelsHidden change', () => {
            element.dieLabelsHidden = true;
            processUpdates();
            expect(spy).toHaveBeenCalledTimes(1);
        });

        it('will update once after dieLabelsSuffix changes', () => {
            element.dieLabelsSuffix = '%';
            processUpdates();
            expect(spy).toHaveBeenCalledTimes(1);
        });

        it('will update once after colorScaleMode changes', () => {
            element.colorScaleMode = WaferMapColorScaleMode.ordinal;
            processUpdates();
            expect(spy).toHaveBeenCalledTimes(1);
        });

        it('will update once after highlightedTags change', () => {
            element.highlightedTags = ['1'];
            processUpdates();
            expect(spy).toHaveBeenCalledTimes(1);
        });

        it('will update once after dies change', () => {
            element.dies = [{ x: 1, y: 1, value: '1' }];
            processUpdates();
            expect(spy).toHaveBeenCalledTimes(1);
        });

        it('will update once after diesTable change', () => {
            element.diesTable = new Table();
            processUpdates();
            expect(spy).toHaveBeenCalledTimes(1);
        });

        it('will update once after colorScale changes', () => {
            element.colorScale = { colors: ['red', 'red'], values: ['1', '1'] };
            processUpdates();
            expect(spy).toHaveBeenCalledTimes(1);
        });

        it('will update once after sequential attribute changes', () => {
            element.originLocation = WaferMapOriginLocation.topRight;
            element.orientation = WaferMapOrientation.right;
            element.maxCharacters = 3;
            element.dieLabelsHidden = true;
            element.dieLabelsSuffix = '%';
            element.colorScaleMode = WaferMapColorScaleMode.ordinal;
            element.highlightedTags = ['1'];
            element.dies = [{ x: 1, y: 1, value: '1' }];
            element.colorScale = { colors: ['red', 'red'], values: ['1', '1'] };
            processUpdates();
            expect(spy).toHaveBeenCalledTimes(1);
        });
    });

    describe('worker renderer draw flow', () => {
        let drawWaferSpy: jasmine.Spy;
        beforeEach(() => {
            drawWaferSpy = spyOn(element.workerRenderer, 'drawWafer');
        });

        // skipped until prerendering is refactored
        xit('will call drawWafer after supported diesTable change', () => {
            element.diesTable = tableFromArrays({
                colIndex: Int32Array.from([]),
                rowIndex: Int32Array.from([]),
                value: Float64Array.from([])
            });
            processUpdates();
            expect(element.validity.invalidDiesTableSchema).toBeFalse();
            expect(drawWaferSpy).toHaveBeenCalledTimes(1);
        });

        it('will not call drawWafer after unsupported diesTable change', () => {
            element.diesTable = new Table();
            processUpdates();
            expect(element.validity.invalidDiesTableSchema).toBeTrue();
            expect(drawWaferSpy).toHaveBeenCalledTimes(0);
        });
    });

    describe('worker renderer flow', () => {
        let renderHoverSpy: jasmine.Spy;
        let experimentalUpdateSpy: jasmine.Spy;
        beforeEach(() => {
            renderHoverSpy = spyOn(element.workerRenderer, 'renderHover');
            experimentalUpdateSpy = spyOn(
                element,
                'experimentalUpdate'
            ).and.callThrough();
        });

        it('will use RenderingModule after dies change', () => {
            element.dies = [{ x: 1, y: 1, value: '1' }];
            processUpdates();
            expect(experimentalUpdateSpy).toHaveBeenCalledTimes(0);
        });

        it('will use WorkerRenderer after supported diesTable change', () => {
            element.diesTable = tableFromArrays({
                colIndex: Int32Array.from([]),
                rowIndex: Int32Array.from([]),
                value: Float64Array.from([])
            });
            processUpdates();
            expect(experimentalUpdateSpy).toHaveBeenCalledTimes(1);
        });

        it('will use WorkerRenderer after unsupported diesTable change but it will fail', () => {
            element.diesTable = new Table();
            processUpdates();
            expect(experimentalUpdateSpy).toHaveBeenCalledTimes(1);
            expect(renderHoverSpy).toHaveBeenCalledTimes(0);
        });

        it('will use RenderingModule after dies change', () => {
            element.dies = [{ x: 1, y: 1, value: '1' }];
            processUpdates();
            expect(element.renderer instanceof RenderingModule).toBeTrue();
        });

        // skipped until prerendering is refactored
        xit('will use WorkerRenderer after supported diesTable change', () => {
            element.diesTable = tableFromArrays({
                colIndex: Int32Array.from([]),
                rowIndex: Int32Array.from([]),
                value: Float64Array.from([])
            });
            processUpdates();
            expect(element.renderer instanceof WorkerRenderer).toBeTrue();
        });

        it('will use RenderingModule after unsupported diesTable change', () => {
            element.diesTable = new Table();
            processUpdates();
            expect(element.renderer instanceof RenderingModule).toBeTrue();
        });

        // skipped until prerendering is refactored
        xit('will call renderHover after supported diesTable change', () => {
            element.diesTable = tableFromArrays({
                colIndex: Int32Array.from([]),
                rowIndex: Int32Array.from([]),
                value: Float64Array.from([])
            });
            processUpdates();
            expect(element.validity.invalidDiesTableSchema).toBeFalse();
            expect(renderHoverSpy).toHaveBeenCalledTimes(1);
        });

        it('will not call renderHover after unsupported diesTable change', () => {
            element.diesTable = new Table();
            processUpdates();
            expect(element.validity.invalidDiesTableSchema).toBeTrue();
            expect(renderHoverSpy).toHaveBeenCalledTimes(0);
        });
    });

    describe('zoom flow', () => {
        let initialValue: string | undefined;

        beforeEach(() => {
            element.canvasWidth = 500;
            element.canvasHeight = 500;
            element.dies = [{ x: 1, y: 1, value: '1' }];
            element.colorScale = { colors: ['red', 'red'], values: ['1', '1'] };
            processUpdates();
            initialValue = getTransform();
            expect(initialValue).toBe('translate(0,0) scale(1)');
        });

        it('will zoom in the wafer-map', () => {
            element.dispatchEvent(
                new WheelEvent('wheel', { deltaY: -2, deltaMode: -1 })
            );
            processUpdates();
            const zoomedValue = getTransform();
            expect(zoomedValue).not.toBe(initialValue);
        });

        it('will zoom out to identity', () => {
            element.dispatchEvent(
                new WheelEvent('wheel', { deltaY: -2, deltaMode: -1 })
            );

            processUpdates();
            const zoomedValue = getTransform();
            expect(zoomedValue).not.toEqual(initialValue);

            element.dispatchEvent(
                new WheelEvent('wheel', { deltaY: 2, deltaMode: -1 })
            );

            processUpdates();
            const zoomedOut = getTransform();
            expect(zoomedOut).toBe(initialValue);
        });

        it('will not zoom out when at identity', () => {
            element.dispatchEvent(
                new WheelEvent('wheel', { deltaY: 2, deltaMode: -1 })
            );
            processUpdates();
            const zoomedOut = getTransform();
            expect(zoomedOut).toBe(initialValue);
        });
    });

    function getTransform(): string | undefined {
        return element.transform.toString();
    }

    describe('hover flow', () => {
        beforeEach(async () => {
            element.canvasWidth = 500;
            element.canvasHeight = 500;
            element.dies = [{ x: 1, y: 1, value: '1' }];
            element.colorScale = { colors: ['red', 'red'], values: ['1', '1'] };
            await waitForUpdatesAsync();
        });

        it('will translate the rectangle when moving the pointer over the wafer-map', async () => {
            const initialTransform = element.hoverTransform;
            element.dispatchEvent(
                new MouseEvent('mousemove', {
                    clientX: element.offsetLeft + 50,
                    clientY: element.offsetTop + 50
                })
            );
            await waitForUpdatesAsync();
            expect(element.hoverTransform).not.toEqual(initialTransform);
        });

        it('will resize the rectangle when zooming in the wafer-map', async () => {
            const initialHeight = element.hoverHeight;
            const initialWidth = element.hoverWidth;
            expect(initialHeight).toBe(460);
            expect(initialWidth).toBe(460);

            element.dispatchEvent(
                new WheelEvent('wheel', { deltaY: -2, deltaMode: -1 })
            );
            await waitForUpdatesAsync();

            expect(element.hoverHeight).not.toBe(initialHeight);
            expect(element.hoverWidth).not.toBe(initialWidth);
        });

        it('will translate when zooming in the wafer-map', async () => {
            element.dispatchEvent(
                new MouseEvent('mousemove', {
                    clientX: element.offsetLeft + 50,
                    clientY: element.offsetTop + 50
                })
            );
            await waitForUpdatesAsync();
            const initialTransform = element.hoverTransform;
            expect(initialTransform).not.toEqual('');
            element.dispatchEvent(
                new WheelEvent('wheel', { deltaY: -2, deltaMode: -1 })
            );
            await waitForUpdatesAsync();
            expect(element.hoverTransform).not.toEqual(initialTransform);
        });
    });
});<|MERGE_RESOLUTION|>--- conflicted
+++ resolved
@@ -11,11 +11,8 @@
     WaferMapOrientation,
     WaferMapOriginLocation
 } from '../types';
-<<<<<<< HEAD
 import { RenderingModule } from '../modules/rendering';
 import { WorkerRenderer } from '../modules/experimental/worker-renderer';
-=======
->>>>>>> 0dac1498
 
 async function setup(): Promise<Fixture<WaferMap>> {
     return fixture<WaferMap>(html`<nimble-wafer-map></nimble-wafer-map>`);
@@ -152,66 +149,15 @@
         let experimentalUpdateSpy: jasmine.Spy;
         beforeEach(() => {
             renderHoverSpy = spyOn(element.workerRenderer, 'renderHover');
-            experimentalUpdateSpy = spyOn(
-                element,
-                'experimentalUpdate'
-            ).and.callThrough();
-        });
-
-        it('will use RenderingModule after dies change', () => {
-            element.dies = [{ x: 1, y: 1, value: '1' }];
-            processUpdates();
-            expect(experimentalUpdateSpy).toHaveBeenCalledTimes(0);
-        });
-
-        it('will use WorkerRenderer after supported diesTable change', () => {
+        });
+
+        it('will call renderHover after supported diesTable change', () => {
             element.diesTable = tableFromArrays({
                 colIndex: Int32Array.from([]),
                 rowIndex: Int32Array.from([]),
                 value: Float64Array.from([])
             });
             processUpdates();
-            expect(experimentalUpdateSpy).toHaveBeenCalledTimes(1);
-        });
-
-        it('will use WorkerRenderer after unsupported diesTable change but it will fail', () => {
-            element.diesTable = new Table();
-            processUpdates();
-            expect(experimentalUpdateSpy).toHaveBeenCalledTimes(1);
-            expect(renderHoverSpy).toHaveBeenCalledTimes(0);
-        });
-
-        it('will use RenderingModule after dies change', () => {
-            element.dies = [{ x: 1, y: 1, value: '1' }];
-            processUpdates();
-            expect(element.renderer instanceof RenderingModule).toBeTrue();
-        });
-
-        // skipped until prerendering is refactored
-        xit('will use WorkerRenderer after supported diesTable change', () => {
-            element.diesTable = tableFromArrays({
-                colIndex: Int32Array.from([]),
-                rowIndex: Int32Array.from([]),
-                value: Float64Array.from([])
-            });
-            processUpdates();
-            expect(element.renderer instanceof WorkerRenderer).toBeTrue();
-        });
-
-        it('will use RenderingModule after unsupported diesTable change', () => {
-            element.diesTable = new Table();
-            processUpdates();
-            expect(element.renderer instanceof RenderingModule).toBeTrue();
-        });
-
-        // skipped until prerendering is refactored
-        xit('will call renderHover after supported diesTable change', () => {
-            element.diesTable = tableFromArrays({
-                colIndex: Int32Array.from([]),
-                rowIndex: Int32Array.from([]),
-                value: Float64Array.from([])
-            });
-            processUpdates();
             expect(element.validity.invalidDiesTableSchema).toBeFalse();
             expect(renderHoverSpy).toHaveBeenCalledTimes(1);
         });
@@ -239,6 +185,7 @@
 
         it('will zoom in the wafer-map', () => {
             element.dispatchEvent(
+            element.dispatchEvent(
                 new WheelEvent('wheel', { deltaY: -2, deltaMode: -1 })
             );
             processUpdates();
@@ -248,6 +195,7 @@
 
         it('will zoom out to identity', () => {
             element.dispatchEvent(
+            element.dispatchEvent(
                 new WheelEvent('wheel', { deltaY: -2, deltaMode: -1 })
             );
 
@@ -255,6 +203,7 @@
             const zoomedValue = getTransform();
             expect(zoomedValue).not.toEqual(initialValue);
 
+            element.dispatchEvent(
             element.dispatchEvent(
                 new WheelEvent('wheel', { deltaY: 2, deltaMode: -1 })
             );
@@ -306,6 +255,7 @@
             expect(initialWidth).toBe(460);
 
             element.dispatchEvent(
+            element.dispatchEvent(
                 new WheelEvent('wheel', { deltaY: -2, deltaMode: -1 })
             );
             await waitForUpdatesAsync();
@@ -325,6 +275,7 @@
             const initialTransform = element.hoverTransform;
             expect(initialTransform).not.toEqual('');
             element.dispatchEvent(
+            element.dispatchEvent(
                 new WheelEvent('wheel', { deltaY: -2, deltaMode: -1 })
             );
             await waitForUpdatesAsync();
