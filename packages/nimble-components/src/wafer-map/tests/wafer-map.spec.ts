import { html } from '@microsoft/fast-element';
import { Table, tableFromArrays } from 'apache-arrow';
import { WaferMap } from '..';
import { processUpdates } from '../../testing/async-helpers';
import { type Fixture, fixture } from '../../utilities/tests/fixture';
import {
    WaferMapColorScaleMode,
    WaferMapOrientation,
    WaferMapOriginLocation
} from '../types';
import { RenderingModule } from '../modules/rendering';
import { WorkerRenderer } from '../modules/experimental/worker-renderer';

async function setup(): Promise<Fixture<WaferMap>> {
    return fixture<WaferMap>(html`<nimble-wafer-map></nimble-wafer-map>`);
}
describe('WaferMap', () => {
    let element: WaferMap;
    let connect: () => Promise<void>;
    let disconnect: () => Promise<void>;

    beforeEach(async () => {
        ({ element, connect, disconnect } = await setup());
        await connect();
    });

    afterEach(async () => {
        await disconnect();
    });

    it('can construct an element instance', () => {
        expect(document.createElement('nimble-wafer-map')).toBeInstanceOf(
            WaferMap
        );
    });

    describe('update flow', () => {
        let spy: jasmine.Spy;
        beforeEach(() => {
            spy = spyOn(element, 'update');
        });

        it('will update once after originLocation changes', () => {
            element.originLocation = WaferMapOriginLocation.topRight;
            processUpdates();
            expect(spy).toHaveBeenCalledTimes(1);
        });

        it('will not update after orientation changes', () => {
            element.orientation = WaferMapOrientation.right;
            processUpdates();
            expect(spy).toHaveBeenCalledTimes(0);
        });

        it('will update once after maxCharacters change', () => {
            element.maxCharacters = 3;
            processUpdates();
            expect(spy).toHaveBeenCalledTimes(1);
        });

        it('will update once after dieLabelsHidden change', () => {
            element.dieLabelsHidden = true;
            processUpdates();
            expect(spy).toHaveBeenCalledTimes(1);
        });

        it('will update once after dieLabelsSuffix changes', () => {
            element.dieLabelsSuffix = '%';
            processUpdates();
            expect(spy).toHaveBeenCalledTimes(1);
        });

        it('will update once after colorScaleMode changes', () => {
            element.colorScaleMode = WaferMapColorScaleMode.ordinal;
            processUpdates();
            expect(spy).toHaveBeenCalledTimes(1);
        });

        it('will update once after highlightedTags change', () => {
            element.highlightedTags = ['1'];
            processUpdates();
            expect(spy).toHaveBeenCalledTimes(1);
        });

        it('will update once after dies change', () => {
            element.dies = [{ x: 1, y: 1, value: '1' }];
            processUpdates();
            expect(spy).toHaveBeenCalledTimes(1);
        });

        it('will update once after diesTable change', () => {
            element.diesTable = new Table();
            processUpdates();
            expect(spy).toHaveBeenCalledTimes(1);
        });

        it('will update once after colorScale changes', () => {
            element.colorScale = { colors: ['red', 'red'], values: ['1', '1'] };
            processUpdates();
            expect(spy).toHaveBeenCalledTimes(1);
        });

        it('will update once after sequential attribute changes', () => {
            element.originLocation = WaferMapOriginLocation.topRight;
            element.orientation = WaferMapOrientation.right;
            element.maxCharacters = 3;
            element.dieLabelsHidden = true;
            element.dieLabelsSuffix = '%';
            element.colorScaleMode = WaferMapColorScaleMode.ordinal;
            element.highlightedTags = ['1'];
            element.dies = [{ x: 1, y: 1, value: '1' }];
            element.colorScale = { colors: ['red', 'red'], values: ['1', '1'] };
            processUpdates();
            expect(spy).toHaveBeenCalledTimes(1);
        });
    });

    describe('worker renderer draw flow', () => {
        let drawWaferSpy: jasmine.Spy;
        beforeEach(() => {
            drawWaferSpy = spyOn(element.workerRenderer, 'drawWafer');
        });

        // skipped until prerendering is refactored
        xit('will call drawWafer after supported diesTable change', () => {
            element.diesTable = tableFromArrays({
                colIndex: Int32Array.from([]),
                rowIndex: Int32Array.from([]),
                value: Float64Array.from([])
            });
            processUpdates();
            expect(element.validity.invalidDiesTableSchema).toBeFalse();
            expect(drawWaferSpy).toHaveBeenCalledTimes(1);
        });

        it('will not call drawWafer after unsupported diesTable change', () => {
            element.diesTable = new Table();
            processUpdates();
            expect(element.validity.invalidDiesTableSchema).toBeTrue();
            expect(drawWaferSpy).toHaveBeenCalledTimes(0);
        });
    });

    describe('worker renderer flow', () => {
        let renderHoverSpy: jasmine.Spy;
        beforeEach(() => {
            renderHoverSpy = spyOn(element.workerRenderer, 'renderHover');
        });

        it('will use RenderingModule after dies change', () => {
            element.dies = [{ x: 1, y: 1, value: '1' }];
            processUpdates();
            expect(element.renderer instanceof RenderingModule).toBeTrue();
        });

<<<<<<< HEAD
        // skipped until prerendering is refactored
        xit('will use WorkerRenderer after supported diesTable change', () => {
=======
        it('will use WorkerRenderer after supported diesTable change', () => {
>>>>>>> c6d99d89
            element.diesTable = tableFromArrays({
                colIndex: Int32Array.from([]),
                rowIndex: Int32Array.from([]),
                value: Float64Array.from([])
            });
            processUpdates();
            expect(element.renderer instanceof WorkerRenderer).toBeTrue();
        });

        it('will use RenderingModule after unsupported diesTable change', () => {
            element.diesTable = new Table();
            processUpdates();
            expect(element.renderer instanceof RenderingModule).toBeTrue();
        });

<<<<<<< HEAD
        // skipped until prerendering is refactored
        xit('will call renderHover after supported diesTable change', () => {
=======
        it('will call renderHover after supported diesTable change', () => {
>>>>>>> c6d99d89
            element.diesTable = tableFromArrays({
                colIndex: Int32Array.from([]),
                rowIndex: Int32Array.from([]),
                value: Float64Array.from([])
            });
            processUpdates();
            expect(element.validity.invalidDiesTableSchema).toBeFalse();
            expect(renderHoverSpy).toHaveBeenCalledTimes(1);
        });

        it('will not call renderHover after unsupported diesTable change', () => {
            element.diesTable = new Table();
            processUpdates();
            expect(element.validity.invalidDiesTableSchema).toBeTrue();
            expect(renderHoverSpy).toHaveBeenCalledTimes(0);
        });
    });

    describe('zoom flow', () => {
        let initialValue: string | undefined;

        beforeEach(() => {
            element.canvasWidth = 500;
            element.canvasHeight = 500;
            element.dies = [{ x: 1, y: 1, value: '1' }];
            element.colorScale = { colors: ['red', 'red'], values: ['1', '1'] };
            processUpdates();
            initialValue = getTransform();
            expect(initialValue).toBe('translate(0,0) scale(1)');
        });

        it('will zoom in the wafer-map', () => {
            element.dispatchEvent(
                new WheelEvent('wheel', { deltaY: -2, deltaMode: -1 })
            );
            processUpdates();
            const zoomedValue = getTransform();
            expect(zoomedValue).not.toBe(initialValue);
        });

        it('will zoom out to identity', () => {
            element.dispatchEvent(
                new WheelEvent('wheel', { deltaY: -2, deltaMode: -1 })
            );

            processUpdates();
            const zoomedValue = getTransform();
            expect(zoomedValue).not.toEqual(initialValue);

            element.dispatchEvent(
                new WheelEvent('wheel', { deltaY: 2, deltaMode: -1 })
            );

            processUpdates();
            const zoomedOut = getTransform();
            expect(zoomedOut).toBe(initialValue);
        });

        it('will not zoom out when at identity', () => {
            element.dispatchEvent(
                new WheelEvent('wheel', { deltaY: 2, deltaMode: -1 })
            );
            processUpdates();
            const zoomedOut = getTransform();
            expect(zoomedOut).toBe(initialValue);
        });
    });

    function getTransform(): string | undefined {
        return element.transform.toString();
    }

    describe('hover flow', () => {
        beforeEach(() => {
            element.canvasWidth = 500;
            element.canvasHeight = 500;
            element.dies = [{ x: 1, y: 1, value: '1' }];
            element.colorScale = { colors: ['red', 'red'], values: ['1', '1'] };
            processUpdates();
        });

        it('will translate the rectangle when moving the pointer over the wafer-map', () => {
            const initialTransform = element.hoverTransform;
            element.dispatchEvent(
                new MouseEvent('mousemove', {
                    clientX: element.offsetLeft + 50,
                    clientY: element.offsetTop + 50
                })
            );
            processUpdates();
            expect(element.hoverTransform).not.toEqual(initialTransform);
        });

        it('will resize the rectangle when zooming in the wafer-map', () => {
            const initialHeight = element.hoverHeight;
            const initialWidth = element.hoverWidth;
            expect(initialHeight).toBe(460);
            expect(initialWidth).toBe(460);

            element.dispatchEvent(
                new WheelEvent('wheel', { deltaY: -2, deltaMode: -1 })
            );
            processUpdates();

            expect(element.hoverHeight).not.toBe(initialHeight);
            expect(element.hoverWidth).not.toBe(initialWidth);
        });

        it('will translate when zooming in the wafer-map', () => {
            element.dispatchEvent(
                new MouseEvent('mousemove', {
                    clientX: element.offsetLeft + 50,
                    clientY: element.offsetTop + 50
                })
            );
            processUpdates();
            const initialTransform = element.hoverTransform;
            expect(initialTransform).not.toEqual('');
            element.dispatchEvent(
                new WheelEvent('wheel', { deltaY: -2, deltaMode: -1 })
            );
            processUpdates();
            expect(element.hoverTransform).not.toEqual(initialTransform);
        });
    });
});<|MERGE_RESOLUTION|>--- conflicted
+++ resolved
@@ -153,12 +153,7 @@
             expect(element.renderer instanceof RenderingModule).toBeTrue();
         });
 
-<<<<<<< HEAD
-        // skipped until prerendering is refactored
-        xit('will use WorkerRenderer after supported diesTable change', () => {
-=======
         it('will use WorkerRenderer after supported diesTable change', () => {
->>>>>>> c6d99d89
             element.diesTable = tableFromArrays({
                 colIndex: Int32Array.from([]),
                 rowIndex: Int32Array.from([]),
@@ -174,12 +169,7 @@
             expect(element.renderer instanceof RenderingModule).toBeTrue();
         });
 
-<<<<<<< HEAD
-        // skipped until prerendering is refactored
-        xit('will call renderHover after supported diesTable change', () => {
-=======
         it('will call renderHover after supported diesTable change', () => {
->>>>>>> c6d99d89
             element.diesTable = tableFromArrays({
                 colIndex: Int32Array.from([]),
                 rowIndex: Int32Array.from([]),
