--- conflicted
+++ resolved
@@ -245,50 +245,18 @@
         if (this.validity.invalidDiesTableSchema) {
             return;
         }
-<<<<<<< HEAD
-        // will switch the renderer after prerendering changes
-        this.renderer = this.diesTable === undefined
-            ? this.mainRenderer
-            : this.workerRenderer;
+        this.renderer = this.isExperimentalRenderer()
+            ? this.workerRenderer
+            : this.mainRenderer;
         // zoom translateExtent needs to be recalculated when canvas size changes
-        this.dataManager = this.diesTable === undefined
-            ? this.stableDataManager
-            : this.experimentalDataManager;
+        this.dataManager = this.isExperimentalRenderer()
+            ? this.experimentalDataManager
+            : this.stableDataManager;
         if (this.waferMapUpdateTracker.requiresContainerDimensionsUpdate) {
             this.zoomHandler.disconnect();
             this.dataManager.updateContainerDimensions();
             this.renderer.updateSortedDiesAndDrawWafer();
             await this.drawWafer();
-=======
-        this.renderer = this.isExperimentalRenderer()
-            ? this.workerRenderer
-            : this.mainRenderer;
-        if (this.waferMapUpdateTracker.requiresEventsUpdate) {
-            // zoom translateExtent needs to be recalculated when canvas size changes
-            this.zoomHandler.disconnect();
-            this.dataManager = this.isExperimentalRenderer()
-                ? this.experimentalDataManager
-                : this.stableDataManager;
-            if (this.waferMapUpdateTracker.requiresContainerDimensionsUpdate) {
-                this.dataManager.updateContainerDimensions();
-                this.renderer.updateSortedDiesAndDrawWafer();
-            } else if (this.waferMapUpdateTracker.requiresScalesUpdate) {
-                this.dataManager.updateScales();
-                this.renderer.updateSortedDiesAndDrawWafer();
-            } else if (
-                this.waferMapUpdateTracker.requiresLabelsFontSizeUpdate
-            ) {
-                this.dataManager.updateLabelsFontSize();
-                this.renderer.updateSortedDiesAndDrawWafer();
-            } else if (
-                this.waferMapUpdateTracker.requiresDiesRenderInfoUpdate
-            ) {
-                this.dataManager.updateDiesRenderInfo();
-                this.renderer.updateSortedDiesAndDrawWafer();
-            } else if (this.waferMapUpdateTracker.requiresDrawnWaferUpdate) {
-                this.renderer.drawWafer();
-            }
->>>>>>> 0be4387d
             this.zoomHandler.connect();
         } else if (this.waferMapUpdateTracker.requiresScalesUpdate) {
             this.dataManager.updateScales();
@@ -306,7 +274,13 @@
         }
     }
 
-<<<<<<< HEAD
+    /**
+     * @internal
+     */
+    public isExperimentalRenderer(): boolean {
+        return this.diesTable !== undefined;
+    }
+
     private async drawWafer(): Promise<void> {
         if (this.diesTable === undefined) {
             return;
@@ -355,13 +329,6 @@
                 y: bottomRightCanvasCorner[1]
             }
         );
-=======
-    /**
-     * @internal
-     */
-    public isExperimentalRenderer(): boolean {
-        return this.diesTable !== undefined;
->>>>>>> 0be4387d
     }
 
     private validate(): void {
