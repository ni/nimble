--- conflicted
+++ resolved
@@ -5,11 +5,8 @@
 } from '@microsoft/fast-element';
 import { DesignSystem, FoundationElement } from '@microsoft/fast-foundation';
 import { zoomIdentity, ZoomTransform } from 'd3-zoom';
-<<<<<<< HEAD
+import type { Table } from 'apache-arrow';
 import { type Remote, transfer } from 'comlink';
-=======
-import type { Table } from 'apache-arrow';
->>>>>>> 7af218a1
 import { template } from './template';
 import { styles } from './styles';
 import { DataManager } from './modules/data-manager';
@@ -26,12 +23,9 @@
 } from './types';
 import { WaferMapUpdateTracker } from './modules/wafer-map-update-tracker';
 import { WaferMapValidator } from './modules/wafer-map-validator';
-<<<<<<< HEAD
+import { WorkerRenderer } from './modules/worker-renderer';
 import type { MatrixRenderer } from '../../build/generate-workers/dist/esm/source/matrix-renderer';
 import { createMatrixRenderer } from './modules/create-matrix-renderer';
-=======
-import { WorkerRenderer } from './modules/worker-renderer';
->>>>>>> 7af218a1
 
 declare global {
     interface HTMLElementTagNameMap {
