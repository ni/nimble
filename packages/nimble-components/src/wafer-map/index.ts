import {
    attr,
    DOM,
    nullableNumberConverter,
    observable
} from '@microsoft/fast-element';
import { DesignSystem, FoundationElement } from '@microsoft/fast-foundation';
import { template } from './template';
import { styles } from './styles';
import {
    WaferMapColorScale,
    WaferMapColorScaleMode,
    WaferMapDie,
    WaferMapOrientation,
    WaferMapQuadrant
} from './types';
import { DataManager } from './modules/data-manager';
import { RenderingModule } from './modules/rendering';
import { ZoomHandler } from './modules/zoom-handler';

declare global {
    interface HTMLElementTagNameMap {
        'nimble-wafer-map': WaferMap;
    }
}

/**
 * A nimble-styled WaferMap
 */
export class WaferMap extends FoundationElement {
    @attr
    public quadrant: WaferMapQuadrant = WaferMapQuadrant.topLeft;

    @attr
    public orientation: WaferMapOrientation = WaferMapOrientation.top;

    @attr({
        attribute: 'max-characters',
        converter: nullableNumberConverter
    })
    public maxCharacters = 4;

    @attr({
        attribute: 'die-labels-hidden',
        mode: 'boolean'
    })
    public dieLabelsHidden = false;

    @attr({
        attribute: 'die-labels-suffix'
    })
    public dieLabelsSuffix = '';

    @attr({
        attribute: 'color-scale-mode'
    })
    public colorScaleMode: WaferMapColorScaleMode = WaferMapColorScaleMode.linear;

    /**
     * @internal
     */
    public readonly canvas!: HTMLCanvasElement;

    /**
     * @internal
     */
<<<<<<< HEAD
    @observable public canvasSideLength: number | undefined;
=======
    public readonly zoomContainer!: HTMLElement;

    /**
     * @internal
     */
    @observable public canvasSideLength?: number;
>>>>>>> 76aef4fc
    @observable public highlightedValues: string[] = [];
    @observable public dies: WaferMapDie[] = [];
    @observable public colorScale: WaferMapColorScale = {
        colors: [],
        values: []
    };

    private renderQueued = false;
    private dataManager?: DataManager;
    private renderer?: RenderingModule;
    private resizeObserver?: ResizeObserver;
    private zoomHandler?: ZoomHandler;
    public override connectedCallback(): void {
        super.connectedCallback();
        this.resizeObserver = new ResizeObserver(entries => {
            const entry = entries[0];
            if (entry === undefined) {
                return;
            }
            const { height, width } = entry.contentRect;
            this.canvasSideLength = Math.min(height, width);
        });
        this.resizeObserver.observe(this);
        this.canvas.addEventListener('wheel', event => event.preventDefault(), {
            passive: false
        });
        this.queueRender();
    }

    public override disconnectedCallback(): void {
        super.disconnectedCallback();
        this.canvas.removeEventListener('wheel', event => event.preventDefault());
        this.resizeObserver!.unobserve(this);
    }

    /**
     * @internal
     */
    public render(): void {
        this.renderQueued = false;
        if (
            this.canvasSideLength === undefined
            || this.canvasSideLength === 0
        ) {
            return;
        }
        this.renderer?.clearCanvas(
            this.canvasSideLength,
            this.canvasSideLength
        );
        this.dataManager = new DataManager(
            this.dies,
            this.quadrant,
            { width: this.canvasSideLength, height: this.canvasSideLength },
            this.colorScale,
            this.highlightedValues,
            this.colorScaleMode,
            this.dieLabelsHidden,
            this.dieLabelsSuffix,
            this.maxCharacters
        );
        this.renderer = new RenderingModule(this.dataManager, this.canvas);
        this.zoomHandler = new ZoomHandler(
            this.canvas,
            this.zoomContainer,
            this.dataManager,
            this.renderer,
            this.canvasSideLength
        );
        this.zoomHandler.attachZoomBehavior();
        this.renderer.drawWafer();
    }

    private quadrantChanged(): void {
        this.queueRender();
    }

    private orientationChanged(): void {
        this.queueRender();
    }

    private maxCharactersChanged(): void {
        this.queueRender();
    }

    private dieLabelsHiddenChanged(): void {
        this.queueRender();
    }

    private dieLabelsSuffixChanged(): void {
        this.queueRender();
    }

    private colorScaleModeChanged(): void {
        this.queueRender();
    }

    private highlightedValuesChanged(): void {
        this.queueRender();
    }

    private diesChanged(): void {
        this.queueRender();
    }

    private colorScaleChanged(): void {
        this.queueRender();
    }

    private canvasSideLengthChanged(): void {
        if (
            this.canvasSideLength !== undefined
            && this.canvasSideLength !== 0
        ) {
            this.canvas.width = this.canvasSideLength;
            this.canvas.height = this.canvasSideLength;
        }
        this.zoomHandler?.resetTransform();
        this.queueRender();
    }

    private queueRender(): void {
        if (!this.$fastController.isConnected) {
            return;
        }
        if (!this.renderQueued) {
            this.renderQueued = true;
            DOM.queueUpdate(() => this.render());
        }
    }
}

const nimbleWaferMap = WaferMap.compose({
    baseName: 'wafer-map',
    template,
    styles
});

DesignSystem.getOrCreate().withPrefix('nimble').register(nimbleWaferMap());<|MERGE_RESOLUTION|>--- conflicted
+++ resolved
@@ -64,16 +64,12 @@
     /**
      * @internal
      */
-<<<<<<< HEAD
-    @observable public canvasSideLength: number | undefined;
-=======
     public readonly zoomContainer!: HTMLElement;
 
     /**
      * @internal
      */
     @observable public canvasSideLength?: number;
->>>>>>> 76aef4fc
     @observable public highlightedValues: string[] = [];
     @observable public dies: WaferMapDie[] = [];
     @observable public colorScale: WaferMapColorScale = {
