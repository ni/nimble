--- conflicted
+++ resolved
@@ -60,14 +60,15 @@
      */
     public readonly canvas!: HTMLCanvasElement;
 
-<<<<<<< HEAD
+    /**
+    * @internal
+    */
     public readonly zoomContainer!: HTMLElement;
-=======
+
     /**
      * @internal
      */
     @observable public canvasSideLength: number | undefined;
->>>>>>> 6804c569
 
     @observable public colorScaleMode: WaferMapColorScaleMode = WaferMapColorScaleMode.linear;
 
@@ -120,21 +121,15 @@
             this.dieLabelsSuffix,
             this.maxCharacters
         );
-<<<<<<< HEAD
-
-        const renderer = new RenderingModule(this.dataManager, this.canvas);
+        this.renderer = new RenderingModule(this.dataManager, this.canvas);
         const zoomHandler = new ZoomHandler(
             this.canvas,
             this.zoomContainer,
             this.dataManager,
-            renderer
+            this.renderer
         );
         zoomHandler.attachZoomBehavior();
-        renderer.drawWafer();
-=======
-        this.renderer = new RenderingModule(this.dataManager, this.canvas);
         this.renderer.drawWafer();
->>>>>>> 6804c569
     }
 
     private quadrantChanged(): void {
