import {
    attr,
    DOM,
    nullableNumberConverter,
    observable
} from '@microsoft/fast-element';
import { DesignSystem, FoundationElement } from '@microsoft/fast-foundation';
import { zoomIdentity, ZoomTransform } from 'd3-zoom';
import { template } from './template';
import { styles } from './styles';
import { DataManager } from './modules/data-manager';
import { RenderingModule } from './modules/rendering';
import { EventCoordinator } from './modules/event-coordinator';
import {
    WaferMapColorScale,
    WaferMapColorScaleMode,
    WaferMapDie,
    WaferMapOrientation,
    WaferMapQuadrant
} from './types';

declare global {
    interface HTMLElementTagNameMap {
        'nimble-wafer-map': WaferMap;
    }
}

/**
 * A nimble-styled WaferMap
 */
export class WaferMap extends FoundationElement {
    @attr
    public quadrant: WaferMapQuadrant = WaferMapQuadrant.topLeft;

    @attr
    public orientation: WaferMapOrientation = WaferMapOrientation.top;

    @attr({
        attribute: 'max-characters',
        converter: nullableNumberConverter
    })
    public maxCharacters = 4;

    @attr({
        attribute: 'die-labels-hidden',
        mode: 'boolean'
    })
    public dieLabelsHidden = false;

    @attr({
        attribute: 'die-labels-suffix'
    })
    public dieLabelsSuffix = '';

    @attr({
        attribute: 'color-scale-mode'
    })
    public colorScaleMode: WaferMapColorScaleMode = WaferMapColorScaleMode.linear;

    /**
     * @internal
     */
    public readonly canvas!: HTMLCanvasElement;

    /**
     * @internal
     */
    public readonly zoomContainer!: HTMLElement;

    /**
     * @internal
     */
    public readonly rect!: HTMLElement;

    /**
     * @internal
     */
    public dataManager?: DataManager;
    /**
     * @internal
     */
    public renderer?: RenderingModule;

    /**
     * @internal
     */
    public renderQueued = false;

    /**
     * @internal
     */
<<<<<<< HEAD
=======
    @observable public canvasSideLength = 0;

    /**
     * @internal
     */
>>>>>>> 9c85669b
    @observable public transform: ZoomTransform = zoomIdentity;

    @observable public highlightedValues: string[] = [];
    @observable public dies: WaferMapDie[] = [];
    @observable public colorScale: WaferMapColorScale = {
        colors: [],
        values: []
    };

    private eventCoordinator?: EventCoordinator;
    private resizeObserver?: ResizeObserver;

    public override connectedCallback(): void {
        super.connectedCallback();
        this.resizeObserver = this.createResizeObserver();
<<<<<<< HEAD
        this.queueRender();
=======
>>>>>>> 9c85669b
    }

    public override disconnectedCallback(): void {
        super.disconnectedCallback();
        this.resizeObserver!.unobserve(this);
    }

    /**
     * @internal
     */
    public render(): void {
        this.renderQueued = false;
<<<<<<< HEAD
        this.initializeInternalModules();
        this.renderer?.drawWafer();
    }

    /**
     * @internal
     */
    public queueRender(): void {
=======
        this.initalizeInternalModules();
        this.renderer?.drawWafer();
    }

    private queueRender(): void {
>>>>>>> 9c85669b
        if (!this.$fastController.isConnected) {
            return;
        }
        if (!this.renderQueued) {
            this.renderQueued = true;
            DOM.queueUpdate(() => this.render());
        }
    }

<<<<<<< HEAD
    private initializeInternalModules(): void {
=======
    private initalizeInternalModules(): void {
>>>>>>> 9c85669b
        this.eventCoordinator?.detachEvents();
        this.dataManager = new DataManager(this);
        this.renderer = new RenderingModule(this);
        this.eventCoordinator = new EventCoordinator(this);
<<<<<<< HEAD
    }

    private createResizeObserver(): ResizeObserver {
        const resizeObserver = new ResizeObserver(entries => {
            const entry = entries[0];
            if (entry === undefined) {
                return;
            }
            const { height, width } = entry.contentRect;
            this.canvas.width = width;
            this.canvas.height = height;
            this.queueRender();
        });
        resizeObserver.observe(this);
        return resizeObserver;
    }

=======
    }

    private createResizeObserver(): ResizeObserver {
        const resizeObserver = new ResizeObserver(entries => {
            const entry = entries[0];
            if (entry === undefined) {
                return;
            }
            const { height, width } = entry.contentRect;
            this.canvasSideLength = Math.min(height, width);
        });
        resizeObserver.observe(this);
        return resizeObserver;
    }

>>>>>>> 9c85669b
    private readonly emitDieSelected = (die: WaferMapDie): void => {
        this.$emit('die-selected', { detail: { die } });
    };

    private quadrantChanged(): void {
        this.queueRender();
    }

    private orientationChanged(): void {
        this.queueRender();
    }

    private maxCharactersChanged(): void {
        this.queueRender();
    }

    private dieLabelsHiddenChanged(): void {
        this.queueRender();
    }

    private dieLabelsSuffixChanged(): void {
        this.queueRender();
    }

    private colorScaleModeChanged(): void {
        this.queueRender();
    }

    private highlightedValuesChanged(): void {
        this.queueRender();
    }

    private diesChanged(): void {
        this.queueRender();
    }

    private colorScaleChanged(): void {
        this.queueRender();
    }

    private transformChanged(): void {
        this.queueRender();
    }
<<<<<<< HEAD
=======

    private canvasSideLengthChanged(): void {
        if (
            this.canvasSideLength !== undefined
            && this.canvasSideLength !== 0
        ) {
            this.canvas.width = this.canvasSideLength;
            this.canvas.height = this.canvasSideLength;
            this.queueRender();
        }
    }
>>>>>>> 9c85669b
}

const nimbleWaferMap = WaferMap.compose({
    baseName: 'wafer-map',
    template,
    styles
});

DesignSystem.getOrCreate().withPrefix('nimble').register(nimbleWaferMap());<|MERGE_RESOLUTION|>--- conflicted
+++ resolved
@@ -89,14 +89,6 @@
     /**
      * @internal
      */
-<<<<<<< HEAD
-=======
-    @observable public canvasSideLength = 0;
-
-    /**
-     * @internal
-     */
->>>>>>> 9c85669b
     @observable public transform: ZoomTransform = zoomIdentity;
 
     @observable public highlightedValues: string[] = [];
@@ -112,10 +104,7 @@
     public override connectedCallback(): void {
         super.connectedCallback();
         this.resizeObserver = this.createResizeObserver();
-<<<<<<< HEAD
-        this.queueRender();
-=======
->>>>>>> 9c85669b
+        this.queueRender();
     }
 
     public override disconnectedCallback(): void {
@@ -128,22 +117,11 @@
      */
     public render(): void {
         this.renderQueued = false;
-<<<<<<< HEAD
         this.initializeInternalModules();
         this.renderer?.drawWafer();
     }
 
-    /**
-     * @internal
-     */
-    public queueRender(): void {
-=======
-        this.initalizeInternalModules();
-        this.renderer?.drawWafer();
-    }
-
     private queueRender(): void {
->>>>>>> 9c85669b
         if (!this.$fastController.isConnected) {
             return;
         }
@@ -153,16 +131,11 @@
         }
     }
 
-<<<<<<< HEAD
     private initializeInternalModules(): void {
-=======
-    private initalizeInternalModules(): void {
->>>>>>> 9c85669b
         this.eventCoordinator?.detachEvents();
         this.dataManager = new DataManager(this);
         this.renderer = new RenderingModule(this);
         this.eventCoordinator = new EventCoordinator(this);
-<<<<<<< HEAD
     }
 
     private createResizeObserver(): ResizeObserver {
@@ -180,23 +153,6 @@
         return resizeObserver;
     }
 
-=======
-    }
-
-    private createResizeObserver(): ResizeObserver {
-        const resizeObserver = new ResizeObserver(entries => {
-            const entry = entries[0];
-            if (entry === undefined) {
-                return;
-            }
-            const { height, width } = entry.contentRect;
-            this.canvasSideLength = Math.min(height, width);
-        });
-        resizeObserver.observe(this);
-        return resizeObserver;
-    }
-
->>>>>>> 9c85669b
     private readonly emitDieSelected = (die: WaferMapDie): void => {
         this.$emit('die-selected', { detail: { die } });
     };
@@ -240,20 +196,6 @@
     private transformChanged(): void {
         this.queueRender();
     }
-<<<<<<< HEAD
-=======
-
-    private canvasSideLengthChanged(): void {
-        if (
-            this.canvasSideLength !== undefined
-            && this.canvasSideLength !== 0
-        ) {
-            this.canvas.width = this.canvasSideLength;
-            this.canvas.height = this.canvasSideLength;
-            this.queueRender();
-        }
-    }
->>>>>>> 9c85669b
 }
 
 const nimbleWaferMap = WaferMap.compose({
