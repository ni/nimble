--- conflicted
+++ resolved
@@ -24,14 +24,10 @@
 } from './types';
 import { WaferMapUpdateTracker } from './modules/wafer-map-update-tracker';
 import { WaferMapValidator } from './modules/wafer-map-validator';
-<<<<<<< HEAD
-import { WorkerRenderer } from './modules/worker-renderer';
-=======
 import { WorkerRenderer } from './modules/experimental/worker-renderer';
 import { HoverHandler } from './modules/hover-handler';
 import { HoverHandler as ExperimentalHoverHandler } from './modules/experimental/hover-handler';
 import { ZoomHandler } from './modules/zoom-handler';
->>>>>>> dd224033
 
 declare global {
     interface HTMLElementTagNameMap {
@@ -96,20 +92,6 @@
      */
     public readonly zoomContainer!: HTMLElement;
 
-<<<<<<< HEAD
-    /**
-     * @internal
-     */
-    public readonly dataManager = new DataManager(this);
-    /**
-     * @internal
-     */
-    public readonly mainRenderer = new RenderingModule(this);
-    /**
-     * @internal
-     */
-    public readonly workerRenderer = new WorkerRenderer(this);
-=======
     public readonly experimentalDataManager: ExperimentalDataManager = new ExperimentalDataManager(this.asRequiredFieldsWaferMap);
 
     public dataManager: DataManager = new DataManager(
@@ -124,7 +106,6 @@
     public renderer: RenderingModule = new RenderingModule(
             this.asRequiredFieldsWaferMap
         );
->>>>>>> dd224033
 
     /**
      * @internal
@@ -171,19 +152,9 @@
      */
     @observable public hoverDie: WaferMapDie | HoverDie | undefined;
 
-    /**
-     * @internal
-     */
-    @observable public renderStrategy: 'main' | 'worker' = 'main';
-
     @observable public highlightedTags: string[] = [];
-<<<<<<< HEAD
-    @observable public dies: WaferMapDie[] | undefined;
-    @observable public diesTable: Table | undefined;
-=======
     @observable public dies: WaferMapDie[] = [];
     @observable public diesTable: Table<T> | undefined;
->>>>>>> dd224033
 
     @observable public colorScale: WaferMapColorScale = {
         colors: [],
@@ -268,16 +239,9 @@
      * The hover does not require an event update, but it's also the last update in the sequence.
      */
     public update(): void {
-<<<<<<< HEAD
-        if (
-            this.renderStrategy === 'worker'
-            && !this.waferMapValidator.validateDiesTableSchema()
-        ) {
-=======
         this.validate();
         if (this.isExperimentalUpdate()) {
             this.experimentalUpdate();
->>>>>>> dd224033
             return;
         }
         if (this.waferMapUpdateTracker.requiresEventsUpdate) {
@@ -308,13 +272,6 @@
         }
     }
 
-<<<<<<< HEAD
-    private get renderer(): RenderingModule | WorkerRenderer {
-        if (this.renderStrategy === 'main') {
-            return this.mainRenderer;
-        }
-        return this.workerRenderer;
-=======
     /**
      * @internal
      */
@@ -325,7 +282,6 @@
     private validate(): void {
         this.waferMapValidator.validateGridDimensions();
         this.waferMapValidator.validateDiesTableSchema();
->>>>>>> dd224033
     }
 
     private createResizeObserver(): ResizeObserver {
@@ -412,6 +368,11 @@
         this.waferMapUpdateTracker.queueUpdate();
     }
 
+    private diesTableChanged(): void {
+        this.waferMapUpdateTracker.track('dies');
+        this.waferMapUpdateTracker.queueUpdate();
+    }
+
     private colorScaleChanged(): void {
         this.waferMapUpdateTracker.track('colorScale');
         this.waferMapUpdateTracker.queueUpdate();
