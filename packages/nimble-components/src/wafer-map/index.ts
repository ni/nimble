--- conflicted
+++ resolved
@@ -151,27 +151,7 @@
 
     public override connectedCallback(): void {
         super.connectedCallback();
-
-        this.dieSprites = new PIXI.ParticleContainer(10000, {
-            scale: true,
-            position: true,
-            rotation: true,
-            uvs: true,
-            alpha: true,
-        });
-
-        const waferDie = new PIXI.Sprite(PIXI.Texture.WHITE);
-        waferDie.tint = 0xDE3249;
-        waferDie.height = 10;
-        waferDie.width = 10;
-        waferDie.position.x = 1;
-        waferDie.position.y = 1;
-        waferDie.interactive = true;
-        this.dieSprites.addChild(waferDie);
-
-        if (this.dieSprites !== undefined) {
-            this.queueRender(this.dieSprites);
-        }
+        this.queueRender();
     }
 
     public override disconnectedCallback(): void {
@@ -181,37 +161,14 @@
     /**
      * @internal
      */
-<<<<<<< HEAD
-    public render(graphics: PIXI.Graphics): void {
+    public render(): void {
         this.initializeInternalModules();
         const cont = this.generateContainer();
 
-=======
-    public render(dieSprites: PIXI.ParticleContainer): void {
->>>>>>> ad28d6ad
         if (!this.pixiApp) {
             this.pixiApp = new PIXI.Application<HTMLCanvasElement>({ background: White });
             this.wafermapContainer.appendChild(this.pixiApp.view);
         }
-<<<<<<< HEAD
-        const viewport = new Viewport({
-            screenWidth: this.pixiApp.view.width,
-            screenHeight: this.pixiApp.view.height,
-            events: this.pixiApp.renderer.events // the interaction module is important for wheel to work properly when renderer.view is placed or scaled
-        });
-        this.pixiApp.stage.addChild(viewport);
-        // this.pixiApp.stage.addChild(cont);
-
-        viewport
-            .drag()
-            .wheel();
-        viewport.addEventListener('mousemove', (e) => {
-            console.log(e.clientX);
-            console.log(viewport.getChildAt(0));
-        });
-
-        viewport.addChild(cont);
-=======
 
         const waferPosition: PointCoordinates = { x: this.wafermapContainer.clientWidth / 2, y: this.wafermapContainer.clientHeight / 2 };
         const waferRadius = Math.min(waferPosition.x, waferPosition.y);
@@ -223,18 +180,36 @@
             this.waferoutlineStyle
         );
 
-        this.pixiApp.stage.addChild(dieSprites);
->>>>>>> ad28d6ad
-    }
-
-    private queueRender(dieSprites: PIXI.ParticleContainer): void {
+        const viewport = new Viewport({
+            screenWidth: this.pixiApp.view.width,
+            screenHeight: this.pixiApp.view.height,
+            events: this.pixiApp.renderer.events
+        });
+        this.pixiApp.stage.addChild(viewport);
+
+        viewport
+            .drag()
+            .wheel();
+        viewport.addEventListener('mousemove', e => {
+            console.log(e.clientX);
+            console.log(viewport.getChildAt(0));
+        });
+
+        viewport.addChild(cont);
+    }
+
+    private queueRender(): void {
         if (!this.$fastController.isConnected) {
             return;
         }
         if (!this.renderQueued) {
             this.renderQueued = true;
-            DOM.queueUpdate(() => this.render(dieSprites));
-        }
+            DOM.queueUpdate(() => this.render());
+        }
+    }
+
+    private initializeInternalModules(): void {
+        this.dataManager = new DataManager(this);
     }
 
     private drawWaferOutline(orientation: WaferMapOrientation, radius: number, center: PointCoordinates, style: WaferOutlineStyling): void {
@@ -304,10 +279,6 @@
         this.pixiApp.stage.addChild(notch); // draw the wafermap notch
     }
 
-    private initializeInternalModules(): void {
-        this.dataManager = new DataManager(this);
-    }
-
     private quadrantChanged(): void {
     }
 
