import {
    attr,
    DOM,
    nullableNumberConverter,
    observable
} from '@microsoft/fast-element';
import { DesignSystem, FoundationElement } from '@microsoft/fast-foundation';
import { template } from './template';
import { styles } from './styles';
import {
    WaferMapColorScale,
    WaferMapColorScaleMode,
    WaferMapDie,
    WaferMapOrientation,
    WaferMapQuadrant
} from './types';
import { DataManager } from './modules/data-manager';
import { RenderingModule } from './modules/rendering';
import { ZoomHandler } from './modules/zoom-handler';

declare global {
    interface HTMLElementTagNameMap {
        'nimble-wafer-map': WaferMap;
    }
}

/**
 * A nimble-styled WaferMap
 */
export class WaferMap extends FoundationElement {
    @attr
    public quadrant: WaferMapQuadrant = WaferMapQuadrant.topLeft;

    @attr
    public orientation: WaferMapOrientation = WaferMapOrientation.top;

    @attr({
        attribute: 'max-characters',
        converter: nullableNumberConverter
    })
    public maxCharacters = 4;

    @attr({
        attribute: 'die-labels-hidden',
        mode: 'boolean'
    })
    public dieLabelsHidden = false;

    @attr({
        attribute: 'die-labels-suffix'
    })
    public dieLabelsSuffix = '';

    @attr({
        attribute: 'color-scale-mode'
    })
    public colorScaleMode: WaferMapColorScaleMode = WaferMapColorScaleMode.linear;

    /**
     * @internal
     */
    public readonly canvas!: HTMLCanvasElement;

    /**
     * @internal
     */
<<<<<<< HEAD
    public readonly zoomContainer!: HTMLElement;

    /**
     * @internal
     */
    @observable public canvasSideLength?: number;

    @observable public colorScaleMode: WaferMapColorScaleMode = WaferMapColorScaleMode.linear;

=======
    @observable public canvasSideLength: number | undefined;
>>>>>>> 82408158
    @observable public highlightedValues: string[] = [];
    @observable public dies: WaferMapDie[] = [];
    @observable public colorScale: WaferMapColorScale = {
        colors: [],
        values: []
    };

    private renderQueued = false;
    private dataManager?: DataManager;
    private renderer?: RenderingModule;
    private resizeObserver?: ResizeObserver;
    private zoomHandler?: ZoomHandler;
    public override connectedCallback(): void {
        super.connectedCallback();
        this.resizeObserver = new ResizeObserver(entries => {
            const entry = entries[0];
            if (entry === undefined) {
                return;
            }
            const { height, width } = entry.contentRect;
            this.canvasSideLength = Math.min(height, width);
        });
        this.resizeObserver.observe(this);
        this.canvas.addEventListener('wheel', event => event.preventDefault(), {
            passive: false
        });
        this.queueRender();
    }

    public override disconnectedCallback(): void {
        super.disconnectedCallback();
        this.canvas.removeEventListener('wheel', event => event.preventDefault());
        this.resizeObserver!.unobserve(this);
    }

    /**
     * @internal
     */
    public render(): void {
        this.renderQueued = false;
        if (
            this.canvasSideLength === undefined
            || this.canvasSideLength === 0
        ) {
            return;
        }
        this.renderer?.clearCanvas(
            this.canvasSideLength,
            this.canvasSideLength
        );
        this.dataManager = new DataManager(
            this.dies,
            this.quadrant,
            { width: this.canvasSideLength, height: this.canvasSideLength },
            this.colorScale,
            this.highlightedValues,
            this.colorScaleMode,
            this.dieLabelsHidden,
            this.dieLabelsSuffix,
            this.maxCharacters
        );
        this.renderer = new RenderingModule(this.dataManager, this.canvas);
        this.zoomHandler = new ZoomHandler(
            this.canvas,
            this.zoomContainer,
            this.dataManager,
            this.renderer,
            this.canvasSideLength
        );
        this.zoomHandler.attachZoomBehavior();
        this.renderer.drawWafer();
    }

    private quadrantChanged(): void {
        this.queueRender();
    }

    private orientationChanged(): void {
        this.queueRender();
    }

    private maxCharactersChanged(): void {
        this.queueRender();
    }

    private dieLabelsHiddenChanged(): void {
        this.queueRender();
    }

    private dieLabelsSuffixChanged(): void {
        this.queueRender();
    }

    private colorScaleModeChanged(): void {
        this.queueRender();
    }

    private highlightedValuesChanged(): void {
        this.queueRender();
    }

    private diesChanged(): void {
        this.queueRender();
    }

    private colorScaleChanged(): void {
        this.queueRender();
    }

    private canvasSideLengthChanged(): void {
        if (
            this.canvasSideLength !== undefined
            && this.canvasSideLength !== 0
        ) {
            this.canvas.width = this.canvasSideLength;
            this.canvas.height = this.canvasSideLength;
        }
        this.zoomHandler?.resetTransform();
        this.queueRender();
    }

    private queueRender(): void {
        if (!this.$fastController.isConnected) {
            return;
        }
        if (!this.renderQueued) {
            this.renderQueued = true;
            DOM.queueUpdate(() => this.render());
        }
    }
}

const nimbleWaferMap = WaferMap.compose({
    baseName: 'wafer-map',
    template,
    styles
});

DesignSystem.getOrCreate().withPrefix('nimble').register(nimbleWaferMap());<|MERGE_RESOLUTION|>--- conflicted
+++ resolved
@@ -64,19 +64,12 @@
     /**
      * @internal
      */
-<<<<<<< HEAD
     public readonly zoomContainer!: HTMLElement;
 
     /**
      * @internal
      */
     @observable public canvasSideLength?: number;
-
-    @observable public colorScaleMode: WaferMapColorScaleMode = WaferMapColorScaleMode.linear;
-
-=======
-    @observable public canvasSideLength: number | undefined;
->>>>>>> 82408158
     @observable public highlightedValues: string[] = [];
     @observable public dies: WaferMapDie[] = [];
     @observable public colorScale: WaferMapColorScale = {
