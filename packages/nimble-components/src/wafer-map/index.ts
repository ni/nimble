import {
    attr,
    nullableNumberConverter,
    observable
} from '@microsoft/fast-element';
import { DesignSystem, FoundationElement } from '@microsoft/fast-foundation';
import { zoomIdentity, ZoomTransform } from 'd3-zoom';
import type { Table } from 'apache-arrow';
import { type Remote, transfer } from 'comlink';
import { template } from './template';
import { styles } from './styles';
import { DataManager } from './modules/data-manager';
import { DataManager as ExperimentalDataManager } from './modules/experimental/data-manager';
import { RenderingModule } from './modules/rendering';
import {
    HoverDie,
    HoverDieOpacity,
    WaferMapColorScale,
    WaferMapColorScaleMode,
    WaferMapDie,
    WaferMapOrientation,
    WaferMapOriginLocation,
    WaferMapValidity,
    type WaferRequiredFields
} from './types';
import { WaferMapUpdateTracker } from './modules/wafer-map-update-tracker';
import { WaferMapValidator } from './modules/wafer-map-validator';
import { WorkerRenderer } from './modules/experimental/worker-renderer';
import { HoverHandler } from './modules/hover-handler';
import { HoverHandler as ExperimentalHoverHandler } from './modules/experimental/hover-handler';
import { ZoomHandler } from './modules/zoom-handler';
<<<<<<< HEAD
import type { MatrixRenderer } from '../../build/generate-workers/dist/esm/source/matrix-renderer';
import { createMatrixRenderer } from './modules/create-matrix-renderer';
=======
>>>>>>> 0dac1498

declare global {
    interface HTMLElementTagNameMap {
        'nimble-wafer-map': WaferMap;
    }
}

/**
 * A nimble-styled WaferMap
 */
export class WaferMap<
    T extends WaferRequiredFields = WaferRequiredFields
> extends FoundationElement {
    /**
     * @internal
     * needs to be initialized before the properties trigger changes
     */
<<<<<<< HEAD
    public readonly waferMapUpdateTracker: WaferMapUpdateTracker = new WaferMapUpdateTracker(this as WaferMap);
=======
    public readonly waferMapUpdateTracker: WaferMapUpdateTracker = new WaferMapUpdateTracker(this.asRequiredFieldsWaferMap);
>>>>>>> 0dac1498

    @attr({ attribute: 'origin-location' })
    public originLocation: WaferMapOriginLocation = WaferMapOriginLocation.bottomLeft;

    @attr({ attribute: 'grid-min-x', converter: nullableNumberConverter })
    public gridMinX?: number = undefined;

    @attr({ attribute: 'grid-max-x', converter: nullableNumberConverter })
    public gridMaxX?: number = undefined;

    @attr({ attribute: 'grid-min-y', converter: nullableNumberConverter })
    public gridMinY?: number = undefined;

    @attr({ attribute: 'grid-max-y', converter: nullableNumberConverter })
    public gridMaxY?: number = undefined;

    @attr
    public orientation: WaferMapOrientation = WaferMapOrientation.top;

    @attr({ attribute: 'max-characters', converter: nullableNumberConverter })
    public maxCharacters = 4;

    @attr({ attribute: 'die-labels-hidden', mode: 'boolean' })
    public dieLabelsHidden = false;

    @attr({ attribute: 'die-labels-suffix' })
    public dieLabelsSuffix = '';

    @attr({ attribute: 'color-scale-mode' })
    public colorScaleMode: WaferMapColorScaleMode = WaferMapColorScaleMode.linear;

    /**
     * @internal
     */
    public isWorkerAlive = false;

    /**
     * @internal
     */
    public worker!: Remote<MatrixRenderer>;

    /**
     * @internal
     */
    public workerCanvas!: HTMLCanvasElement;

    /**
     * @internal
     */
    public readonly canvas!: HTMLCanvasElement;

    /**
     * @internal
     */
    public canvasContext!: CanvasRenderingContext2D;

    /**
     * @internal
     */
    public readonly zoomContainer!: HTMLElement;

<<<<<<< HEAD
    /**
     * @internal
     */
    public readonly stableDataManager: DataManager = new DataManager(
        this as WaferMap
    );

    /**
     * @internal
     */
    public readonly experimentalDataManager: ExperimentalDataManager = new ExperimentalDataManager(this as WaferMap);

    /**
     * @internal
     */
    public dataManager: DataManager | ExperimentalDataManager = this.stableDataManager;

    /**
     * @internal
     */
    public readonly mainRenderer: RenderingModule = new RenderingModule(
        this as WaferMap
    );

    /**
     * @internal
     */
    public readonly workerRenderer: WorkerRenderer = new WorkerRenderer(
        this as WaferMap
=======
    public readonly experimentalDataManager: ExperimentalDataManager = new ExperimentalDataManager(this.asRequiredFieldsWaferMap);

    public dataManager: DataManager = new DataManager(
        this.asRequiredFieldsWaferMap
    );

    public readonly workerRenderer = new WorkerRenderer(
        this.asRequiredFieldsWaferMap
>>>>>>> 0dac1498
    );

    @observable
    public renderer: RenderingModule = new RenderingModule(
            this.asRequiredFieldsWaferMap
        );

    /**
     * @internal
     */
    public renderQueued = false;

    /**
     * @internal
     */
    @observable public canvasWidth!: number;

    /**
     * @internal
     */
    @observable public canvasHeight!: number;

    /**
     * @internal
     */
    @observable public transform: ZoomTransform = zoomIdentity;

    /**
     * @internal
     */
    @observable public hoverTransform = '';

    /**
     * @internal
     */
    @observable public hoverOpacity: HoverDieOpacity = HoverDieOpacity.hide;

    /**
     * @internal
     */
    @observable public hoverWidth = 0;

    /**
     * @internal
     */
    @observable public hoverHeight = 0;

    /**
     * @internal
     */
    @observable public hoverDie: WaferMapDie | HoverDie | undefined;

    @observable public highlightedTags: string[] = [];
    @observable public dies: WaferMapDie[] = [];
    @observable public diesTable: Table<T> | undefined;

    @observable public colorScale: WaferMapColorScale = {
        colors: [],
        values: []
    };

    private readonly hoverHandler: HoverHandler = new HoverHandler(
<<<<<<< HEAD
        this as WaferMap
    );

    private readonly experimentalHoverHandler: ExperimentalHoverHandler = new ExperimentalHoverHandler(this as WaferMap);

    private readonly zoomHandler: ZoomHandler = new ZoomHandler(
        this as WaferMap
    );

    private readonly resizeObserver = this.createResizeObserver();
    private readonly waferMapValidator: WaferMapValidator = new WaferMapValidator(this as WaferMap);
=======
        this.asRequiredFieldsWaferMap
    );

    private readonly experimentalHoverHandler: ExperimentalHoverHandler = new ExperimentalHoverHandler(this.asRequiredFieldsWaferMap);

    private readonly zoomHandler: ZoomHandler = new ZoomHandler(
        this.asRequiredFieldsWaferMap
    );

    private readonly resizeObserver = this.createResizeObserver();
    private readonly waferMapValidator: WaferMapValidator = new WaferMapValidator(this.asRequiredFieldsWaferMap);
>>>>>>> 0dac1498

    public get validity(): WaferMapValidity {
        return this.waferMapValidator.getValidity();
    }

    public override connectedCallback(): void {
        super.connectedCallback();
        this.canvasContext = this.canvas.getContext('2d', {
            willReadFrequently: true
        })!;
        this.hoverHandler.connect();
        this.experimentalHoverHandler.connect();
        this.zoomHandler.connect();
        this.resizeObserver.observe(this);
        this.waferMapUpdateTracker.trackAll();
    }

    public override disconnectedCallback(): void {
        super.disconnectedCallback();
        this.hoverHandler.disconnect();
        this.experimentalHoverHandler.disconnect();
        this.zoomHandler.disconnect();
        this.resizeObserver.unobserve(this);
    }

    /**
     * @internal
     * Experimental update function called when an update is queued.
     */
    public experimentalUpdate(): void {
        if (this.validity.invalidDiesTableSchema) {
            return;
        }
        if (this.waferMapUpdateTracker.requiresEventsUpdate) {
            // zoom translateExtent needs to be recalculated when canvas size changes
            this.zoomHandler.disconnect();
            if (
                this.waferMapUpdateTracker.requiresContainerDimensionsUpdate
                || this.waferMapUpdateTracker.requiresScalesUpdate
            ) {
                this.experimentalDataManager.updateComputations();
                this.workerRenderer.drawWafer();
            } else if (
                this.waferMapUpdateTracker.requiresLabelsFontSizeUpdate
                || this.waferMapUpdateTracker.requiresDiesRenderInfoUpdate
            ) {
                this.experimentalDataManager.updatePrerendering();
                this.workerRenderer.drawWafer();
            } else if (this.waferMapUpdateTracker.requiresDrawnWaferUpdate) {
                this.workerRenderer.drawWafer();
            }
            this.zoomHandler.connect();
        } else if (this.waferMapUpdateTracker.requiresRenderHoverUpdate) {
            this.workerRenderer.renderHover();
        }
    }

    /**
     * @internal
     * Update function called when an update is queued.
     * It will check which updates are needed based on which properties have changed.
     * Each update represents a different starting point of the same sequential update flow.
     * The updates snowball one after the other, this function only choses the 'altitude'.
     * The hover does not require an event update, but it's also the last update in the sequence.
     */
    public async update(): Promise<void> {
        this.zoomHandler.connect();
        this.validate();
        if (this.isExperimentalUpdate()) {
            this.experimentalUpdate();
            return;
        }
<<<<<<< HEAD
        this.renderer = this.isExperimentalRenderer()
            ? this.workerRenderer
            : this.mainRenderer;
        // zoom translateExtent needs to be recalculated when canvas size changes
        this.dataManager = this.isExperimentalRenderer()
            ? this.experimentalDataManager
            : this.stableDataManager;

        if (this.waferMapUpdateTracker.requiresContainerDimensionsUpdate) {
            if (!this.isExperimentalRenderer()) {
                this.canvas.width = this.canvasWidth;
                this.canvas.height = this.canvasHeight;
            }
            this.dataManager.updateContainerDimensions();
            await this.renderer.updateSortedDiesAndDrawWafer();
        } else if (this.waferMapUpdateTracker.requiresScalesUpdate) {
            this.dataManager.updateScales();
            await this.renderer.updateSortedDiesAndDrawWafer();
        } else if (this.waferMapUpdateTracker.requiresLabelsFontSizeUpdate) {
            this.dataManager.updateLabelsFontSize();
            await this.renderer.updateSortedDiesAndDrawWafer();
        } else if (this.waferMapUpdateTracker.requiresDiesRenderInfoUpdate) {
            this.dataManager.updateDiesRenderInfo();
            await this.renderer.updateSortedDiesAndDrawWafer();
        } else if (this.waferMapUpdateTracker.requiresDrawnWaferUpdate) {
            await this.renderer.drawWafer();
=======
        if (this.waferMapUpdateTracker.requiresEventsUpdate) {
            // zoom translateExtent needs to be recalculated when canvas size changes
            this.zoomHandler.disconnect();
            if (this.waferMapUpdateTracker.requiresContainerDimensionsUpdate) {
                this.dataManager.updateContainerDimensions();
                this.renderer.updateSortedDiesAndDrawWafer();
            } else if (this.waferMapUpdateTracker.requiresScalesUpdate) {
                this.dataManager.updateScales();
                this.renderer.updateSortedDiesAndDrawWafer();
            } else if (
                this.waferMapUpdateTracker.requiresLabelsFontSizeUpdate
            ) {
                this.dataManager.updateLabelsFontSize();
                this.renderer.updateSortedDiesAndDrawWafer();
            } else if (
                this.waferMapUpdateTracker.requiresDiesRenderInfoUpdate
            ) {
                this.dataManager.updateDiesRenderInfo();
                this.renderer.updateSortedDiesAndDrawWafer();
            } else if (this.waferMapUpdateTracker.requiresDrawnWaferUpdate) {
                this.renderer.drawWafer();
            }
            this.zoomHandler.connect();
>>>>>>> 0dac1498
        } else if (this.waferMapUpdateTracker.requiresRenderHoverUpdate) {
            this.renderer.renderHover();
        }
    }

    /**
     * @internal
     */
<<<<<<< HEAD
    public isExperimentalRenderer(): boolean {
        return this.diesTable !== undefined;
    }

    public async createWorker(): Promise<void> {
        const { matrixRenderer } = await createMatrixRenderer();
        this.worker = matrixRenderer;
    }

    public async createWorkerCanvas(): Promise<void> {
        const offscreenCanvas = this.workerCanvas.transferControlToOffscreen();
        await this.worker.setCanvas(
            transfer(offscreenCanvas, [offscreenCanvas])
        );
    }

=======
    public isExperimentalUpdate(): boolean {
        return this.diesTable !== undefined;
    }

>>>>>>> 0dac1498
    private validate(): void {
        this.waferMapValidator.validateGridDimensions();
        this.waferMapValidator.validateDiesTableSchema();
    }

    private createResizeObserver(): ResizeObserver {
        const resizeObserver = new ResizeObserver(entries => {
            const entry = entries[0];
            if (entry === undefined) {
                return;
            }
            const { height, width } = entry.contentRect;
            // Updating the canvas size clears its contents so update it explicitly instead of
            // via template bindings so we can confirm that it happens before render
            this.canvasWidth = width;
            this.canvasHeight = height;
        });
        return resizeObserver;
    }

    private originLocationChanged(): void {
        this.waferMapUpdateTracker.track('originLocation');
        this.waferMapUpdateTracker.queueUpdate();
    }

    private gridMinXChanged(): void {
        this.waferMapUpdateTracker.track('gridMinX');
        this.waferMapUpdateTracker.queueUpdate();
    }

    private gridMaxXChanged(): void {
        this.waferMapUpdateTracker.track('gridMaxX');
        this.waferMapUpdateTracker.queueUpdate();
    }

    private gridMinYChanged(): void {
        this.waferMapUpdateTracker.track('gridMinY');
        this.waferMapUpdateTracker.queueUpdate();
    }

    private gridMaxYChanged(): void {
        this.waferMapUpdateTracker.track('gridMaxY');
        this.waferMapUpdateTracker.queueUpdate();
    }

    private maxCharactersChanged(): void {
        this.waferMapUpdateTracker.track('maxCharacters');
        this.waferMapUpdateTracker.queueUpdate();
    }

    private dieLabelsHiddenChanged(): void {
        this.waferMapUpdateTracker.track('dieLabelsHidden');
        this.waferMapUpdateTracker.queueUpdate();
    }

    private dieLabelsSuffixChanged(): void {
        this.waferMapUpdateTracker.track('dieLabelsSuffix');
        this.waferMapUpdateTracker.queueUpdate();
    }

    private colorScaleModeChanged(): void {
        this.waferMapUpdateTracker.track('colorScaleMode');
        this.waferMapUpdateTracker.queueUpdate();
    }

    private highlightedTagsChanged(): void {
        this.waferMapUpdateTracker.track('highlightedTags');
        this.waferMapUpdateTracker.queueUpdate();
    }

    private diesChanged(): void {
        this.waferMapUpdateTracker.track('dies');
        this.waferMapUpdateTracker.queueUpdate();
    }

    private diesTableChanged(): void {
        this.waferMapUpdateTracker.track('dies');
        this.waferMapUpdateTracker.queueUpdate();
    }

    private colorScaleChanged(): void {
        this.waferMapUpdateTracker.track('colorScale');
        this.waferMapUpdateTracker.queueUpdate();
    }

    private transformChanged(): void {
        this.waferMapUpdateTracker.track('transform');
        this.waferMapUpdateTracker.queueUpdate();
    }

    private canvasWidthChanged(): void {
        this.waferMapUpdateTracker.track('canvasWidth');
        this.waferMapUpdateTracker.queueUpdate();
    }

    private canvasHeightChanged(): void {
        this.waferMapUpdateTracker.track('canvasHeight');
        this.waferMapUpdateTracker.queueUpdate();
    }

    private hoverDieChanged(): void {
        this.$emit('die-hover', { currentDie: this.hoverDie });
        this.waferMapUpdateTracker.track('hoverDie');
        this.waferMapUpdateTracker.queueUpdate();
    }

    private get asRequiredFieldsWaferMap(): WaferMap {
        return this as WaferMap;
    }
}

const nimbleWaferMap = WaferMap.compose({
    baseName: 'wafer-map',
    template,
    styles
});

DesignSystem.getOrCreate().withPrefix('nimble').register(nimbleWaferMap());
export const waferMapTag = 'nimble-wafer-map';<|MERGE_RESOLUTION|>--- conflicted
+++ resolved
@@ -29,11 +29,8 @@
 import { HoverHandler } from './modules/hover-handler';
 import { HoverHandler as ExperimentalHoverHandler } from './modules/experimental/hover-handler';
 import { ZoomHandler } from './modules/zoom-handler';
-<<<<<<< HEAD
 import type { MatrixRenderer } from '../../build/generate-workers/dist/esm/source/matrix-renderer';
 import { createMatrixRenderer } from './modules/create-matrix-renderer';
-=======
->>>>>>> 0dac1498
 
 declare global {
     interface HTMLElementTagNameMap {
@@ -51,11 +48,7 @@
      * @internal
      * needs to be initialized before the properties trigger changes
      */
-<<<<<<< HEAD
-    public readonly waferMapUpdateTracker: WaferMapUpdateTracker = new WaferMapUpdateTracker(this as WaferMap);
-=======
     public readonly waferMapUpdateTracker: WaferMapUpdateTracker = new WaferMapUpdateTracker(this.asRequiredFieldsWaferMap);
->>>>>>> 0dac1498
 
     @attr({ attribute: 'origin-location' })
     public originLocation: WaferMapOriginLocation = WaferMapOriginLocation.bottomLeft;
@@ -117,37 +110,6 @@
      */
     public readonly zoomContainer!: HTMLElement;
 
-<<<<<<< HEAD
-    /**
-     * @internal
-     */
-    public readonly stableDataManager: DataManager = new DataManager(
-        this as WaferMap
-    );
-
-    /**
-     * @internal
-     */
-    public readonly experimentalDataManager: ExperimentalDataManager = new ExperimentalDataManager(this as WaferMap);
-
-    /**
-     * @internal
-     */
-    public dataManager: DataManager | ExperimentalDataManager = this.stableDataManager;
-
-    /**
-     * @internal
-     */
-    public readonly mainRenderer: RenderingModule = new RenderingModule(
-        this as WaferMap
-    );
-
-    /**
-     * @internal
-     */
-    public readonly workerRenderer: WorkerRenderer = new WorkerRenderer(
-        this as WaferMap
-=======
     public readonly experimentalDataManager: ExperimentalDataManager = new ExperimentalDataManager(this.asRequiredFieldsWaferMap);
 
     public dataManager: DataManager = new DataManager(
@@ -156,7 +118,6 @@
 
     public readonly workerRenderer = new WorkerRenderer(
         this.asRequiredFieldsWaferMap
->>>>>>> 0dac1498
     );
 
     @observable
@@ -219,19 +180,6 @@
     };
 
     private readonly hoverHandler: HoverHandler = new HoverHandler(
-<<<<<<< HEAD
-        this as WaferMap
-    );
-
-    private readonly experimentalHoverHandler: ExperimentalHoverHandler = new ExperimentalHoverHandler(this as WaferMap);
-
-    private readonly zoomHandler: ZoomHandler = new ZoomHandler(
-        this as WaferMap
-    );
-
-    private readonly resizeObserver = this.createResizeObserver();
-    private readonly waferMapValidator: WaferMapValidator = new WaferMapValidator(this as WaferMap);
-=======
         this.asRequiredFieldsWaferMap
     );
 
@@ -243,7 +191,6 @@
 
     private readonly resizeObserver = this.createResizeObserver();
     private readonly waferMapValidator: WaferMapValidator = new WaferMapValidator(this.asRequiredFieldsWaferMap);
->>>>>>> 0dac1498
 
     public get validity(): WaferMapValidity {
         return this.waferMapValidator.getValidity();
@@ -316,7 +263,6 @@
             this.experimentalUpdate();
             return;
         }
-<<<<<<< HEAD
         this.renderer = this.isExperimentalRenderer()
             ? this.workerRenderer
             : this.mainRenderer;
@@ -343,31 +289,6 @@
             await this.renderer.updateSortedDiesAndDrawWafer();
         } else if (this.waferMapUpdateTracker.requiresDrawnWaferUpdate) {
             await this.renderer.drawWafer();
-=======
-        if (this.waferMapUpdateTracker.requiresEventsUpdate) {
-            // zoom translateExtent needs to be recalculated when canvas size changes
-            this.zoomHandler.disconnect();
-            if (this.waferMapUpdateTracker.requiresContainerDimensionsUpdate) {
-                this.dataManager.updateContainerDimensions();
-                this.renderer.updateSortedDiesAndDrawWafer();
-            } else if (this.waferMapUpdateTracker.requiresScalesUpdate) {
-                this.dataManager.updateScales();
-                this.renderer.updateSortedDiesAndDrawWafer();
-            } else if (
-                this.waferMapUpdateTracker.requiresLabelsFontSizeUpdate
-            ) {
-                this.dataManager.updateLabelsFontSize();
-                this.renderer.updateSortedDiesAndDrawWafer();
-            } else if (
-                this.waferMapUpdateTracker.requiresDiesRenderInfoUpdate
-            ) {
-                this.dataManager.updateDiesRenderInfo();
-                this.renderer.updateSortedDiesAndDrawWafer();
-            } else if (this.waferMapUpdateTracker.requiresDrawnWaferUpdate) {
-                this.renderer.drawWafer();
-            }
-            this.zoomHandler.connect();
->>>>>>> 0dac1498
         } else if (this.waferMapUpdateTracker.requiresRenderHoverUpdate) {
             this.renderer.renderHover();
         }
@@ -376,7 +297,6 @@
     /**
      * @internal
      */
-<<<<<<< HEAD
     public isExperimentalRenderer(): boolean {
         return this.diesTable !== undefined;
     }
@@ -393,12 +313,6 @@
         );
     }
 
-=======
-    public isExperimentalUpdate(): boolean {
-        return this.diesTable !== undefined;
-    }
-
->>>>>>> 0dac1498
     private validate(): void {
         this.waferMapValidator.validateGridDimensions();
         this.waferMapValidator.validateDiesTableSchema();
