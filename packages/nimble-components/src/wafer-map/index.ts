--- conflicted
+++ resolved
@@ -264,7 +264,6 @@
             if (this.waferMapUpdateTracker.requiresContainerDimensionsUpdate) {
                 this.dataManager.updateContainerDimensions();
                 this.renderer.updateSortedDiesAndDrawWafer();
-                await this.drawWafer();
             } else if (this.waferMapUpdateTracker.requiresScalesUpdate) {
                 this.dataManager.updateScales();
                 this.renderer.updateSortedDiesAndDrawWafer();
@@ -287,62 +286,11 @@
         }
     }
 
-<<<<<<< HEAD
-    private async drawWafer(): Promise<void> {
-        if (this.diesTable === undefined) {
-            return;
-        }
-        const waferMapMatrix = {
-            colIndexes: this.diesTable
-                .getChild('colIndex')
-                ?.toArray() as number[],
-            rowIndexes: this.diesTable
-                .getChild('rowIndex')
-                ?.toArray() as number[],
-            values: this.diesTable.getChild('value')?.toArray() as number[]
-        } as WaferMapMatrix;
-        await this.worker.updateMatrix(waferMapMatrix);
-        await this.setupWorker();
-        await this.worker.drawWafer();
-    }
-
-    private async setupWorker(): Promise<void> {
-        await this.worker.setDiesDimensions(this.dataManager.dieDimensions);
-
-        const scaleX = this.dataManager.horizontalScale(1)!
-            - this.dataManager.horizontalScale(0)!;
-        const scaleY = this.dataManager.verticalScale(1)!
-            - this.dataManager.verticalScale(0)!;
-        await this.worker.setScaling(scaleX, scaleY);
-
-        await this.worker.setBases(
-            this.dataManager.horizontalScale(0)!,
-            this.dataManager.verticalScale(0)!
-        );
-        await this.worker.setMargin(this.dataManager.margin);
-
-        const topLeftCanvasCorner = this.transform.invert([0, 0]);
-        const bottomRightCanvasCorner = this.transform.invert([
-            this.canvas.width,
-            this.canvas.height
-        ]);
-        await this.worker.setCanvasCorners(
-            {
-                x: topLeftCanvasCorner[0],
-                y: topLeftCanvasCorner[1]
-            },
-            {
-                x: bottomRightCanvasCorner[0],
-                y: bottomRightCanvasCorner[1]
-            }
-        );
-=======
     /**
      * @internal
      */
     public isExperimentalRenderer(): boolean {
         return this.diesTable !== undefined;
->>>>>>> 123fc1ea
     }
 
     private validate(): void {
