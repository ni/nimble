--- conflicted
+++ resolved
@@ -217,16 +217,10 @@
         if (this.validity.invalidDiesTableSchema) {
             return;
         }
-<<<<<<< HEAD
         // will switch the renderer after prerendering changes
         // this.renderer = this.diesTable === undefined
         //     ? this.mainRenderer
         //     : this.workerRenderer;
-=======
-        this.renderer = !this.isExperimentalRenderer()
-            ? this.mainRenderer
-            : this.workerRenderer;
->>>>>>> a63188f4
         if (this.waferMapUpdateTracker.requiresEventsUpdate) {
             // zoom translateExtent needs to be recalculated when canvas size changes
             this.zoomHandler.disconnect();
