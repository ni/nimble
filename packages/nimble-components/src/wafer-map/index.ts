--- conflicted
+++ resolved
@@ -45,11 +45,7 @@
      * @internal
      * needs to be initialized before the properties trigger changes
      */
-<<<<<<< HEAD
-    public readonly waferMapUpdateTracker: WaferMapUpdateTracker = new WaferMapUpdateTracker(this as WaferMap);
-=======
     public readonly waferMapUpdateTracker: WaferMapUpdateTracker = new WaferMapUpdateTracker(this.asRequiredFieldsWaferMap);
->>>>>>> 7bfc34b3
 
     @attr({ attribute: 'origin-location' })
     public originLocation: WaferMapOriginLocation = WaferMapOriginLocation.bottomLeft;
@@ -99,49 +95,31 @@
     /**
      * @internal
      */
-<<<<<<< HEAD
     public readonly stableDataManager: DataManager = new DataManager(
-        this as WaferMap
-    );
-
-    /**
-     * @internal
-     */
-    public readonly experimentalDataManager: ExperimentalDataManager = new ExperimentalDataManager(this as WaferMap);
-
-    /**
-     * @internal
-     */
+        this.asRequiredFieldsWaferMap
+    );
+
+    /**
+     * @internal
+     */
+    public readonly experimentalDataManager: ExperimentalDataManager = new ExperimentalDataManager(
+        this.asRequiredFieldsWaferMap
+    );
+
     public dataManager: DataManager | ExperimentalDataManager = this.stableDataManager;
 
     /**
      * @internal
      */
-    public readonly mainRenderer: RenderingModule = new RenderingModule(
-        this as WaferMap
-=======
-    public readonly dataManager: DataManager = new DataManager(
-        this.asRequiredFieldsWaferMap
-    );
-
-    /**
-     * @internal
-     */
     public readonly mainRenderer = new RenderingModule(
         this.asRequiredFieldsWaferMap
->>>>>>> 7bfc34b3
-    );
-
-    /**
-     * @internal
-     */
-<<<<<<< HEAD
-    public readonly workerRenderer: WorkerRenderer = new WorkerRenderer(
-        this as WaferMap
-=======
+    );
+
+    /**
+     * @internal
+     */
     public readonly workerRenderer = new WorkerRenderer(
         this.asRequiredFieldsWaferMap
->>>>>>> 7bfc34b3
     );
 
     @observable
@@ -202,19 +180,6 @@
     };
 
     private readonly hoverHandler: HoverHandler = new HoverHandler(
-<<<<<<< HEAD
-        this as WaferMap
-    );
-
-    private readonly experimentalHoverHandler: ExperimentalHoverHandler = new ExperimentalHoverHandler(this as WaferMap);
-
-    private readonly zoomHandler: ZoomHandler = new ZoomHandler(
-        this as WaferMap
-    );
-
-    private readonly resizeObserver = this.createResizeObserver();
-    private readonly waferMapValidator: WaferMapValidator = new WaferMapValidator(this as WaferMap);
-=======
         this.asRequiredFieldsWaferMap
     );
 
@@ -226,7 +191,6 @@
 
     private readonly resizeObserver = this.createResizeObserver();
     private readonly waferMapValidator: WaferMapValidator = new WaferMapValidator(this.asRequiredFieldsWaferMap);
->>>>>>> 7bfc34b3
 
     public get validity(): WaferMapValidity {
         return this.waferMapValidator.getValidity();
@@ -265,7 +229,6 @@
         if (this.validity.invalidDiesTableSchema) {
             return;
         }
-<<<<<<< HEAD
         // will switch the renderer after prerendering changes
         // this.renderer = this.isExperimentalRenderer()
         //     ? this.workerRenderer
@@ -273,17 +236,9 @@
         if (this.waferMapUpdateTracker.requiresEventsUpdate) {
             // zoom translateExtent needs to be recalculated when canvas size changes
             this.zoomHandler.disconnect();
-            this.dataManager = this.diesTable === undefined
-                ? this.stableDataManager
-                : this.experimentalDataManager;
-=======
-        this.renderer = this.isExperimentalRenderer()
-            ? this.workerRenderer
-            : this.mainRenderer;
-        if (this.waferMapUpdateTracker.requiresEventsUpdate) {
-            // zoom translateExtent needs to be recalculated when canvas size changes
-            this.zoomHandler.disconnect();
->>>>>>> 7bfc34b3
+            this.dataManager = this.isExperimentalRenderer()
+                ? this.experimentalDataManager
+                : this.stableDataManager;
             if (this.waferMapUpdateTracker.requiresContainerDimensionsUpdate) {
                 this.dataManager.updateContainerDimensions();
                 this.renderer.updateSortedDiesAndDrawWafer();
