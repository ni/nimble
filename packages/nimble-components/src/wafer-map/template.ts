--- conflicted
+++ resolved
@@ -5,11 +5,6 @@
     <div class="wafer-map-container">
         <svg class="svg-root">
             <g class="zoom-container" ${ref('zoomContainer')}>
-<<<<<<< HEAD
-                <g class="${x => x.orientation}">               
-                    <svg class="circle-base" version="1.1" x="0px" y="0px" viewbox="1 .45 20 21">
-                        <path class="circle-drawing-path" d="m 21 12 a 10 10 330 1 1 0 -1.98 a 1 1 0 0 0 0 2"/>
-=======
                 <g class="notch ${x => x.orientation}">
                     <svg
                         class="circle-base"
@@ -22,16 +17,15 @@
                             class="circle-drawing-path"
                             d="m 21 12 a 10 10 330 1 1 0 -1.98 a 1 1 0 0 0 0 2"
                         />
->>>>>>> 8b376119
                     </svg>
                 </g>
             </g>
-            <svg width=500 height="500" fill="black">
-                <rect ${ref('rect')}/>
-            </svg>
         </svg>
         <div class="wafer-map-area">
             <canvas class="wafer-map-canvas" ${ref('canvas')}></canvas>
         </div>
+        <svg class="hover-rect" width=500 height="500" >
+            <rect fill="black" ${ref('rect')}/>
+        </svg>
     </div>
 `;