export const WaferMapOriginLocation = {
    bottomLeft: 'bottom-left',
    bottomRight: 'bottom-right',
    topLeft: 'top-left',
    topRight: 'top-right'
} as const;

export type WaferMapOriginLocation =
    (typeof WaferMapOriginLocation)[keyof typeof WaferMapOriginLocation];

export const WaferMapOrientation = {
    top: 'top',
    bottom: 'bottom',
    left: 'left',
    right: 'right'
} as const;

export type WaferMapOrientation =
    (typeof WaferMapOrientation)[keyof typeof WaferMapOrientation];

export const HoverDieOpacity = {
    show: 'show',
    hide: 'hide'
} as const;

export type HoverDieOpacity =
    (typeof HoverDieOpacity)[keyof typeof HoverDieOpacity];

export const WaferMapColorScaleMode = {
    linear: 'linear',
    ordinal: 'ordinal'
} as const;

export type WaferMapColorScaleMode =
    (typeof WaferMapColorScaleMode)[keyof typeof WaferMapColorScaleMode];

export interface WaferMapDie {
    value: string;
    x: number;
    y: number;
    // The metadata field is not used by the wafer-map and is only for optionally storing arbitrary metadata.
    metadata?: unknown;
    tags?: string[];
}

export interface WaferMapColorScale {
    colors: string[];
    values: string[];
}

export interface Dimensions {
    readonly width: number;
    readonly height: number;
}

export interface Margin {
    readonly top: number;
    readonly right: number;
    readonly bottom: number;
    readonly left: number;
}

export interface DieRenderInfo {
    readonly x: number;
    readonly y: number;
    readonly fillStyle: string;
    readonly text: string;
}

export interface PointCoordinates {
    readonly x: number;
    readonly y: number;
}

export interface ValidityObject {
    [key: string]: boolean;
}
export interface WaferMapValidity extends ValidityObject {
    readonly invalidGridDimensions: boolean;
<<<<<<< HEAD
}

export interface WaferMapLayerData {
    colIndex: number[];
    rowIndex: number[];
    values: number[];
    tags: string[][];
=======
    readonly invalidDiesTableSchema: boolean;
>>>>>>> 122ea393
}<|MERGE_RESOLUTION|>--- conflicted
+++ resolved
@@ -77,7 +77,7 @@
 }
 export interface WaferMapValidity extends ValidityObject {
     readonly invalidGridDimensions: boolean;
-<<<<<<< HEAD
+    readonly invalidDiesTableSchema: boolean;
 }
 
 export interface WaferMapLayerData {
@@ -85,7 +85,4 @@
     rowIndex: number[];
     values: number[];
     tags: string[][];
-=======
-    readonly invalidDiesTableSchema: boolean;
->>>>>>> 122ea393
 }