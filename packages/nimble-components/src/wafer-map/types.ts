<<<<<<< HEAD
=======
import type { Float64, Int32 } from 'apache-arrow';

>>>>>>> dd224033
export const WaferMapOriginLocation = {
    bottomLeft: 'bottom-left',
    bottomRight: 'bottom-right',
    topLeft: 'top-left',
    topRight: 'top-right'
} as const;

export type WaferMapOriginLocation =
    (typeof WaferMapOriginLocation)[keyof typeof WaferMapOriginLocation];

export const WaferMapOrientation = {
    top: 'top',
    bottom: 'bottom',
    left: 'left',
    right: 'right'
} as const;

export type WaferMapOrientation =
    (typeof WaferMapOrientation)[keyof typeof WaferMapOrientation];

export const HoverDieOpacity = {
    show: 'show',
    hide: 'hide'
} as const;

export type HoverDieOpacity =
    (typeof HoverDieOpacity)[keyof typeof HoverDieOpacity];

export const WaferMapColorScaleMode = {
    linear: 'linear',
    ordinal: 'ordinal'
} as const;

export type WaferMapColorScaleMode =
    (typeof WaferMapColorScaleMode)[keyof typeof WaferMapColorScaleMode];

export interface WaferMapDie {
    value: string;
    x: number;
    y: number;
    // The metadata field is not used by the wafer-map and is only for optionally storing arbitrary metadata.
    metadata?: unknown;
    tags?: string[];
}

export interface HoverDie {
    index: number;
    x: number;
    y: number;
}

export interface WaferMapColorScale {
    colors: string[];
    values: string[];
}

export interface Dimensions {
    readonly width: number;
    readonly height: number;
}

export interface Margin {
    readonly top: number;
    readonly right: number;
    readonly bottom: number;
    readonly left: number;
}

export interface DieRenderInfo {
    readonly x: number;
    readonly y: number;
    readonly fillStyle: string;
    readonly text: string;
}

export interface PointCoordinates {
    readonly x: number;
    readonly y: number;
}

export interface ValidityObject {
    [key: string]: boolean;
}
export interface WaferMapValidity extends ValidityObject {
    readonly invalidGridDimensions: boolean;
    readonly invalidDiesTableSchema: boolean;
}

<<<<<<< HEAD
export interface WaferMapLayerData {
    colIndex: number[];
    rowIndex: number[];
    values: number[];
    tags: string[][];
}
=======
// Apache arrow probably should not be using a Record and index types on TypeMap
// because in strict checking they end up required.
// See: https://github.com/apache/arrow/issues/12663#issuecomment-1088244575
// We can work around that issue by using a type alias instead of an interface
// Where index signatures are looser.
// See: https://github.com/microsoft/TypeScript/issues/15300#issuecomment-1317901527
// eslint-disable-next-line @typescript-eslint/consistent-type-definitions
export type WaferRequiredFields = {
    colIndex: Int32,
    rowIndex: Int32,
    value: Float64
};

interface IColorScaleMarker {
    color: string;
    value: number;
}

export type ColorScale = IColorScaleMarker[];
>>>>>>> dd224033
<|MERGE_RESOLUTION|>--- conflicted
+++ resolved
@@ -1,8 +1,5 @@
-<<<<<<< HEAD
-=======
 import type { Float64, Int32 } from 'apache-arrow';
 
->>>>>>> dd224033
 export const WaferMapOriginLocation = {
     bottomLeft: 'bottom-left',
     bottomRight: 'bottom-right',
@@ -91,14 +88,14 @@
     readonly invalidDiesTableSchema: boolean;
 }
 
-<<<<<<< HEAD
 export interface WaferMapLayerData {
     colIndex: number[];
     rowIndex: number[];
     values: number[];
     tags: string[][];
+    readonly invalidDiesTableSchema: boolean;
 }
-=======
+
 // Apache arrow probably should not be using a Record and index types on TypeMap
 // because in strict checking they end up required.
 // See: https://github.com/apache/arrow/issues/12663#issuecomment-1088244575
@@ -117,5 +114,4 @@
     value: number;
 }
 
-export type ColorScale = IColorScaleMarker[];
->>>>>>> dd224033
+export type ColorScale = IColorScaleMarker[];