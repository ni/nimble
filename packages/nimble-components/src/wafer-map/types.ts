export const WaferMapQuadrant = {
    bottomLeft: 'bottom-left',
    bottomRight: 'bottom-right',
    topLeft: 'top-left',
    topRight: 'top-right'
} as const;

export type WaferMapQuadrant =
    typeof WaferMapQuadrant[keyof typeof WaferMapQuadrant];

export const WaferMapOrientation = {
    top: 'top',
    bottom: 'bottom',
    left: 'left',
    right: 'right'
} as const;

export type WaferMapOrientation =
    typeof WaferMapOrientation[keyof typeof WaferMapOrientation];

export const WaferMapColorsScaleMode = {
    linear: 'linear',
    ordinal: 'ordinal'
} as const;

export type WaferMapColorsScaleMode =
    typeof WaferMapColorsScaleMode[keyof typeof WaferMapColorsScaleMode];

export interface WaferMapDie {
    value: string;
    x: number;
    y: number;
}

export interface WaferMapColorsScale {
    colors: string[];
    values: string[];
}

export interface Dimensions {
    readonly width: number;
    readonly height: number;
}

export interface Margin {
    readonly top: number;
    readonly right: number;
    readonly bottom: number;
    readonly left: number;
}

<<<<<<< HEAD
export interface RenderDie {
=======
export interface DieRenderInfo {
>>>>>>> 4ce3d022
    readonly x: number;
    readonly y: number;
    readonly fillStyle: string;
    readonly opacity: number;
    readonly text: string;
}<|MERGE_RESOLUTION|>--- conflicted
+++ resolved
@@ -34,7 +34,7 @@
 
 export interface WaferMapColorsScale {
     colors: string[];
-    values: string[];
+    values: number[];
 }
 
 export interface Dimensions {
@@ -49,11 +49,7 @@
     readonly left: number;
 }
 
-<<<<<<< HEAD
-export interface RenderDie {
-=======
 export interface DieRenderInfo {
->>>>>>> 4ce3d022
     readonly x: number;
     readonly y: number;
     readonly fillStyle: string;
