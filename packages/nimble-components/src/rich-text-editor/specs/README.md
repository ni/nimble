--- conflicted
+++ resolved
@@ -111,26 +111,11 @@
 -   `empty` - is a read-only property that indicates whether the editor is empty or not. This will be achieved through Tiptap's
     [isEmpty](https://tiptap.dev/api/editor#is-empty) API. The component and the Angular directive will have a getter method
     that can be used to bind it in the Angular application.
-<<<<<<< HEAD
 -   `fit-to-content` - is a boolean attribute allows the text area to expand vertically to fit the content.
 -   `placeholder` - is a string attribute to include a placeholder text for the editor when it is empty. This text is passed as plain text (not markdown)
     to a component. This can be achieved through Tiptap's [Placeholder extension](https://tiptap.dev/api/extensions/placeholder).
     We can customize the styling of placeholder text with our own styles using Prosemirror's class as given in the provided link.
 -   `footer-hidden` - is a boolean attribute that, when enabled, hides the footer section, which includes all formatting options and the `footer-actions` slot.
-
-_Methods_
-
--   `getMarkdown()` - this will serialize the content by extracting the Node from the editor and convert it into a markdown string using
-    [prosemirror-markdown serializer](https://github.com/ProseMirror/prosemirror-markdown/blob/9049cd1ec20540d70352f8a3e8736fb0d1f9ce1b/src/to_markdown.ts#L30).
--   `setMarkdown()` - this will parse the markdown string into a Node and load it back into the editor using
-    [prosemirror-markdown parser](https://github.com/ProseMirror/prosemirror-markdown/blob/9049cd1ec20540d70352f8a3e8736fb0d1f9ce1b/src/from_markdown.ts#L199).
-
-
-_Alternatives_
-
-_Decision on choosing `markdown` as methods_:
-=======
--   `fitToContent` - is a boolean attribute allows the text area to expand vertically to fit the content.
 -   `disabled` - is a boolean attribute to disable the editor by preventing all user interactions within the component. When the component is
     disabled, the editor's border and font color will resemble that of the disabled state of `nimble-text-area`, and the `nimble-toolbar` and `nimble-toggle-button`
     will have their disabled attribute set to true. However, the behavior of the `footer-actions` slotted content will be handled
@@ -139,6 +124,13 @@
     [visual design](https://www.figma.com/file/PO9mFOu5BCl8aJvFchEeuN/Nimble_Components?type=design&node-id=2482-82389&mode=design&t=KwADu9QRoL7QAuIW-0)
 -   `error-text` - is a string attribute that displays the error text at the bottom of the component when the `error-visible` is enabled.
 
+_Methods_
+
+-   `getMarkdown()` - this will serialize the content by extracting the Node from the editor and convert it into a markdown string using
+    [prosemirror-markdown serializer](https://github.com/ProseMirror/prosemirror-markdown/blob/9049cd1ec20540d70352f8a3e8736fb0d1f9ce1b/src/to_markdown.ts#L30).
+-   `setMarkdown()` - this will parse the markdown string into a Node and load it back into the editor using
+    [prosemirror-markdown parser](https://github.com/ProseMirror/prosemirror-markdown/blob/9049cd1ec20540d70352f8a3e8736fb0d1f9ce1b/src/from_markdown.ts#L199).
+
 _Alternatives_
 
 _maxlength_
@@ -149,8 +141,7 @@
 
 Due to these considerations, we have decided to defer the implementation of the `maxlength` attribute for now, focus on exploring other performance-enhancing options in the future.
 
-_Decision on choosing `markdown` as an accessor over methods_:
->>>>>>> 443e6bc1
+_Decision on choosing `markdown` as methods_:
 
 We thought of choosing either `markdown` as `accessors` or `methods` because converting the rich text content entered in the editor to a markdown string is an expensive
 operation and not wanted to trigger it as an event for every change in the editor or as a property to enable two-way data binding for the client application.
