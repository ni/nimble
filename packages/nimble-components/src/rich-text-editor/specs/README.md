# Nimble Rich Text Editor and Nimble Rich Text Viewer

## Overview

-   The `nimble-rich-text-editor` component is a text editing tool that offers a comprehensive range of functionalities for
    incorporating rich text content. It provides users with the ability to apply different text styles and formats to their content.
-   The `nimble-rich-text-viewer` component is a way to view all the rich text content.

### Background

Collaboration is a key requirement in order for users to adopt a tool at scale and would help improve overall customer satisfaction with the product.
The Comment Feature, designed for adding and viewing comments with rich text content, should be generic enough to be reused in several workflows.
Therefore, it is essential to develop web components that allow users to view and create rich text content, enabling their use in various scenarios,
including Comments and other instances that necessitate rich text capabilities.

[Nimble issue #1288](https://github.com/ni/nimble/issues/1288)

Comments UI mockups - [Desktop view](https://www.figma.com/file/Q5SU1OwrnD08keon3zObRX/SystemLink?type=design&node-id=6280-94045&mode=design&t=aC5VQw42BYcOesm2-0) and [Mobile view](https://www.figma.com/file/Q5SU1OwrnD08keon3zObRX/SystemLink?type=design&node-id=7258-115224&mode=design&t=aC5VQw42BYcOesm2-0)

[Comments Feature](https://dev.azure.com/ni/DevCentral/_backlogs/backlog/ASW%20SystemLink%20Platform/Initiatives/?workitem=2205215)

[Rich Text Editor FE Library Decision](https://dev.azure.com/ni/DevCentral/_git/Skyline?path=/docs/design-documents/Platform/Comments/Comments-FE-Library-Decision.md&version=GBmaster&_a=preview)

### Non-goals

-   Blazor integration will be initially out of scope for this component as we have no experience in Blazor component development or other
    related technology. Blazor example app addition will also be not covered in this spec.

### Features

Both components provide support for the following basic text formatting options:

1. Bold
2. Italics
3. Numbered List
4. Bulleted List

The `nimble-rich-text-editor` component will also offer APIs and interactive methods to format text in the following ways:

1. Using the buttons located below the editor to modify the text formatting for the selected texts.
2. Using the keyboard shortcuts to modify the text formatting in the editor.
3. The underlying representation of the editor is a markdown value in the flavor of [CommonMark](http://commonmark.org/).
4. Support to get and set markdown value through an API.

The `nimble-rich-text-viewer` provides support for converting the input markdown value to HTML in order to render it in the viewer component.

#### _Additional features out of scope of this spec_

-   Allowing the user to tag or mention by entering `@` in the editor and selecting the user name from the drop-down list.
-   Support for adding images to the editor either by uploading or by pasting it.
-   Support for adding hyperlinks to the existing words in the editor.
-   Support for [striking out](https://tiptap.dev/api/marks/strike) and [underlining](https://tiptap.dev/api/marks/underline) text. We use the
    [prosemirror-markdown](https://github.com/ProseMirror/prosemirror-markdown) serializer and parser to convert the text into markdown format and vice
    versa. However, the supported functionality of prosemirror-markdown, as mentioned in their
    [documentation](https://github.com/ProseMirror/prosemirror-markdown#documentation), does not include support for a strikeout and underline. To
    address this limitation, we need to extend the class and add the necessary nodes to both the serializer and parser which will be added in the
    subsequent releases.
-   Provide APIs to configure visibility/disabled state of toolbar buttons for a rich text editor.

### Risks and Challenges

-   Due to immediate requirements for comments feature from a business customer, any additional enhancements or requirements apart from whatever is
    mentioned in this spec are deferred to future scope.
-   Currently, we will begin by referring to the existing
    [Interaction design workflow](https://www.figma.com/file/Q5SU1OwrnD08keon3zObRX/SystemLink?type=design&node-id=6280-94045&mode=design&t=aC5VQw42BYcOesm2-0)
    of the comments feature. Once the visual design for these components is complete, we will then be implementing those specific changes within the defined
    scope of development. However, we will still make use of existing nimble components such as `nimble-toggle-button` and `nimble-text-area` to maintain a
    consistent design for the initial release.

### Prior Art/Examples

Sample Mockup Screenshots

_`nimble-rich-text-editor`_

![Editor](./spec-images/editor-sample.png)

_`nimble-rich-text-viewer`_

![Viewer](./spec-images/viewer-sample.png)

## Design

### `nimble-rich-text-editor`

The `nimble-rich-text-editor` will be divided into two sections namely an `editor` section and a `footer` section.

1. `editor` section is the actual text area to add or update rich text content.
2. `footer` section consists of `nimble-toggle-button` to control each text formatting functionalities like bold, italic, etc, and a
   `footer-actions` slot element which is typically used to add action buttons to the right bottom of the component.

Example usage of the `nimble-rich-text-editor` in the application layer is as follows:

```html
<nimble-rich-text-editor>
    <nimble-button slot="footer-actions">Cancel</nimble-button>
    <nimble-button slot="footer-actions">Add Comment</nimble-button>
</nimble-rich-text-editor>
```

### API

_Props/Attrs_

-   `markdown` - is an accessor used to get and set the markdown value.
    -   `getter` - this will serialize the content by extracting the Node from the editor and convert it into a markdown string using
        [prosemirror-markdown serializer](https://github.com/ProseMirror/prosemirror-markdown/blob/9049cd1ec20540d70352f8a3e8736fb0d1f9ce1b/src/to_markdown.ts#L30).
    -   `setter` - this will parse the markdown string into a Node and load it back into the editor using
<<<<<<< HEAD
        [prosemirror-markdown parser](https://github.com/ProseMirror/prosemirror-markdown/blob/master/src/from_markdown.ts#L199).
-   `empty` - is a read-only property that indicates whether the editor is empty or not. This will be achieved through Tiptap's
=======
        [prosemirror-markdown parser](https://github.com/ProseMirror/prosemirror-markdown/blob/9049cd1ec20540d70352f8a3e8736fb0d1f9ce1b/src/from_markdown.ts#L199).
-   `isEmpty` - is a read-only property that indicates whether the editor is empty or not. This will be achieved through Tiptap's
>>>>>>> 8f21939b
    [isEmpty](https://tiptap.dev/api/editor#is-empty) API. The component and the Angular directive will have a getter method
    that can be used to bind it in the Angular application.
-   `fit-to-content` - is a boolean attribute allows the text area to expand vertically to fit the content.
-   `placeholder` - is a string attribute to include a placeholder text for the editor when it is empty. This text is passed as plain text (not markdown)
    to a component. This can be achieved through Tiptap's [Placeholder extension](https://tiptap.dev/api/extensions/placeholder).
    We can customize the styling of placeholder text with our own styles using Prosemirror's class as given in the provided link.
-   `footer-hidden` - is a boolean attribute that, when enabled, hides the footer section, which includes all formatting options and the `footer-actions` slot.

_Alternatives_

_Decision on choosing `markdown` as an accessor over methods_:

Initially, we thought of having `getMarkdown()` and `setMarkdown()` methods to retrieve and set the markdown string. We chose this approach
because converting the rich text content entered in the editor to a markdown string is an expensive operation and not wanted to trigger it as an
event for every change in the editor or as a property to enable two-way data binding for the client application.

However, we realized that we could achieve the same benefits by using an `accessor` instead, by incorporating the same functionality within the
`getters` and `setters`. Additionally, accessor provides a property-like syntax for clients, enabling one-way data binding and simplifying the syntax.
This allows clients to retrieve the `markdown` representation only when necessary, rather than for every single change. For a example use case, when the user
completes entering the entire content in the editor and clicks a button, the client can access the `markdown` output only once. This way the
application's performance is enhanced as the operation is performed only once, thus eliminating unnecessary reading of an accessor.

_Methods_

-   none.

_Events_

-   `input` - event emitted when there is a change in the editor. This can be achieved through Tiptap's [update event](https://tiptap.dev/api/events#update).
    Below are a few scenarios to understand when this event will fire:

    1. This event will fired for every input in the content of the editor, including text inputs, text formatting changes, and text removals.
    2. This event will not fire when there are no changes made to the content of the editor. For example, all mouse events, selecting the texts, state
       changes, etc,

_CSS Classes and CSS Custom Properties that affect the component_

-   The minimum height of the component will be set to show at least one line in the text area along with a footer section. If the content exceeds
    the current height (set by the client), a vertical scrollbar will appear, allowing users to view the hidden content.
-   The minimum width of the component will be determined based on ensuring all buttons in the footer are visible. We have arrived to this decision
    to align with the minimal requirement for the initial release. However, adjustments will be made later based on the visual design for mobile view is complete.
-   The content in the text area will adjust its layout based on the width, potentially increasing the height of the editor. But in case of having
    a long nested lists that is beyond the current width (set by the client), a horizontal scrollbar will appear within the text area to view the content.
    If the `fitToContent` enabled, the text area will grow to fit the entered content in the editor section.
-   The client will determine the maximum height and width of the component. When the client does not override sizing, the component will have a default height and width.
-   The `formatting toolbar` in the footer section will occupy space based on the number of formatting buttons used. For the initial scope of this
    component, four formatting buttons will be included, following standard size and spacing guidelines. The `footer-actions` section will occupy the remaining
    space in the footer.
-   In the current [visual design](https://www.figma.com/file/PO9mFOu5BCl8aJvFchEeuN/Nimble_Components?type=design&node-id=2482-82389&mode=design&t=UQXX9gHBvZwPZoLy-0),
    we will be dynamically show or hide the footer section within the overall component. Initially, in the unfocused view of the component, the height of the component
    will be one line plus the height of the footer section, even though the footer itself remains hidden. However, once the editor is focused, on the same place, the footer will be displayed.

_Note_: This initial component design serves as a starting point for implementation, and it may undergo changes once the visual design is completed.

### Anatomy

_Shadow DOM template_

```html
<template>
    <section id="editor"></section>
    <footer>
        <section id="toolbar">
            <nimble-toolbar>
                <nimble-toggle-button></nimble-toggle-button>
            </nimble-toolbar>
            <slot name="footer-actions"></slot>
        </section>
    </footer>
</template>
```

_Slot Names_

-   `footer-actions`:
    1. It is a container that allows a client to easily place buttons at the right bottom of the component to interact with the editor.
    2. If no content is slotted in the `footer-actions`, the element will be emptied and shrunk to accommodate buttons from the
       toolbar.
    3. If the content is slotted in the footer-actions, it will occupy a maximum of thirty percent of the entire horizontal footer. If
       there are additional elements beyond this limit, they will be positioned below within the same footer-actions container.

_Note_: The positioning of these slot elements in the mobile view of the component has not yet been confirmed.

_Host Classes_

-   none

_Slotted Content/Slotted Classes_

-   none

_CSS Parts_

-   none

### `nimble-rich-text-viewer`

The `nimble-rich-text-viewer` is used for viewing rich text content when a markdown string is passed to it. It performs the post-processing
tasks to convert the markdown string to corresponding HTML nodes for each text formatting.

### API

_Props/Attrs_

-   `markdown` - for retrieving and modifying the markdown value. If the client modifies the markdown value, it will be parsed into a Node using the
    [prosemirror-markdown parser](https://github.com/ProseMirror/prosemirror-markdown/blob/9049cd1ec20540d70352f8a3e8736fb0d1f9ce1b/src/from_markdown.ts#L199).
    The parsed node will then be rendered in the viewer component as rich text.

_Methods_

-   none

_Events_

-   none

_CSS Classes and CSS Custom Properties that affect the component_

-   The sizing behavior of the component will remain same as the editor component. The height of the component will grow to fit the content if
    there is no height restrictions from the consumer. If there is any height set by the consumer, the vertical scrollbar will be
    enabled when there is overflow of content in the component.
-   The width of the component will be determined by the client. Reducing the width will cause the content to reflow, resulting in an increased height
    of the component or will enable the vertical scrollbar.

### Anatomy

_Slot Names_

-   none

_Host Classes_

-   none

_Slotted Content/Slotted Classes_

-   none

_CSS Parts_

-   none

### Angular integration

An Angular directive will be created for both components. Input and accessor APIs will be created for the attributes and properties and output event
emitters will be created for the events, similar to how it's done in other directives. The components will not have form
association, so a `ControlValueAccessor` will not be created.

### Blazor integration

A Blazor wrapper is initially out of scope for these components.

### Visual Appearance

Visual design has been requested is currently still pending.

## Implementation

We have chosen to utilize the [Tiptap](https://tiptap.dev/) rich text editor as the underlying third-party library for developing the
`nimble-rich-text-editor`. This decision was made due to its extensive range of customization options compared to other third-party libraries for rich
text editing, making it the ideal choice for meeting our specific use cases. For more details, refer
[Comments FE Library Decision](https://dev.azure.com/ni/DevCentral/_git/Skyline?path=/docs/design-documents/Platform/Comments/Comments-FE-Library-Decision.md&version=GBmaster&_a=preview)
document. Some of the highlighted points are mentioned below:

1. Includes all [basic functionalities](https://tiptap.dev/) like bold, italics, numbered and bulleted lists, etc.
2. Includes support to work seamlessly inside the `shadow root`.
3. [Tiptap](https://tiptap.dev/introduction) is built on top of ProseMirror and so has access to all the powerful APIs provided by
   ProseMirror through [`@tiptap/pm`](https://tiptap.dev/guide/prosemirror).
4. Includes support to render the content of the editor with markdown input.
5. Includes support to retrieve the content of the editor as HTML and Markdown output (using
   [prosemirror-markdown](https://github.com/ProseMirror/prosemirror-markdown)).
6. Includes extensions to support [@mention](https://tiptap.dev/api/nodes/mention) functionality (Future scope).

The `nimble-rich-text-editor` is initialized by creating an instance of the [Editor](https://tiptap.dev/api/editor#introduction) class from Tiptap's core
library. With that, we have access to all the APIs exposed, by utilizing some of their extensions like
[StarterKit](https://tiptap.dev/api/extensions/starter-kit) which is a collection of the most popular Tiptap extensions including bold, italics, and all
other basic rich text formatting options. All these formatting options can also be accessed individually through Tiptap's
[marks](https://tiptap.dev/api/marks) and [nodes](https://tiptap.dev/api/nodes).

-   The term `Marks` in the Tiptap are formatting styles applied to specific portions of text, such as bold, italic, or underlined.
-   `Nodes` in the Tiptap editor are the building blocks of the document structure, representing different types of content elements like paragraphs,
    headings, lists, images, and more.

The rich text content entered in the editor is converted to markdown output using
[prosemirror-markdown](https://github.com/ProseMirror/prosemirror-markdown) serializer. Here is the reference for the supported formatting schema in the
markdown based on [CommonMark](http://commonmark.org/) flavor:

-   Bold - `**Bold**`
-   Italics - `*Italics*`
-   Numbered list - `1. Numbered list`
-   Bulleted list - `* Bulleted list`

The `nimble-rich-text-viewer` will be responsible for converting the input markdown string to HTML Fragments with the help of
`prosemirror-markdown` parser, which is then converted to HTML string and rendered into the component to view all rich text content.

### Prototype

[`Tiptap prototype in Stackblitz`](https://stackblitz.com/edit/typescript-g3yfmo?file=index.ts)

The prototype includes the below functionalities,

1. Basic formatting support.
2. Image support. - The prototype includes [`Tiptap Extension`](https://tiptap.dev/api/nodes/image) to support images.
3. `@mention` support. - The prototype includes a default user list that gets triggered using `@` character.
4. Markdown support. - The prototype includes support to render/retrieve content in markdown format.
5. `Shadow root` support - The prototype uses [Microsoft Fast](https://github.com/microsoft/fast) to create the rich text editor as a
   custom component that renders in the shadow root.
6. `Top layer` support - Hyperlink using `nimble-dialog` which renders the popup in the top layer.

**_Note_**: This prototype is not made in a responsive fashion for smaller screens and is intended only for testing the specific functionalities listed
above.

### States

_Button State_

The buttons in the toolbar will indicate the formatting status of the selected text in the editor. We use the
[nimble-toggle-button](https://nimble.ni.dev/storybook/?path=/docs/toggle-button--docs) to determine whether it's in an active or inactive state.
Below is the sample screenshot which shows the active state of the `nimble-toggle-button` when the cursor is focused on the `Bold` and `Numbered` List`
text in the editor.

![Bold and Numbered Button State](./spec-images/button-state.png)

### Accessibility

[Tiptap Accessibility](https://tiptap.dev/guide/accessibility)

[Toolbar Accessibility](https://www.w3.org/WAI/ARIA/apg/patterns/toolbar/)

[Button Accessibility](https://www.w3.org/WAI/ARIA/apg/patterns/button/)

_Focus_

-   Focus state of the editor will be the same as the `nimble-text-area`.
-   Focus state of the buttons will be the same as the `nimble-toggle-button`.

_Keyboard accessibility and shortcuts for text formatting_

All the basic keyboard accessibility for the tiptap rich text editor is mentioned in their
[keyboard shortcut](https://tiptap.dev/api/keyboard-shortcuts#predefined-keyboard-shortcuts) page. To facilitate easy access, listed down
the supported text formatting keyboard shortcuts in the tiptap editor. All instances of the `Ctrl` key mentioned below will be substituted with the `Cmd` key
in macOS.

| Key                     | Behavior                                                 |
| ----------------------- | -------------------------------------------------------- |
| Tab                     | To reach the editor                                      |
| Shift + Arrow keys      | To select the group of texts in the editor               |
| Ctrl + B                | To make the selected text bold                           |
| Ctrl + I                | To make the selected text italic                         |
| Ctrl + Shift + 7        | To enable the focused paragraph a numbered list          |
| Ctrl + Shift + 8        | To enable the focused paragraph a bulleted list          |
| Tab (For lists)         | To create a sub point within a bulleted or numbered list |
| Shift + Tab (For lists) | To remove a sub point from a bulleted or numbered lists  |

_Keyboard navigation with toolbar buttons focused_

| Key             | Behavior                                                                       |
| --------------- | ------------------------------------------------------------------------------ |
| Space, Enter    | Enable the selected text formatting feature and return the focus to the editor |
| Right/Left keys | To move the focus forward/backward in the formatting options toolbar menu      |
| Tab             | To move the focus towards the footer action buttons                            |
| Shift + Tab     | To move the focus back to the editor                                           |

_Note_: All other keyboard interaction determined by the slotted element will not be defined in this document.

### Globalization

Currently, there is no need to localize any string data for this component. However, in the footer menu, a few icon buttons will have tooltip strings, which
will be implemented using the `title` attribute. To enable localization for these accessible strings, we will configure the titles in the buttons according to
the specifications outlined in [spec (#1272)](https://github.com/ni/nimble/pull/1272), once the issue (
[#1090](https://github.com/ni/nimble/issues/1090)) regarding the same is closed.

### Security

-   Prose mirror uses markdown-it for converting markdown to HTML and HTML to markdown. We will follow the
    [security guidelines of markdown-it](https://github.com/markdown-it/markdown-it/blob/master/docs/security.md#security) to turn
    off HTML at source as given in the [API docs](https://markdown-it.github.io/markdown-it/#MarkdownIt.new). Prosemirror-markdown follows the same as
    shown in this
    [specific line of code](https://github.com/ProseMirror/prosemirror-markdown/blob/26e58302399b7d9a9b3bc8fc3bf5807627ca29e5/src/from_markdown.ts#L245).
-   For additional safety, we may use [sanitize-html](https://www.npmjs.com/package/sanitize-html) package on a need basis if HTML is turned on. This will
    whitelist only specific HTML tags needed for rich text markdown.

### Performance

Performance of tiptap explained in an example of having [long texts](https://tiptap.dev/examples/book).

### Dependencies

This component is dependent on the [`tiptap`](https://tiptap.dev/) third party library. As mentioned,
[tiptap](https://tiptap.dev/introduction#why-should-i-use-tiptap) is built on top of prosemirror, we might also use some of the prosemirror's
library. For the currently supported features, we will include the following libraries that will be added to the package.json

-   [@tiptap/core](https://www.npmjs.com/package/@tiptap/core)
-   [@tiptap/starter-kit](https://www.npmjs.com/package/@tiptap/starter-kit)
-   [@tiptap/extension-placeholder](https://www.npmjs.com/package/@tiptap/extension-placeholder)
-   [@tiptap/extension-link](https://www.npmjs.com/package/@tiptap/extension-link)
-   [prosemirror-markdown](https://www.npmjs.com/package/prosemirror-markdown)
-   [prosemirror-model](https://www.npmjs.com/package/prosemirror-model)

These packages will add up to a total space of approximately 900 KB in the components bundle. For more info see
[this discussion on Teams](https://teams.microsoft.com/l/message/19:b6a61b8a7ffd451696e0cbbb8976c03b@thread.skype/1686833093592?tenantId=87ba1f9a-44cd-43a6-b008-6fdb45a5204e&groupId=41626d4a-3f1f-49e2-abdc-f590be4a329d&parentMessageId=1686833093592&teamName=ASW%20SystemLink&channelName=LIMS&createdTime=1686833093592).

**_Note_**: For markdown parser and serializer, [prosemirror-markdown](https://github.com/ProseMirror/prosemirror-markdown) internal dependencies will be
installed along with this.

### Test Plan

The current testing plan involves writing unit tests to verify the core functionality of the component. All tests for this component will
follow the standards set by the nimble repository, which include unit tests to assess component logic and Chromatic tests to cover all
visual states of the component.

### Tooling

NA

### Documentation

As with other nimble components, a story will be added in storybook for the new component. Relevant documentation will be added there.

---

## Open Issues

-   none<|MERGE_RESOLUTION|>--- conflicted
+++ resolved
@@ -106,13 +106,8 @@
     -   `getter` - this will serialize the content by extracting the Node from the editor and convert it into a markdown string using
         [prosemirror-markdown serializer](https://github.com/ProseMirror/prosemirror-markdown/blob/9049cd1ec20540d70352f8a3e8736fb0d1f9ce1b/src/to_markdown.ts#L30).
     -   `setter` - this will parse the markdown string into a Node and load it back into the editor using
-<<<<<<< HEAD
-        [prosemirror-markdown parser](https://github.com/ProseMirror/prosemirror-markdown/blob/master/src/from_markdown.ts#L199).
+        [prosemirror-markdown parser](https://github.com/ProseMirror/prosemirror-markdown/blob/9049cd1ec20540d70352f8a3e8736fb0d1f9ce1b/src/from_markdown.ts#L199).
 -   `empty` - is a read-only property that indicates whether the editor is empty or not. This will be achieved through Tiptap's
-=======
-        [prosemirror-markdown parser](https://github.com/ProseMirror/prosemirror-markdown/blob/9049cd1ec20540d70352f8a3e8736fb0d1f9ce1b/src/from_markdown.ts#L199).
--   `isEmpty` - is a read-only property that indicates whether the editor is empty or not. This will be achieved through Tiptap's
->>>>>>> 8f21939b
     [isEmpty](https://tiptap.dev/api/editor#is-empty) API. The component and the Angular directive will have a getter method
     that can be used to bind it in the Angular application.
 -   `fit-to-content` - is a boolean attribute allows the text area to expand vertically to fit the content.
