import { observable, attr, DOM } from '@microsoft/fast-element';
import {
    applyMixins,
    ARIAGlobalStatesAndProperties,
    DesignSystem,
    FoundationElement
} from '@microsoft/fast-foundation';
import { keyEnter, keySpace } from '@microsoft/fast-web-utilities';
import { Editor, AnyExtension, Extension } from '@tiptap/core';
import {
    schema,
    defaultMarkdownParser,
    MarkdownParser,
    MarkdownSerializer,
    defaultMarkdownSerializer,
    MarkdownSerializerState
} from 'prosemirror-markdown';
import { DOMSerializer, Node } from 'prosemirror-model';
import Bold from '@tiptap/extension-bold';
import BulletList from '@tiptap/extension-bullet-list';
import Document from '@tiptap/extension-document';
import History from '@tiptap/extension-history';
import Italic from '@tiptap/extension-italic';
import ListItem from '@tiptap/extension-list-item';
import OrderedList from '@tiptap/extension-ordered-list';
import Paragraph from '@tiptap/extension-paragraph';
import Placeholder from '@tiptap/extension-placeholder';
import type { PlaceholderOptions } from '@tiptap/extension-placeholder';
import Text from '@tiptap/extension-text';
import { template } from './template';
import { styles } from './styles';
import type { ToggleButton } from '../toggle-button';
import type { ErrorPattern } from '../patterns/error/types';

declare global {
    interface HTMLElementTagNameMap {
        'nimble-rich-text-editor': RichTextEditor;
    }
}

/**
 * A nimble styled rich text editor
 */
export class RichTextEditor extends FoundationElement implements ErrorPattern {
    /**
     * @internal
     */
    public editor = this.createEditor();

    /**
     * @internal
     */
    public tiptapEditor = this.createTiptapEditor();

    /**
     * Whether to disable user from editing and interacting with toolbar buttons
     *
     * @public
     * HTML Attribute: disabled
     */
    @attr({ mode: 'boolean' })
    public disabled = false;

    /**
     * Whether to hide the footer of the rich text editor
     *
     * @public
     * HTML Attribute: footer-hidden
     */
    @attr({ attribute: 'footer-hidden', mode: 'boolean' })
    public footerHidden = false;

    /**
     * Whether to display the error state.
     *
     * @public
     * HTML Attribute: error-visible
     */
    @attr({ attribute: 'error-visible', mode: 'boolean' })
    public errorVisible = false;

    /**
     * A message explaining why the value is invalid.
     *
     * @public
     * HTML Attribute: error-text
     */
    @attr({ attribute: 'error-text' })
    public errorText?: string;

    /**
     * @public
     * HTML Attribute: placeholder
     */
    @attr
    public placeholder?: string;

    /**
     * True if the editor is empty or contains only whitespace, false otherwise.
     *
     * @public
     */
    public get empty(): boolean {
        // Tiptap [isEmpty](https://tiptap.dev/api/editor#is-empty) returns false even if the editor has only whitespace.
        // However, the expectation is to return true if the editor is empty or contains only whitespace.
        // Hence, by retrieving the current text content using Tiptap state docs and then trimming the string to determine whether it is empty or not.
        return this.tiptapEditor.state.doc.textContent.trim().length === 0;
    }

    /**
     * @internal
     */
    @observable
    public boldButton!: ToggleButton;

    /**
     * @internal
     */
    @observable
    public italicsButton!: ToggleButton;

    /**
     * @internal
     */
    @observable
    public bulletListButton!: ToggleButton;

    /**
     * @internal
     */
    @observable
    public numberedListButton!: ToggleButton;

    /**
     * The width of the vertical scrollbar, if displayed.
     * @internal
     */
    @observable
    public scrollbarWidth = -1;

    /**
     * @internal
     */
    public editorContainer!: HTMLDivElement;

    private resizeObserver?: ResizeObserver;
    private updateScrollbarWidthQueued = false;

    private readonly markdownParser = this.initializeMarkdownParser();
    private readonly markdownSerializer = this.initializeMarkdownSerializer();
    private readonly domSerializer = DOMSerializer.fromSchema(schema);
    private readonly xmlSerializer = new XMLSerializer();

    /**
     * @internal
     */
    public override connectedCallback(): void {
        super.connectedCallback();
        if (!this.editor.isConnected) {
            this.editorContainer.append(this.editor);
        }
        this.bindEditorTransactionEvent();
        this.bindEditorUpdateEvent();
        this.stopNativeInputEventPropagation();
        this.resizeObserver = new ResizeObserver(() => this.onResize());
        this.resizeObserver.observe(this);
    }

    /**
     * @internal
     */
    public override disconnectedCallback(): void {
        super.disconnectedCallback();
        this.unbindEditorTransactionEvent();
        this.unbindEditorUpdateEvent();
        this.unbindNativeInputEvent();
        this.resizeObserver?.disconnect();
    }

    /**
     * @internal
     */
    public disabledChanged(): void {
        this.tiptapEditor.setEditable(!this.disabled);
        this.setEditorTabIndex();
        this.editor.setAttribute(
            'aria-disabled',
            this.disabled ? 'true' : 'false'
        );
    }

    /**
     * Update the placeholder text and view of the editor.
     * @internal
     */
    public placeholderChanged(): void {
        const placeholderExtension = this.getTipTapExtension(
            'placeholder'
        ) as Extension<PlaceholderOptions>;
        placeholderExtension.options.placeholder = this.placeholder ?? '';
        this.tiptapEditor.view.dispatch(this.tiptapEditor.state.tr);

        this.queueUpdateScrollbarWidth();
    }

    /**
     * @internal
     */
    public ariaLabelChanged(): void {
        if (this.ariaLabel !== null && this.ariaLabel !== undefined) {
            this.editor.setAttribute('aria-label', this.ariaLabel);
        } else {
            this.editor.removeAttribute('aria-label');
        }
    }

    /**
     * Toggle the bold mark and focus back to the editor
     * @internal
     */
    public boldButtonClick(): void {
        this.tiptapEditor.chain().focus().toggleBold().run();
        this.forceFocusEditor();
    }

    /**
     * Toggle the bold mark and focus back to the editor
     * @internal
     */
    public boldButtonKeyDown(event: KeyboardEvent): boolean {
        if (this.keyActivatesButton(event)) {
            this.tiptapEditor.chain().focus().toggleBold().run();
            this.forceFocusEditor();
            return false;
        }
        return true;
    }

    /**
     * Toggle the italics mark and focus back to the editor
     * @internal
     */
    public italicsButtonClick(): void {
        this.tiptapEditor.chain().focus().toggleItalic().run();
        this.forceFocusEditor();
    }

    /**
     * Toggle the italics mark and focus back to the editor
     * @internal
     */
    public italicsButtonKeyDown(event: KeyboardEvent): boolean {
        if (this.keyActivatesButton(event)) {
            this.tiptapEditor.chain().focus().toggleItalic().run();
            this.forceFocusEditor();
            return false;
        }
        return true;
    }

    /**
     * Toggle the unordered list node and focus back to the editor
     * @internal
     */
    public bulletListButtonClick(): void {
        this.tiptapEditor.chain().focus().toggleBulletList().run();
        this.forceFocusEditor();
    }

    /**
     * Toggle the unordered list node and focus back to the editor
     * @internal
     */
    public bulletListButtonKeyDown(event: KeyboardEvent): boolean {
        if (this.keyActivatesButton(event)) {
            this.tiptapEditor.chain().focus().toggleBulletList().run();
            this.forceFocusEditor();
            return false;
        }
        return true;
    }

    /**
     * Toggle the ordered list node and focus back to the editor
     * @internal
     */
    public numberedListButtonClick(): void {
        this.tiptapEditor.chain().focus().toggleOrderedList().run();
        this.forceFocusEditor();
    }

    /**
     * Toggle the ordered list node and focus back to the editor
     * @internal
     */
    public numberedListButtonKeyDown(event: KeyboardEvent): boolean {
        if (this.keyActivatesButton(event)) {
            this.tiptapEditor.chain().focus().toggleOrderedList().run();
            this.forceFocusEditor();
            return false;
        }
        return true;
    }

    /**
     * This function load tip tap editor with provided markdown content by parsing into html
     * @public
     */
    public setMarkdown(markdown: string): void {
        const html = this.getHtmlContent(markdown);
        this.tiptapEditor.commands.setContent(html);
    }

    /**
     * This function returns markdown string by serializing tiptap editor document using prosemirror MarkdownSerializer
     * @public
     */
    public getMarkdown(): string {
        const markdownContent = this.markdownSerializer.serialize(
            this.tiptapEditor.state.doc
        );
        return markdownContent;
    }

    /**
     * @internal
     */
    public stopEventPropagation(event: Event): boolean {
        // Don't bubble the 'change' event from the toggle button because
        // all the formatting button has its own 'toggle' event through 'click' and 'keydown'.
        event.stopPropagation();
        return false;
    }

    private createEditor(): HTMLDivElement {
        const editor = document.createElement('div');
        editor.className = 'editor';
        editor.setAttribute('aria-multiline', 'true');
        editor.setAttribute('role', 'textbox');
        editor.setAttribute('aria-disabled', 'false');
        return editor;
    }

    private createTiptapEditor(): Editor {
        /**
         * For more information on the extensions for the supported formatting options, refer to the links below.
         * Tiptap marks: https://tiptap.dev/api/marks
         * Tiptap nodes: https://tiptap.dev/api/nodes
         */
        return new Editor({
            element: this.editor,
            extensions: [
                Document,
                Paragraph,
                Text,
                BulletList,
                OrderedList,
                ListItem,
                Bold,
                Italic,
                History,
                Placeholder.configure({
                    placeholder: '',
                    showOnlyWhenEditable: false
                })
            ]
        });
    }

    /**
     * This function takes the Fragment from parseMarkdownToDOM function and return the serialized string using XMLSerializer
     */
    private getHtmlContent(markdown: string): string {
        const documentFragment = this.parseMarkdownToDOM(markdown);
        return this.xmlSerializer.serializeToString(documentFragment);
    }

    private initializeMarkdownParser(): MarkdownParser {
        /**
         * It configures the tokenizer of the default Markdown parser with the 'zero' preset.
         * The 'zero' preset is a configuration with no rules enabled by default to selectively enable specific rules.
         * https://github.com/markdown-it/markdown-it/blob/2b6cac25823af011ff3bc7628bc9b06e483c5a08/lib/presets/zero.js#L1
         *
         */
        const zeroTokenizerConfiguration = defaultMarkdownParser.tokenizer.configure('zero');

        // The detailed information of the supported rules were provided in the below CommonMark spec document.
        // https://spec.commonmark.org/0.30/
        const supportedTokenizerRules = zeroTokenizerConfiguration.enable([
            'emphasis',
            'list'
        ]);

        return new MarkdownParser(
            schema,
            supportedTokenizerRules,
            defaultMarkdownParser.tokens
        );
    }

    private initializeMarkdownSerializer(): MarkdownSerializer {
        /**
         * orderedList Node is getting 'order' attribute which it is not present in the
         * tip-tap orderedList Node and having start instead of order, Changed it to start (nodes.attrs.start)
         * Assigned updated node in place of orderedList node from defaultMarkdownSerializer
         * https://github.com/ProseMirror/prosemirror-markdown/blob/b7c1fd2fb74c7564bfe5428c7c8141ded7ebdd9f/src/to_markdown.ts#L94C2-L101C7
         */
        const orderedListNode = function orderedList(
            state: MarkdownSerializerState,
            node: Node
        ): void {
            const start = (node.attrs.start as number) || 1;
            const maxW = String(start + node.childCount - 1).length;
            const space = state.repeat(' ', maxW + 2);
            state.renderList(node, space, i => {
                const nStr = String(start + i);
                return `${state.repeat(' ', maxW - nStr.length) + nStr}. `;
            });
        };

        /**
         * Internally Tiptap editor creates it own schema ( Nodes AND Marks ) based on the extensions ( Here Starter Kit is used for Bold, italic, orderedList and
         * bulletList extensions) and defaultMarkdownSerializer uses schema from prosemirror-markdown to serialize the markdown.
         * So, there is variations in the nodes and marks name (Eg. 'ordered_list' in prosemirror-markdown schema whereas 'orderedList' in tip tap editor schema),
         * To fix up this reassigned the respective nodes and marks with tip-tap editor schema.
         */
        const nodes = {
            bulletList: defaultMarkdownSerializer.nodes.bullet_list!,
            listItem: defaultMarkdownSerializer.nodes.list_item!,
            orderedList: orderedListNode,
            doc: defaultMarkdownSerializer.nodes.doc!,
            paragraph: defaultMarkdownSerializer.nodes.paragraph!,
            text: defaultMarkdownSerializer.nodes.text!
        };
        const marks = {
            italic: defaultMarkdownSerializer.marks.em!,
            bold: defaultMarkdownSerializer.marks.strong!
        };
        return new MarkdownSerializer(nodes, marks);
    }

    private parseMarkdownToDOM(value: string): HTMLElement | DocumentFragment {
        const parsedMarkdownContent = this.markdownParser.parse(value);
        if (parsedMarkdownContent === null) {
            return document.createDocumentFragment();
        }

        return this.domSerializer.serializeFragment(
            parsedMarkdownContent.content
        );
    }

    /**
     * Binding the "transaction" event to the editor allows continuous monitoring the events and updating the button state in response to
     * various actions such as mouse events, keyboard events, changes in the editor content etc,.
     * https://tiptap.dev/api/events#transaction
     */
    private bindEditorTransactionEvent(): void {
        this.tiptapEditor.on('transaction', () => {
            this.updateEditorButtonsState();
        });
    }

    private unbindEditorTransactionEvent(): void {
        this.tiptapEditor.off('transaction');
    }

    private updateEditorButtonsState(): void {
        this.boldButton.checked = this.tiptapEditor.isActive('bold');
        this.italicsButton.checked = this.tiptapEditor.isActive('italic');
        this.bulletListButton.checked = this.tiptapEditor.isActive('bulletList');
        this.numberedListButton.checked = this.tiptapEditor.isActive('orderedList');
    }

    private keyActivatesButton(event: KeyboardEvent): boolean {
        switch (event.key) {
            case keySpace:
            case keyEnter:
                return true;
            default:
                return false;
        }
    }

<<<<<<< HEAD
    // In Firefox browser, once the editor gets focused, the blinking caret will be visible until we click format buttons (Bold, Italic ...) in the Firefox browser (changing focus).
    // But once any of the toolbar button is clicked, editor internally has its focus but the blinking caret disappears.
    // As a workaround, manually triggering blur and setting focus on editor makes the blinking caret to re-appear.
    // Mozilla issue https://bugzilla.mozilla.org/show_bug.cgi?id=1496769 tracks removal of this workaround.
    private forceFocusEditor(): void {
        this.tiptapEditor.commands.blur();
        this.tiptapEditor.commands.focus();
=======
    private unbindEditorUpdateEvent(): void {
        this.tiptapEditor.off('update');
    }

    /**
     * input event is fired when there is a change in the content of the editor.
     *
     * https://tiptap.dev/api/events#update
     */
    private bindEditorUpdateEvent(): void {
        this.tiptapEditor.on('update', () => {
            this.$emit('input');
            this.queueUpdateScrollbarWidth();
        });
    }

    /**
     * Stopping the native input event propagation emitted by the contenteditable element in the Tiptap
     * since there is an issue (linked below) in ProseMirror where selecting the text and removing it
     * does not trigger the native HTMLElement input event. So using the "update" event emitted by the
     * Tiptap to capture it as an "input" customEvent in the rich text editor.
     *
     * Prose Mirror issue: https://discuss.prosemirror.net/t/how-to-handle-select-backspace-delete-cut-type-kind-of-events-handletextinput-or-handledomevents-input-doesnt-help/4844
     */
    private stopNativeInputEventPropagation(): void {
        this.tiptapEditor.view.dom.addEventListener('input', event => {
            event.stopPropagation();
        });
    }

    private unbindNativeInputEvent(): void {
        this.tiptapEditor.view.dom.removeEventListener('input', () => {});
    }

    private queueUpdateScrollbarWidth(): void {
        if (!this.$fastController.isConnected) {
            return;
        }
        if (!this.updateScrollbarWidthQueued) {
            this.updateScrollbarWidthQueued = true;
            DOM.queueUpdate(() => this.updateScrollbarWidth());
        }
    }

    private updateScrollbarWidth(): void {
        this.updateScrollbarWidthQueued = false;
        this.scrollbarWidth = this.tiptapEditor.view.dom.offsetWidth
            - this.tiptapEditor.view.dom.clientWidth;
    }

    private onResize(): void {
        this.scrollbarWidth = this.tiptapEditor.view.dom.offsetWidth
            - this.tiptapEditor.view.dom.clientWidth;
    }

    private getTipTapExtension(
        extensionName: string
    ): AnyExtension | undefined {
        return this.tiptapEditor.extensionManager.extensions.find(
            extension => extension.name === extensionName
        );
    }

    private setEditorTabIndex(): void {
        this.tiptapEditor.setOptions({
            editorProps: {
                attributes: {
                    tabindex: this.disabled ? '-1' : '0'
                }
            }
        });
>>>>>>> e9d68c2e
    }
}

// eslint-disable-next-line @typescript-eslint/no-empty-interface
export interface RichTextEditor extends ARIAGlobalStatesAndProperties {}
applyMixins(RichTextEditor, ARIAGlobalStatesAndProperties);

const nimbleRichTextEditor = RichTextEditor.compose({
    baseName: 'rich-text-editor',
    template,
    styles
});

DesignSystem.getOrCreate()
    .withPrefix('nimble')
    .register(nimbleRichTextEditor());
export const richTextEditorTag = DesignSystem.tagFor(RichTextEditor);<|MERGE_RESOLUTION|>--- conflicted
+++ resolved
@@ -482,15 +482,6 @@
         }
     }
 
-<<<<<<< HEAD
-    // In Firefox browser, once the editor gets focused, the blinking caret will be visible until we click format buttons (Bold, Italic ...) in the Firefox browser (changing focus).
-    // But once any of the toolbar button is clicked, editor internally has its focus but the blinking caret disappears.
-    // As a workaround, manually triggering blur and setting focus on editor makes the blinking caret to re-appear.
-    // Mozilla issue https://bugzilla.mozilla.org/show_bug.cgi?id=1496769 tracks removal of this workaround.
-    private forceFocusEditor(): void {
-        this.tiptapEditor.commands.blur();
-        this.tiptapEditor.commands.focus();
-=======
     private unbindEditorUpdateEvent(): void {
         this.tiptapEditor.off('update');
     }
@@ -562,7 +553,15 @@
                 }
             }
         });
->>>>>>> e9d68c2e
+    }
+
+    // In Firefox browser, once the editor gets focused, the blinking caret will be visible until we click format buttons (Bold, Italic ...) in the Firefox browser (changing focus).
+    // But once any of the toolbar button is clicked, editor internally has its focus but the blinking caret disappears.
+    // As a workaround, manually triggering blur and setting focus on editor makes the blinking caret to re-appear.
+    // Mozilla issue https://bugzilla.mozilla.org/show_bug.cgi?id=1496769 tracks removal of this workaround.
+    private forceFocusEditor(): void {
+        this.tiptapEditor.commands.blur();
+        this.tiptapEditor.commands.focus();
     }
 }
 
