import { observable } from '@microsoft/fast-element';
import { DesignSystem, FoundationElement } from '@microsoft/fast-foundation';
import { keyEnter, keySpace } from '@microsoft/fast-web-utilities';
import { Editor } from '@tiptap/core';
<<<<<<< HEAD
import StarterKit from '@tiptap/starter-kit';
import {
    schema,
    defaultMarkdownParser,
    MarkdownParser,
    MarkdownSerializer,
    defaultMarkdownSerializer,
    MarkdownSerializerState
} from 'prosemirror-markdown';
import { DOMSerializer, Node } from 'prosemirror-model';
=======
import Bold from '@tiptap/extension-bold';
import BulletList from '@tiptap/extension-bullet-list';
import Document from '@tiptap/extension-document';
import History from '@tiptap/extension-history';
import Italic from '@tiptap/extension-italic';
import ListItem from '@tiptap/extension-list-item';
import OrderedList from '@tiptap/extension-ordered-list';
import Paragraph from '@tiptap/extension-paragraph';
import Text from '@tiptap/extension-text';
>>>>>>> d8c239eb
import { template } from './template';
import { styles } from './styles';
import type { ToggleButton } from '../toggle-button';

declare global {
    interface HTMLElementTagNameMap {
        'nimble-rich-text-editor': RichTextEditor;
    }
}

/**
 * A nimble styled rich text editor
 */
export class RichTextEditor extends FoundationElement {
    /**
     * @internal
     */
    @observable
    public boldButton!: ToggleButton;

    /**
     * @internal
     */
    @observable
    public italicsButton!: ToggleButton;

    /**
     * @internal
     */
    @observable
    public bulletListButton!: ToggleButton;

    /**
     * @internal
     */
    @observable
    public numberedListButton!: ToggleButton;

    /**
     * @internal
     */
    public editor!: HTMLDivElement;

    private tiptapEditor!: Editor;

    private readonly markdownParser: MarkdownParser;
    private readonly markdownSerializer: MarkdownSerializer;
    private readonly domSerializer: DOMSerializer;
    private readonly xmlSerializer: XMLSerializer;

    /**
     * @internal
     */
    public constructor() {
        super();
        this.domSerializer = DOMSerializer.fromSchema(schema);
        this.xmlSerializer = new XMLSerializer();
        this.markdownParser = this.initializeMarkdownParser();
        this.markdownSerializer = this.initializeMarkdownSerializer();
    }

    /**
     * @internal
     */
    public override connectedCallback(): void {
        super.connectedCallback();
        this.initializeEditor();
        this.bindEditorTransactionEvent();
    }

    /**
     * @internal
     */
    public override disconnectedCallback(): void {
        super.disconnectedCallback();
        this.unbindEditorTransactionEvent();
    }

    /**
     * Toggle the bold mark and focus back to the editor
     * @internal
     */
    public boldButtonClick(): void {
        this.tiptapEditor.chain().focus().toggleBold().run();
    }

    /**
     * Toggle the bold mark and focus back to the editor
     * @internal
     */
    public boldButtonKeyDown(event: KeyboardEvent): boolean {
        if (this.keyActivatesButton(event)) {
            this.tiptapEditor.chain().focus().toggleBold().run();
            return false;
        }
        return true;
    }

    /**
     * Toggle the italics mark and focus back to the editor
     * @internal
     */
    public italicsButtonClick(): void {
        this.tiptapEditor.chain().focus().toggleItalic().run();
    }

    /**
     * Toggle the italics mark and focus back to the editor
     * @internal
     */
    public italicsButtonKeyDown(event: KeyboardEvent): boolean {
        if (this.keyActivatesButton(event)) {
            this.tiptapEditor.chain().focus().toggleItalic().run();
            return false;
        }
        return true;
    }

    /**
     * Toggle the unordered list node and focus back to the editor
     * @internal
     */
    public bulletListButtonClick(): void {
        this.tiptapEditor.chain().focus().toggleBulletList().run();
    }

    /**
     * Toggle the unordered list node and focus back to the editor
     * @internal
     */
    public bulletListButtonKeyDown(event: KeyboardEvent): boolean {
        if (this.keyActivatesButton(event)) {
            this.tiptapEditor.chain().focus().toggleBulletList().run();
            return false;
        }
        return true;
    }

    /**
     * Toggle the ordered list node and focus back to the editor
     * @internal
     */
    public numberedListButtonClick(): void {
        this.tiptapEditor.chain().focus().toggleOrderedList().run();
    }

    /**
     * Toggle the ordered list node and focus back to the editor
     * @internal
     */
    public numberedListButtonKeyDown(event: KeyboardEvent): boolean {
        if (this.keyActivatesButton(event)) {
            this.tiptapEditor.chain().focus().toggleOrderedList().run();
            return false;
        }
        return true;
    }

    /**
<<<<<<< HEAD
     * This function load tip tap editor with provided markdown content by parsing into html
     * @public
     */
    public setMarkdown(markdown: string): void {
        if (this.$fastController.isConnected) {
            const html = this.getHtmlContent(markdown);
            this.tiptapEditor.commands.setContent(html);
        }
    }

    /**
     * This function returns markdown string by serializing tiptap editor document using prosemirror MarkdownSerializer
     * @public
     */
    public getMarkdown(): string {
        if (this.$fastController.isConnected) {
            const markdownContent = this.markdownSerializer.serialize(
                this.tiptapEditor.state.doc
            );
            return markdownContent;
        }
        return '';
    }

    /**
     * This function takes the Fragment from parseMarkdownToDOM function and return the serialized string using XMLSerializer
     */
    private getHtmlContent(markdown: string): string {
        const documentFragment = this.parseMarkdownToDOM(markdown);
        return this.xmlSerializer.serializeToString(documentFragment);
    }

    private initializeMarkdownParser(): MarkdownParser {
        /**
         * It configures the tokenizer of the default Markdown parser with the 'zero' preset.
         * The 'zero' preset is a configuration with no rules enabled by default to selectively enable specific rules.
         * https://github.com/markdown-it/markdown-it/blob/2b6cac25823af011ff3bc7628bc9b06e483c5a08/lib/presets/zero.js#L1
         *
         */
        const zeroTokenizerConfiguration = defaultMarkdownParser.tokenizer.configure('zero');

        // The detailed information of the supported rules were provided in the below CommonMark spec document.
        // https://spec.commonmark.org/0.30/
        const supportedTokenizerRules = zeroTokenizerConfiguration.enable([
            'emphasis',
            'list'
        ]);

        return new MarkdownParser(
            schema,
            supportedTokenizerRules,
            defaultMarkdownParser.tokens
        );
    }

    private initializeMarkdownSerializer(): MarkdownSerializer {
        /**
         * orderedList Node is getting 'order' attribute which it is not present in the
         * tip-tap orderedList Node and having start instead of order, Changed it to start (nodes.attrs.start)
         * Assigned updated node in place of orderedList node from defaultMarkdownSerializer
         * https://github.com/ProseMirror/prosemirror-markdown/blob/b7c1fd2fb74c7564bfe5428c7c8141ded7ebdd9f/src/to_markdown.ts#L94C2-L101C7
         */
        const orderedListNode = function orderedList(
            state: MarkdownSerializerState,
            node: Node
        ): void {
            const start = (node.attrs.start as number) || 1;
            const maxW = String(start + node.childCount - 1).length;
            const space = state.repeat(' ', maxW + 2);
            state.renderList(node, space, i => {
                const nStr = String(start + i);
                return `${state.repeat(' ', maxW - nStr.length) + nStr}. `;
            });
        };

        /**
         * Setting the escape argument as false to skip esc method under MarkdownSerializerState as regExpression
         * adding unnecessary slashes while serializing and not to affect text nodes.
         * https://github.com/ProseMirror/prosemirror-markdown/blob/b7c1fd2fb74c7564bfe5428c7c8141ded7ebdd9f/src/to_markdown.ts#L409C3-L417C4
         */
        const textNode = function text(
            state: MarkdownSerializerState,
            node: Node
        ): void {
            state.text(node.text!, false);
        };

        /**
         * Internally Tiptap editor creates it own schema ( Nodes AND Marks ) based on the extensions ( Here Starter Kit is used for Bold, italic, orderedList and
         * bulletList extensions) and defaultMarkdownSerializer uses schema from prosemirror-markdown to serialize the markdown.
         * So, there is variations in the nodes and marks name (Eg. 'ordered_list' in prosemirror-markdown schema whereas 'orderedList' in tip tap editor schema),
         * To fix up this reassigned the respective nodes and marks with tip-tap editor schema.
         */
        const nodes = {
            bulletList: defaultMarkdownSerializer.nodes.bullet_list!,
            listItem: defaultMarkdownSerializer.nodes.list_item!,
            orderedList: orderedListNode,
            doc: defaultMarkdownSerializer.nodes.doc!,
            paragraph: defaultMarkdownSerializer.nodes.paragraph!,
            text: textNode
        };
        const marks = {
            italic: defaultMarkdownSerializer.marks.em!,
            bold: defaultMarkdownSerializer.marks.strong!
        };
        return new MarkdownSerializer(nodes, marks);
    }

    /** This function takes a markdown string, parses it using the ProseMirror MarkdownParser, serializes the parsed content into a
     * DOM structure using a DOMSerializer, and returns the serialized result.
     * If the markdown parser returns null, it will clear the editor component by creating an empty document fragment.
     */
    private parseMarkdownToDOM(value: string): HTMLElement | DocumentFragment {
        const parsedMarkdownContent = this.markdownParser.parse(value);
        if (parsedMarkdownContent === null) {
            return document.createDocumentFragment();
        }

        return this.domSerializer.serializeFragment(
            parsedMarkdownContent.content
        );
=======
     * @internal
     */
    public stopEventPropagation(event: Event): boolean {
        // Don't bubble the 'change' event from the toggle button because
        // all the formatting button has its own 'toggle' event through 'click' and 'keydown'.
        event.stopPropagation();
        return false;
>>>>>>> d8c239eb
    }

    private initializeEditor(): void {
        /**
         * For more information on the extensions for the supported formatting options, refer to the links below.
         * Tiptap marks: https://tiptap.dev/api/marks
         * Tiptap nodes: https://tiptap.dev/api/nodes
         */
        this.tiptapEditor = new Editor({
            element: this.editor,
            extensions: [
                Document,
                Paragraph,
                Text,
                BulletList,
                OrderedList,
                ListItem,
                Bold,
                Italic,
                History
            ]
        });
    }

    /**
     * Binding the "transaction" event to the editor allows continuous monitoring the events and updating the button state in response to
     * various actions such as mouse events, keyboard events, changes in the editor content etc,.
     * https://tiptap.dev/api/events#transaction
     */
    private bindEditorTransactionEvent(): void {
        this.tiptapEditor.on('transaction', () => {
            this.updateEditorButtonsState();
        });
    }

    private unbindEditorTransactionEvent(): void {
        this.tiptapEditor.off('transaction');
    }

    private updateEditorButtonsState(): void {
        this.boldButton.checked = this.tiptapEditor.isActive('bold');
        this.italicsButton.checked = this.tiptapEditor.isActive('italic');
        this.bulletListButton.checked = this.tiptapEditor.isActive('bulletList');
        this.numberedListButton.checked = this.tiptapEditor.isActive('orderedList');
    }

    private keyActivatesButton(event: KeyboardEvent): boolean {
        switch (event.key) {
            case keySpace:
            case keyEnter:
                return true;
            default:
                return false;
        }
    }
}

const nimbleRichTextEditor = RichTextEditor.compose({
    baseName: 'rich-text-editor',
    template,
    styles
});

DesignSystem.getOrCreate()
    .withPrefix('nimble')
    .register(nimbleRichTextEditor());
export const richTextEditorTag = DesignSystem.tagFor(RichTextEditor);<|MERGE_RESOLUTION|>--- conflicted
+++ resolved
@@ -2,8 +2,6 @@
 import { DesignSystem, FoundationElement } from '@microsoft/fast-foundation';
 import { keyEnter, keySpace } from '@microsoft/fast-web-utilities';
 import { Editor } from '@tiptap/core';
-<<<<<<< HEAD
-import StarterKit from '@tiptap/starter-kit';
 import {
     schema,
     defaultMarkdownParser,
@@ -13,7 +11,6 @@
     MarkdownSerializerState
 } from 'prosemirror-markdown';
 import { DOMSerializer, Node } from 'prosemirror-model';
-=======
 import Bold from '@tiptap/extension-bold';
 import BulletList from '@tiptap/extension-bullet-list';
 import Document from '@tiptap/extension-document';
@@ -23,7 +20,6 @@
 import OrderedList from '@tiptap/extension-ordered-list';
 import Paragraph from '@tiptap/extension-paragraph';
 import Text from '@tiptap/extension-text';
->>>>>>> d8c239eb
 import { template } from './template';
 import { styles } from './styles';
 import type { ToggleButton } from '../toggle-button';
@@ -183,7 +179,6 @@
     }
 
     /**
-<<<<<<< HEAD
      * This function load tip tap editor with provided markdown content by parsing into html
      * @public
      */
@@ -206,6 +201,16 @@
             return markdownContent;
         }
         return '';
+    }
+
+    /**
+     * @internal
+     */
+    public stopEventPropagation(event: Event): boolean {
+        // Don't bubble the 'change' event from the toggle button because
+        // all the formatting button has its own 'toggle' event through 'click' and 'keydown'.
+        event.stopPropagation();
+        return false;
     }
 
     /**
@@ -305,15 +310,6 @@
         return this.domSerializer.serializeFragment(
             parsedMarkdownContent.content
         );
-=======
-     * @internal
-     */
-    public stopEventPropagation(event: Event): boolean {
-        // Don't bubble the 'change' event from the toggle button because
-        // all the formatting button has its own 'toggle' event through 'click' and 'keydown'.
-        event.stopPropagation();
-        return false;
->>>>>>> d8c239eb
     }
 
     private initializeEditor(): void {
