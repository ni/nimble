--- conflicted
+++ resolved
@@ -6,11 +6,7 @@
     FoundationElement
 } from '@microsoft/fast-foundation';
 import { keyEnter, keySpace } from '@microsoft/fast-web-utilities';
-<<<<<<< HEAD
-import { Editor, findParentNode, isList } from '@tiptap/core';
-=======
-import { Editor, AnyExtension, Extension } from '@tiptap/core';
->>>>>>> c0350d70
+import { Editor, findParentNode, isList, AnyExtension, Extension } from '@tiptap/core';
 import {
     schema,
     defaultMarkdownParser,
@@ -34,11 +30,8 @@
 import { template } from './template';
 import { styles } from './styles';
 import type { ToggleButton } from '../toggle-button';
-<<<<<<< HEAD
 import { TipTapNodeName } from './types';
-=======
 import type { ErrorPattern } from '../patterns/error/types';
->>>>>>> c0350d70
 
 declare global {
     interface HTMLElementTagNameMap {
