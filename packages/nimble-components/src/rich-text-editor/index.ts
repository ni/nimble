--- conflicted
+++ resolved
@@ -2,7 +2,6 @@
 import { DesignSystem, FoundationElement } from '@microsoft/fast-foundation';
 import { keyEnter, keySpace } from '@microsoft/fast-web-utilities';
 import { Editor } from '@tiptap/core';
-<<<<<<< HEAD
 import {
     schema,
     defaultMarkdownParser,
@@ -12,8 +11,6 @@
     MarkdownSerializerState
 } from 'prosemirror-markdown';
 import { DOMSerializer, Node } from 'prosemirror-model';
-=======
->>>>>>> 4eaf1011
 import Bold from '@tiptap/extension-bold';
 import BulletList from '@tiptap/extension-bullet-list';
 import Document from '@tiptap/extension-document';
@@ -64,7 +61,6 @@
     /**
      * @internal
      */
-<<<<<<< HEAD
     public editorContainer!: HTMLDivElement;
 
     private tiptapEditor!: Editor;
@@ -79,24 +75,15 @@
         super();
         this.initializeEditor();
     }
-=======
-    public editor!: HTMLDivElement;
-
-    private tiptapEditor!: Editor;
->>>>>>> 4eaf1011
 
     /**
      * @internal
      */
     public override connectedCallback(): void {
         super.connectedCallback();
-<<<<<<< HEAD
         if (!this.editor.isConnected) {
             this.editorContainer.append(this.editor);
         }
-=======
-        this.initializeEditor();
->>>>>>> 4eaf1011
         this.bindEditorTransactionEvent();
     }
 
@@ -189,7 +176,6 @@
     }
 
     /**
-<<<<<<< HEAD
      * This function load tip tap editor with provided markdown content by parsing into html
      * @public
      */
@@ -210,8 +196,6 @@
     }
 
     /**
-=======
->>>>>>> 4eaf1011
      * @internal
      */
     public stopEventPropagation(event: Event): boolean {
@@ -220,8 +204,6 @@
         event.stopPropagation();
         return false;
     }
-
-<<<<<<< HEAD
     /**
      * This function takes the Fragment from parseMarkdownToDOM function and return the serialized string using XMLSerializer
      */
@@ -316,9 +298,6 @@
         this.editor.setAttribute('aria-multiline', 'true');
         this.editor.setAttribute('role', 'textbox');
 
-=======
-    private initializeEditor(): void {
->>>>>>> 4eaf1011
         /**
          * For more information on the extensions for the supported formatting options, refer to the links below.
          * Tiptap marks: https://tiptap.dev/api/marks
