--- conflicted
+++ resolved
@@ -1310,7 +1310,6 @@
             );
         }
     });
-<<<<<<< HEAD
 
     describe('disabled state', () => {
         beforeEach(async () => {
@@ -1472,7 +1471,7 @@
         element.placeholder = 'Placeholder text';
 
         expect(pageObject.getDataPlaceholderValue()).toBe('Placeholder text');
-=======
+    });
 });
 
 describe('RichTextEditor Before DOM Connection', () => {
@@ -1516,6 +1515,5 @@
             '1. ***Numbered list with bold and italics***\n\n* ***Bulleted list with bold and italics***'
         );
         await disconnect();
->>>>>>> 65a4b96e
     });
 });