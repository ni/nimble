--- conflicted
+++ resolved
@@ -136,7 +136,6 @@
             .map(el => el.textContent || '');
     }
 
-<<<<<<< HEAD
     public getFormattingButtonTextContent(
         toolbarButton: ToolbarButton
     ): string {
@@ -149,9 +148,6 @@
         return button!.title;
     }
 
-    private getFormattingButton(
-        toolbarButton: ToolbarButton
-=======
     public getEditorTabIndex(): string {
         return this.getTiptapEditor()?.getAttribute('tabindex') ?? '';
     }
@@ -207,25 +203,10 @@
 
     private getFormattingButton(
         button: ToolbarButton
->>>>>>> e9d68c2e
     ): ToggleButton | null | undefined {
         const buttons: NodeListOf<ToggleButton> = this.richTextEditorElement.shadowRoot!.querySelectorAll(
             'nimble-toggle-button'
         );
-<<<<<<< HEAD
-        return buttons[toolbarButton];
-    }
-
-    private getEditorSection(): Element | null | undefined {
-        return this.richTextEditorElement.shadowRoot?.querySelector('.editor');
-    }
-
-    private getTiptapEditor(): Element | null | undefined {
-        return this.richTextEditorElement.shadowRoot?.querySelector(
-            '.ProseMirror'
-        );
-=======
         return buttons[button];
->>>>>>> e9d68c2e
     }
 }