import type { StoryFn, Meta } from '@storybook/html';
import { html, ViewTemplate } from '@microsoft/fast-element';
import { Orientation } from '@microsoft/fast-web-utilities';
import {
    createMatrix,
    sharedMatrixParameters
} from '../../utilities/tests/matrix';
import { disabledStates, DisabledState } from '../../utilities/tests/states';
import {
    createMatrixThemeStory,
    createStory
} from '../../utilities/tests/storybook';
import { hiddenWrapper } from '../../utilities/tests/hidden';
import { textCustomizationWrapper } from '../../utilities/tests/text-customization';
import { radioGroupTag } from '..';
import { radioTag } from '../../radio';

const metadata: Meta = {
    title: 'Tests/Radio Group',

    parameters: {
        ...sharedMatrixParameters(),
        design: {
            artboardUrl:
                'https://xd.adobe.com/view/33ffad4a-eb2c-4241-b8c5-ebfff1faf6f6-66ac/screen/3698340b-8162-4e5d-bf7a-20194612b3a7/specs'
        }
    }
};

export default metadata;

const orientationStates = [
    ['Horizontal', Orientation.horizontal],
    ['Vertical', Orientation.vertical]
] as const;
type OrientationState = (typeof orientationStates)[number];

const component = (
    [disabledName, disabled]: DisabledState,
    [orientationName, orientation]: OrientationState
): ViewTemplate => html`<${radioGroupTag}
    orientation="${() => orientation}"
    ?disabled="${() => disabled}"
    value="1"
>
    <label slot="label">${orientationName} ${disabledName}</label>
    <${radioTag} value="1">Option 1</${radioTag}>
    <${radioTag} value="2">Option 2</${radioTag}>
</${radioGroupTag}>`;

export const radioGroupThemeMatrix: StoryFn = createMatrixThemeStory(
    createMatrix(component, [disabledStates, orientationStates])
);

export const hiddenRadioGroup: StoryFn = createStory(
    hiddenWrapper(
        html`<${radioGroupTag} hidden>Hidden Radio Group</${radioGroupTag}>`
    )
);

<<<<<<< HEAD
export const hiddenRadio: StoryFn = createStory(
    hiddenWrapper(html`<nimble-radio hidden>Hidden Radio</nimble-radio>`)
=======
export const hiddenRadio: Story = createStory(
    hiddenWrapper(html`<${radioTag} hidden>Hidden Radio</${radioTag}>`)
>>>>>>> 31060ca8
);

export const textCustomized: StoryFn = createMatrixThemeStory(
    textCustomizationWrapper(
        html`
            <${radioGroupTag}>
                <label slot="label">Radio buttons</label>
                <${radioTag}>Option 1</${radioTag}>
                <${radioTag}>Option 2</${radioTag}>
            </${radioGroupTag}>
        `
    )
);

export const heightTest: StoryFn = createStory(
    html`
        <div style="display: flex; flex-direction: column">
            <${radioGroupTag} style="border: 1px dashed; width: 200px">
                <label slot="label">With Label</label>
                <${radioTag}>Option 1</${radioTag}>
                <${radioTag}>Option 2</${radioTag}>
            </${radioGroupTag}>
            <${radioGroupTag} style="border: 1px dashed; width: 200px">
                <${radioTag}>Option 1</${radioTag}>
                <${radioTag}>Option 2</${radioTag}>
            </${radioGroupTag}>
        </div>
    `
);<|MERGE_RESOLUTION|>--- conflicted
+++ resolved
@@ -58,13 +58,8 @@
     )
 );
 
-<<<<<<< HEAD
 export const hiddenRadio: StoryFn = createStory(
-    hiddenWrapper(html`<nimble-radio hidden>Hidden Radio</nimble-radio>`)
-=======
-export const hiddenRadio: Story = createStory(
     hiddenWrapper(html`<${radioTag} hidden>Hidden Radio</${radioTag}>`)
->>>>>>> 31060ca8
 );
 
 export const textCustomized: StoryFn = createMatrixThemeStory(
