<<<<<<< HEAD
export const appearanceVariantDescription = `This attribute has no effect on buttons with a \`ghost\` appearance. The appearance variant \`primary-accent\` has no effect on buttons using the "color" theme.
=======
export const appearanceDescription = `This attribute affects the appearance of the button.

<details>
    <summary>Appearance Usage</summary>
    There is a hierarchy to which button appearance should be used.
    <ul>
        <li>For appearance \`ghost\`:
            <br/>This is the default and standard option for buttons. They create an open / airy feel, and fit comfortably in tight spaces.
            <br/>Be careful when using that the surrounding context does not confuse this button for emphasized body text, tabs, or a standalone link. 
            <br/>Use this in combination with a primary outline and primary block buttons to create a hierarchy of importance.
        </li>
        <br/>
        <li>For appearance \`outline\`:
            <br/>This is an alternative standard button when a ghost button is not suitable, and a more visually direct button is needed. 
            <br/>This can also create a light and airy feel. Use in combination with ghost buttons to create hierarchy. Do not use in combination with block buttons.
        </li>                
        <li>For appearance \`block\`:
            <br/>This standard button should be used when the most visible solution is required. 
            <br/>It can be an alternative to overly subtle button solutions when it is important to emphasize an action and the functionality of the control.
            <br/>Use in combination with ghost buttons to create hierarchy. Do not use in combination with outline buttons.
        </li>
    </ul>
</details>
`;

export const appearanceVariantDescription = `This attribute has no effect on buttons with a \`ghost\` appearance.
>>>>>>> 1d720e44

<details>
    <summary>Primary Button Usage</summary>
    Make a button primary to distinguish it visibly for one of the following reasons:
    <ul>
        <li>to indicate the action that allows the user to accomplish their most common or important goal</li>
        <li>to indicate the action that allows the user to complete their task</li>
    </ul>
</details>
`;

export const contentHiddenDescription = 'When set, this attribute hides the text and end icon, leaving only the start icon visible.';

export const iconDescription = `When including an icon, set \`slot="start"\` on the icon to ensure proper styling.

<details>
    <summary>Icon Usage</summary>
    Icons should be consistent and only used when necessary.
    <ul>
        <li>Icon and text buttons: 
            <br/>Use a label plus icon to help reinforce a button's functionality, and increase the visual impact of the action.  
            It should promote additional clarity, and should not be used solely for decoration. 
        </li>
        <br/>
        <li>Icon only buttons: 
            <br/>Use primarily for the purpose of limited space, and when the button's action is common and expected.
            <br/>Replicate the usage to create patterns, but do not assume the user will understand the icon's meaning.
            <br/>When a label isn't present, use a tooltip to give extra information.
        </li>
        <li>
            <h4>
                Be sure to use consistent label and icon styling for groups of buttons. Do not mix button types with grouped items.
            </h4>
        </li>
    </ul>
</details>`;

export const endIconDescription = `When including an icon after the text content, set \`slot="end"\` on the icon to ensure proper styling.

This icon will be hidden when \`contentHidden\` is set to \`true\`
.`;<|MERGE_RESOLUTION|>--- conflicted
+++ resolved
@@ -1,7 +1,4 @@
-<<<<<<< HEAD
-export const appearanceVariantDescription = `This attribute has no effect on buttons with a \`ghost\` appearance. The appearance variant \`primary-accent\` has no effect on buttons using the "color" theme.
-=======
-export const appearanceDescription = `This attribute affects the appearance of the button.
+export const appearanceDescription = `This attribute affects the appearance of the button. 
 
 <details>
     <summary>Appearance Usage</summary>
@@ -26,8 +23,7 @@
 </details>
 `;
 
-export const appearanceVariantDescription = `This attribute has no effect on buttons with a \`ghost\` appearance.
->>>>>>> 1d720e44
+export const appearanceVariantDescription = `This attribute has no effect on buttons with a \`ghost\` appearance. The appearance variant \`primary-accent\` has no effect on buttons using the "color" theme.
 
 <details>
     <summary>Primary Button Usage</summary>
