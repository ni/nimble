--- conflicted
+++ resolved
@@ -1,10 +1,3 @@
-<<<<<<< HEAD
-export const appearanceDescription = `This attribute affects the appearance of the button. <br/> <br/> See the usage docs for guidance on the best appearance for your use case.
-`;
-
-export const appearanceVariantDescription = `This attribute affects the color of the type of button selected above. It has no effect on buttons with a \`ghost\` appearance, and the appearance variant \`accent\` has no effect on buttons using the "color" theme.
-<br/> <br/> See the usage docs for guidance on the best appearance-variant for your use case.
-=======
 export const appearanceDescription = `This attribute affects the appearance of the button.
 
 <details>
@@ -43,7 +36,6 @@
         <li>to indicate the action that allows the user to complete their task</li>
     </ul>
 </details>
->>>>>>> 931138bb
 `;
 
 export const contentHiddenDescription = 'When set, this attribute hides the text and end icon, leaving only the start icon visible.';
