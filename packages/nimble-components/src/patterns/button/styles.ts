--- conflicted
+++ resolved
@@ -264,7 +264,6 @@
 );
 
 export const buttonAppearanceVariantStyles = css``.withBehaviors(
-<<<<<<< HEAD
     // appearanceBehavior(
     //     ButtonAppearance.outline,
     //     css`
@@ -280,11 +279,9 @@
     //         :host([appearance-variant='primary']) .control${focusVisible} {
     //             box-shadow: 0px 0px 0px ${borderWidth} ${borderHoverColor} inset;
     //         }
-
     //         :host([appearance-variant='primary']) .control:active {
     //             box-shadow: none;
     //         }
-
     //         :host([appearance-variant='primary'][disabled]) .control {
     //             box-shadow: none;
     //         }
@@ -426,92 +423,6 @@
                 `
             )
         )
-=======
-    appearanceBehavior(
-        ButtonAppearance.outline,
-        css`
-            :host([appearance-variant='primary']) .control {
-                box-shadow: 0px 0px 0px ${borderWidth}
-                    rgba(${actionRgbPartialColor}, 0.3) inset;
-            }
-
-            :host([appearance-variant='primary']) .control:hover {
-                box-shadow: 0px 0px 0px ${borderWidth} ${borderHoverColor} inset;
-            }
-
-            :host([appearance-variant='primary']) .control${focusVisible} {
-                box-shadow: 0px 0px 0px ${borderWidth} ${borderHoverColor} inset;
-            }
-
-            :host([appearance-variant='primary']) .control:active {
-                box-shadow: 0px 0px 0px ${borderWidth} ${fillSelectedColor}
-                    inset;
-            }
-
-            :host([appearance-variant='primary'][disabled]) .control {
-                box-shadow: none;
-            }
-        `
-    ),
-    appearanceBehavior(
-        ButtonAppearance.block,
-        css`
-            :host([appearance-variant='primary']) .control {
-                border-color: rgba(${actionRgbPartialColor}, 0.3);
-                box-shadow: 0px 0px 0px ${borderWidth}
-                    rgba(${actionRgbPartialColor}, 0.3) inset;
-            }
-
-            :host([appearance-variant='primary'][content-hidden]) .control {
-                padding: 0px;
-            }
-
-            :host([appearance-variant='primary']) .control:hover {
-                border-color: ${borderHoverColor};
-                box-shadow: 0px 0px 0px ${borderWidth} ${borderHoverColor} inset;
-            }
-
-            :host([appearance-variant='primary']) .control${focusVisible} {
-                background-clip: border-box;
-                border-color: ${borderHoverColor};
-                border-width: ${borderWidth};
-                box-shadow: 0px 0px 0px ${borderWidth} ${borderHoverColor} inset;
-                padding: 0 ${standardPadding};
-            }
-
-            :host([appearance-variant='primary'][content-hidden])
-                .control${focusVisible} {
-                padding: 0px;
-            }
-
-            :host([appearance-variant='primary']) .control:active {
-                box-shadow: none;
-            }
-
-            :host([appearance-variant='primary'][content-hidden])
-                .control:active {
-                padding: 0px;
-            }
-
-            :host([appearance-variant='primary'][disabled]) .control {
-                background-clip: border-box;
-                border-color: transparent;
-                border-width: ${borderWidth};
-                box-shadow: none;
-                padding: 0 ${standardPadding};
-            }
-
-            :host([appearance-variant='primary'][disabled][content-hidden])
-                .control {
-                padding: 0px;
-            }
-
-            :host([appearance-variant='primary']) .control:active::before {
-                border-color: ${fillSelectedColor};
-                border-width: ${borderWidth};
-            }
-        `
->>>>>>> 1d720e44
     )
     // appearanceBehavior(
     //     ButtonAppearance.block,
