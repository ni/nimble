--- conflicted
+++ resolved
@@ -1,16 +1,11 @@
 import { DOM, html, ref } from '@microsoft/fast-element';
 import { notebook16X16 } from '@ni/nimble-tokens/dist-icons-esm/nimble-icons-inline';
-<<<<<<< HEAD
 import { fixture, Fixture } from '../../utilities/tests/fixture';
 import { clickElement } from '../../utilities/tests/component';
-=======
-import { fixture, Fixture } from '../../tests/utilities/fixture';
-import { clickElement } from '../../tests/utilities/component-test-helpers';
 import { SelectionMode } from '../types';
 import type { TreeView } from '..';
 import type { TreeItem } from '../../tree-item';
 import type { Button } from '../../button';
->>>>>>> 999ecc95
 import '..';
 import '../../tree-item';
 import '../../button';
