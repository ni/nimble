--- conflicted
+++ resolved
@@ -1,8 +1,4 @@
 import { Controls, Canvas, Meta, Title } from '@storybook/blocks';
-<<<<<<< HEAD
-import { Tag } from '../../../.storybook/blocks/StoryLayout';
-=======
->>>>>>> 01ca7e5e
 import TargetDocs from '../../patterns/anchor/tests/target-docs.mdx';
 import * as treeViewStories from './tree-view.stories';
 import { treeViewTag } from '..';
