--- conflicted
+++ resolved
@@ -5,12 +5,8 @@
 import '../../icons/measurement-data-analysis';
 import '../../icons/settings';
 import { html, repeat, when } from '@microsoft/fast-element';
-<<<<<<< HEAD
 import { createRenderer } from '../../utilities/tests/storybook';
-=======
-import { createRenderer } from '../../tests/utilities/storybook-test-helpers';
 import { SelectionMode } from '../types';
->>>>>>> 999ecc95
 
 interface TreeArgs {
     selectionMode: SelectionMode;
