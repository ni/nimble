--- conflicted
+++ resolved
@@ -1,18 +1,15 @@
 import { css } from '@microsoft/fast-element';
 import { display } from '@microsoft/fast-foundation';
-import { White } from '@ni/nimble-tokens/dist/styledictionary/js/tokens';
+import { PowerGreen, White } from '@ni/nimble-tokens/dist/styledictionary/js/tokens';
 import {
     applicationBackgroundColor,
     bodyFont,
     bodyFontColor,
     fillHoverColor,
-<<<<<<< HEAD
-    sectionBackgroundColor
-=======
+    sectionBackgroundColor,
     fillHoverSelectedColor,
     fillSelectedColor,
     standardPadding
->>>>>>> d5189373
 } from '../theme-provider/design-tokens';
 import { Theme } from '../theme-provider/types';
 import { hexToRgbaCssColor } from '../utilities/style/colors';
@@ -69,19 +66,18 @@
         left: var(--ni-private-table-scroll-x);
     }
 
-<<<<<<< HEAD
     .header-row::before {
         content: '';
         width: 100%;
         height: 100%;
         position: absolute;
         pointer-events: none;
-=======
+    }
+
     .column-header-container {
         display: grid;
         width: 100%;
         grid-template-columns: var(--ni-private-table-row-grid-columns) auto;
->>>>>>> d5189373
     }
 
     .header-scrollbar-spacer {
@@ -92,7 +88,18 @@
         flex: 1;
     }
 
-<<<<<<< HEAD
+    .checkbox-container {
+        display: flex;
+    }
+
+    .selection-checkbox {
+        margin-left: ${standardPadding};
+    }
+
+    .selection-checkbox::part(label) {
+        padding-left: 0px;
+    }
+    
     .group-row {
         background: ${sectionBackgroundColor};
         position: relative;
@@ -108,18 +115,6 @@
 
     .group-row:hover::before {
         background: ${fillHoverColor};
-=======
-    .checkbox-container {
-        display: flex;
-    }
-
-    .selection-checkbox {
-        margin-left: ${standardPadding};
-    }
-
-    .selection-checkbox::part(label) {
-        padding-left: 0px;
->>>>>>> d5189373
     }
 
     .row {
@@ -161,7 +156,10 @@
             .row:hover::before {
                 background: ${hexToRgbaCssColor(White, 0.05)};
             }
-<<<<<<< HEAD
+
+            :host([selection-mode='single']) .row:hover::before,
+            :host([selection-mode='multiple']) .row:hover::before {
+                background: ${hexToRgbaCssColor(White, 0.15)};
         `
     ),
     themeBehavior(
@@ -170,22 +168,16 @@
             .group-row:hover::before,
             .row:hover::before {
                 background: ${hexToRgbaCssColor(White, 0.10)};
-=======
-
-            :host([selection-mode='single']) .row:hover::before,
-            :host([selection-mode='multiple']) .row:hover::before {
-                background: ${hexToRgbaCssColor(White, 0.15)};
->>>>>>> d5189373
             }
 
             :host([selection-mode='single']) .row[selected]::before,
             :host([selection-mode='multiple']) .row[selected]::before {
-                background: ${hexToRgbaCssColor(White, 0.25)};
+                background: ${hexToRgbaCssColor(PowerGreen, 0.20)};
             }
 
             :host([selection-mode='single']) .row[selected]:hover::before,
             :host([selection-mode='multiple']) .row[selected]:hover::before {
-                background: ${hexToRgbaCssColor(White, 0.2)};
+                background: ${hexToRgbaCssColor(PowerGreen, 0.15)};
             }
         `
     )
