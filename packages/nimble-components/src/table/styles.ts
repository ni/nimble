import { css } from '@microsoft/fast-element';
import { display } from '@microsoft/fast-foundation';
import { White } from '@ni/nimble-tokens/dist/styledictionary/js/tokens';
import {
    applicationBackgroundColor,
    bodyFont,
    bodyFontColor,
    controlSlimHeight,
    fillHoverColor,
    fillHoverSelectedColor,
    fillSelectedColor,
<<<<<<< HEAD
    smallPadding
=======
    standardPadding
>>>>>>> d5189373
} from '../theme-provider/design-tokens';
import { Theme } from '../theme-provider/types';
import { hexToRgbaCssColor } from '../utilities/style/colors';
import { themeBehavior } from '../utilities/style/theme';

export const styles = css`
    ${display('flex')}

    :host {
        height: 480px;
    }

    .table-container {
        overflow: hidden;
        display: flex;
        flex-direction: column;
        width: 100%;
        font: ${bodyFont};
        color: ${bodyFontColor};
    }

    .table-viewport {
        overflow: auto;
        display: block;
        height: 100%;
        position: relative;
    }

    .table-scroll {
        pointer-events: none;
        position: absolute;
        top: 0px;
        width: 100%;
        height: var(--ni-private-table-scroll-height);
    }

    .table-row-container {
        width: 100%;
        position: relative;
        top: var(--ni-private-table-row-container-top);
    }

    .header-container {
        position: sticky;
        top: 0;
        background: ${applicationBackgroundColor};
        display: flex;
        align-items: center;
    }

    .header-row-container {
        display: inline-block;
        width: 100%;
    }

    .header-row {
<<<<<<< HEAD
        display: grid;
        align-items: center;
=======
        display: flex;
        background: ${applicationBackgroundColor};
>>>>>>> d5189373
        position: relative;
        width: fit-content;
        min-width: 100%;
        left: var(--ni-private-table-scroll-x);
    }

<<<<<<< HEAD
    .collapse-button-container {
        display: inline-block;
    }

    .collapse-all-button {
        width: ${controlSlimHeight};
        height: ${controlSlimHeight};
        margin-left: calc(${smallPadding} * 2);
=======
    .column-header-container {
        display: grid;
        width: 100%;
        grid-template-columns: var(--ni-private-table-row-grid-columns) auto;
>>>>>>> d5189373
    }

    .header-scrollbar-spacer {
        width: var(--ni-private-table-header-scrollbar-spacer-width);
    }

    .header {
        flex: 1;
    }

    .checkbox-container {
        display: flex;
    }

    .selection-checkbox {
        margin-left: ${standardPadding};
    }

    .selection-checkbox::part(label) {
        padding-left: 0px;
    }

    .row {
        background: ${applicationBackgroundColor};
        position: relative;
        box-sizing: border-box;
    }

    .row::before {
        content: '';
        width: 100%;
        height: 100%;
        position: absolute;
        pointer-events: none;
    }

    :host([selection-mode='single']) .row:hover::before,
    :host([selection-mode='multiple']) .row:hover::before {
        background: ${fillHoverColor};
    }

    :host([selection-mode='single']) .row[selected]::before,
    :host([selection-mode='multiple']) .row[selected]::before {
        background: ${fillSelectedColor};
    }

    :host([selection-mode='single']) .row[selected]:hover::before,
    :host([selection-mode='multiple']) .row[selected]:hover::before {
        background: ${fillHoverSelectedColor};
    }
`.withBehaviors(
    themeBehavior(
        Theme.color,
        css`
            .header-row::before {
                content: '';
                width: 100%;
                height: 100%;
                position: absolute;
                background: ${fillHoverColor};
                pointer-events: none;
            }

            .row::before {
                background: ${fillHoverColor};
            }

            :host([selection-mode='single']) .row:hover::before,
            :host([selection-mode='multiple']) .row:hover::before {
                background: ${hexToRgbaCssColor(White, 0.15)};
            }

            :host([selection-mode='single']) .row[selected]::before,
            :host([selection-mode='multiple']) .row[selected]::before {
                background: ${hexToRgbaCssColor(White, 0.25)};
            }

            :host([selection-mode='single']) .row[selected]:hover::before,
            :host([selection-mode='multiple']) .row[selected]:hover::before {
                background: ${hexToRgbaCssColor(White, 0.2)};
            }
        `
    )
);<|MERGE_RESOLUTION|>--- conflicted
+++ resolved
@@ -9,11 +9,8 @@
     fillHoverColor,
     fillHoverSelectedColor,
     fillSelectedColor,
-<<<<<<< HEAD
-    smallPadding
-=======
+    smallPadding,
     standardPadding
->>>>>>> d5189373
 } from '../theme-provider/design-tokens';
 import { Theme } from '../theme-provider/types';
 import { hexToRgbaCssColor } from '../utilities/style/colors';
@@ -70,20 +67,21 @@
     }
 
     .header-row {
-<<<<<<< HEAD
-        display: grid;
-        align-items: center;
-=======
         display: flex;
         background: ${applicationBackgroundColor};
->>>>>>> d5189373
         position: relative;
         width: fit-content;
         min-width: 100%;
         left: var(--ni-private-table-scroll-x);
+        align-items: center;
     }
 
-<<<<<<< HEAD
+    .column-header-container {
+        display: grid;
+        width: 100%;
+        grid-template-columns: var(--ni-private-table-row-grid-columns) auto;
+    }
+    
     .collapse-button-container {
         display: inline-block;
     }
@@ -92,12 +90,7 @@
         width: ${controlSlimHeight};
         height: ${controlSlimHeight};
         margin-left: calc(${smallPadding} * 2);
-=======
-    .column-header-container {
-        display: grid;
-        width: 100%;
-        grid-template-columns: var(--ni-private-table-row-grid-columns) auto;
->>>>>>> d5189373
+        visibility: var(--ni-private-collapse-button-visibility);
     }
 
     .header-scrollbar-spacer {
