import { css } from '@microsoft/fast-element';
import { display } from '@microsoft/fast-foundation';
import { bodyFont, bodyFontColor } from '../theme-provider/design-tokens';

export const styles = css`
    ${display('flex')}

    .table-container {
        width: 100%;
        height: 100%;
        font: ${bodyFont};
        color: ${bodyFontColor};
    }

<<<<<<< HEAD
    .table-header {
=======
    .header-row {
>>>>>>> 2f14b5a7
        display: flex;
        flex-direction: row;
    }

<<<<<<< HEAD
    .table-row {
        display: flex;
        flex-direction: row;
    }

    .table-cell {
=======
    .header {
>>>>>>> 2f14b5a7
        flex: 1;
    }
`;<|MERGE_RESOLUTION|>--- conflicted
+++ resolved
@@ -12,25 +12,12 @@
         color: ${bodyFontColor};
     }
 
-<<<<<<< HEAD
-    .table-header {
-=======
     .header-row {
->>>>>>> 2f14b5a7
         display: flex;
         flex-direction: row;
     }
 
-<<<<<<< HEAD
-    .table-row {
-        display: flex;
-        flex-direction: row;
-    }
-
-    .table-cell {
-=======
     .header {
->>>>>>> 2f14b5a7
         flex: 1;
     }
 `;