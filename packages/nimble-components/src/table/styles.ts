import { css } from '@microsoft/fast-element';
import { display } from '@microsoft/fast-foundation';
import {
    bodyFont,
    bodyFontColor,
    borderWidth
} from '../theme-provider/design-tokens';

export const styles = css`
    ${display('flex')}

    .table-container {
        width: 100%;
        height: 100%;
        font: ${bodyFont};
        color: ${bodyFontColor};
    }

<<<<<<< HEAD
    .table-header-row {
        display: flex;
        flex-direction: row;
        margin-left: calc(2 * ${borderWidth});
    }

    .table-header {
=======
    .header-row {
        display: flex;
        flex-direction: row;
    }

    .header {
>>>>>>> aac60041
        flex: 1;
    }
`;<|MERGE_RESOLUTION|>--- conflicted
+++ resolved
@@ -16,22 +16,13 @@
         color: ${bodyFontColor};
     }
 
-<<<<<<< HEAD
-    .table-header-row {
+    .header-row {
         display: flex;
         flex-direction: row;
         margin-left: calc(2 * ${borderWidth});
     }
 
-    .table-header {
-=======
-    .header-row {
-        display: flex;
-        flex-direction: row;
-    }
-
     .header {
->>>>>>> aac60041
         flex: 1;
     }
 `;