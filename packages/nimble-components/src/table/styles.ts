import { css } from '@microsoft/fast-element';
import { display } from '@microsoft/fast-foundation';
import { White } from '@ni/nimble-tokens/dist/styledictionary/js/tokens';
import {
    applicationBackgroundColor,
    bodyFont,
    bodyFontColor,
<<<<<<< HEAD
    controlSlimHeight,
    fillHoverColor,
    fillHoverSelectedColor,
    fillSelectedColor,
    smallPadding,
    standardPadding
=======
    standardPadding,
    tableRowBorderColor
>>>>>>> 2a0427f9
} from '../theme-provider/design-tokens';
import { Theme } from '../theme-provider/types';
import { hexToRgbaCssColor } from '../utilities/style/colors';
import { themeBehavior } from '../utilities/style/theme';

export const styles = css`
    ${display('flex')}

    :host {
        height: 480px;
    }

    .table-container {
        overflow: hidden;
        display: flex;
        flex-direction: column;
        width: 100%;
        font: ${bodyFont};
        color: ${bodyFontColor};
    }

    .table-viewport {
        overflow: auto;
        display: block;
        height: 100%;
        position: relative;
    }

    .table-scroll {
        pointer-events: none;
        position: absolute;
        top: 0px;
        width: 100%;
        height: var(--ni-private-table-scroll-height);
    }

    .table-row-container {
        width: 100%;
        position: relative;
        top: var(--ni-private-table-row-container-top);
        background-color: ${tableRowBorderColor};
    }

    .header-container {
        position: sticky;
        top: 0;
    }

    .header-row {
        display: flex;
        background: ${applicationBackgroundColor};
        position: relative;
        width: fit-content;
        min-width: 100%;
        left: var(--ni-private-table-scroll-x);
        align-items: center;
    }

    .column-header-container {
        display: grid;
        width: 100%;
        grid-template-columns: var(--ni-private-table-row-grid-columns) auto;
    }

    .collapse-all-button {
        width: ${controlSlimHeight};
        height: ${controlSlimHeight};
        margin-left: calc(${smallPadding} * 2);
        visibility: hidden;
    }

    .collapse-all-button.visible {
        visibility: visible;
    }

    .header-scrollbar-spacer {
        width: var(--ni-private-table-header-scrollbar-spacer-width);
    }

    .header {
        flex: 1;
    }

    .checkbox-container {
        display: flex;
    }

    .selection-checkbox {
        margin-left: ${standardPadding};
    }

    .selection-checkbox::part(label) {
        padding-left: 0px;
    }

    .group-row {
        position: relative;
    }

    .row {
        position: relative;
    }
`.withBehaviors(
    themeBehavior(
        Theme.color,
        css`
            .table-row-container::before {
                content: '';
                width: 100%;
                height: 100%;
                background-color: ${hexToRgbaCssColor(White, 0.1)};
                position: absolute;
            }
        `
    )
);<|MERGE_RESOLUTION|>--- conflicted
+++ resolved
@@ -5,17 +5,10 @@
     applicationBackgroundColor,
     bodyFont,
     bodyFontColor,
-<<<<<<< HEAD
     controlSlimHeight,
-    fillHoverColor,
-    fillHoverSelectedColor,
-    fillSelectedColor,
     smallPadding,
-    standardPadding
-=======
     standardPadding,
     tableRowBorderColor
->>>>>>> 2a0427f9
 } from '../theme-provider/design-tokens';
 import { Theme } from '../theme-provider/types';
 import { hexToRgbaCssColor } from '../utilities/style/colors';
