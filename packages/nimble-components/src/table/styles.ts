import { css } from '@microsoft/fast-element';
import { display } from '@microsoft/fast-foundation';
import { White } from '@ni/nimble-tokens/dist/styledictionary/js/tokens';
import {
    applicationBackgroundColor,
    bodyFont,
    bodyFontColor,
    fillHoverColor
} from '../theme-provider/design-tokens';
import { Theme } from '../theme-provider/types';
import { hexToRgbaCssColor } from '../utilities/style/colors';
import { themeBehavior } from '../utilities/style/theme';

export const styles = css`
    ${display('flex')}

    :host {
        height: 480px;
    }

    .table-container {
        overflow: hidden;
        display: flex;
        flex-direction: column;
        width: 100%;
        font: ${bodyFont};
        color: ${bodyFontColor};
    }

    .table-viewport {
        overflow: auto;
        display: block;
        height: 100%;
        position: relative;
    }

    .table-scroll {
        pointer-events: none;
        position: absolute;
        top: 0px;
        width: 100%;
    }

    .table-row-container {
<<<<<<< HEAD
        position: sticky;
        top: 0px;
=======
        width: 100%;
        position: relative;
>>>>>>> 344da68f
    }

    .header-container {
        position: sticky;
        top: 0;
    }

    .header-row {
        display: grid;
        background: ${applicationBackgroundColor};
        position: relative;
        width: fit-content;
        min-width: 100%;
    }

    .header {
        flex: 1;
    }

    .row {
        background: ${applicationBackgroundColor};
        position: relative;
        box-sizing: border-box;
    }

    .row::before {
        content: '';
        width: 100%;
        height: 100%;
        position: absolute;
        pointer-events: none;
    }

    .row:hover::before {
        background: ${fillHoverColor};
    }
`.withBehaviors(
    themeBehavior(
        Theme.color,
        css`
            .header-row::before {
                content: '';
                width: 100%;
                height: 100%;
                position: absolute;
                background: ${fillHoverColor};
                pointer-events: none;
            }

            .row::before {
                background: ${fillHoverColor};
            }

            .row:hover::before {
                background: ${hexToRgbaCssColor(White, 0.15)};
            }
        `
    )
);<|MERGE_RESOLUTION|>--- conflicted
+++ resolved
@@ -42,13 +42,9 @@
     }
 
     .table-row-container {
-<<<<<<< HEAD
+        width: 100%;
         position: sticky;
         top: 0px;
-=======
-        width: 100%;
-        position: relative;
->>>>>>> 344da68f
     }
 
     .header-container {
