--- conflicted
+++ resolved
@@ -1,19 +1,6 @@
 import { observable } from '@microsoft/fast-element';
 import { DesignSystem, FoundationElement } from '@microsoft/fast-foundation';
 import {
-<<<<<<< HEAD
-    ColumnDef,
-    TableState,
-    Updater,
-    Table as TanstackTable,
-    createTable,
-    getCoreRowModel,
-    TableOptionsResolved
-} from '@tanstack/table-core';
-import { styles } from './styles';
-import { template } from './template';
-import type { TableData } from './types';
-=======
     ColumnDef as TanStackColumnDef,
     TableState as TanStackTableState,
     Updater as TanStackUpdater,
@@ -25,7 +12,6 @@
 import { styles } from './styles';
 import { template } from './template';
 import type { TableRecord } from './types';
->>>>>>> 2f14b5a7
 
 declare global {
     interface HTMLElementTagNameMap {
@@ -37,28 +23,11 @@
  * A nimble-styled table.
  */
 export class Table<
-<<<<<<< HEAD
-    TData extends TableData = {
-        [key: string]: string | number | boolean | Date | null | undefined
-    }
-=======
     TData extends TableRecord = TableRecord
->>>>>>> 2f14b5a7
 > extends FoundationElement {
     @observable
     public data: TData[] = [];
 
-<<<<<<< HEAD
-    // TODO: Temporarily assume that the data in the table can be represented as strings.
-    @observable
-    public tableData: string[][] = [];
-
-    @observable
-    public columnHeaders: string[] = [];
-
-    private readonly table: TanstackTable<TData>;
-    private options: TableOptionsResolved<TData>;
-=======
     // TODO: Temporarily expose the columns as a string array. This will ultimately be
     // column definitions provided by slotted elements.
     @observable
@@ -70,35 +39,20 @@
 
     private readonly table: TanStackTable<TData>;
     private options: TanStackTableOptionsResolved<TData>;
->>>>>>> 2f14b5a7
     private readonly tableInitialized: boolean = false;
 
     public constructor() {
         super();
-<<<<<<< HEAD
-        const initialData = this.data;
-        this.options = {
-            get data(): TData[] {
-                return initialData;
-            },
-            onStateChange: (_: Updater<TableState>) => {},
-            getCoreRowModel: getCoreRowModel(),
-=======
         this.options = {
             data: [],
             onStateChange: (_: TanStackUpdater<TanStackTableState>) => {},
             getCoreRowModel: tanStackGetCoreRowModel(),
->>>>>>> 2f14b5a7
             columns: [],
             state: {},
             renderFallbackValue: null,
             autoResetAll: false
         };
-<<<<<<< HEAD
-        this.table = createTable(this.options);
-=======
         this.table = tanStackCreateTable(this.options);
->>>>>>> 2f14b5a7
         this.tableInitialized = true;
     }
 
@@ -113,58 +67,25 @@
         // Ignore any updates that occur prior to the TanStack table being initialized.
         if (this.tableInitialized) {
             this.updateTableOptions({ data: this.data });
-<<<<<<< HEAD
-            this.refreshRows();
-        }
-    }
-
-    // TODO: For now, assume all cells can be rendered as strings. Ultimately, the data
-    // should be passed to nimble-row elements to use the view template from a column definition.
-    private refreshRows(): void {
-        const tableData: string[][] = [];
-        const rows = this.table.getRowModel().rows;
-        for (const row of rows) {
-            const rowArray: string[] = [];
-            for (const cell of row.getVisibleCells()) {
-                rowArray.push(cell.getValue() as string);
-            }
-            tableData.push(rowArray);
-        }
-        this.tableData = tableData;
-    }
-
-    private updateTableOptions(
-        updatedOptions: Partial<TableOptionsResolved<TData>>
-=======
         }
     }
 
     private updateTableOptions(
         updatedOptions: Partial<TanStackTableOptionsResolved<TData>>
->>>>>>> 2f14b5a7
     ): void {
         this.options = { ...this.options, ...updatedOptions };
         this.update(this.table.initialState);
     }
 
-<<<<<<< HEAD
-    private readonly update = (state: TableState): void => {
-=======
     private readonly update = (state: TanStackTableState): void => {
->>>>>>> 2f14b5a7
         this.table.setOptions(prev => ({
             ...prev,
             ...this.options,
             state,
             onStateChange: (updater: unknown) => {
                 const updatedState = typeof updater === 'function'
-<<<<<<< HEAD
-                    ? (updater(state) as TableState)
-                    : (updater as TableState);
-=======
                     ? (updater(state) as TanStackTableState)
                     : (updater as TanStackTableState);
->>>>>>> 2f14b5a7
                 this.update(updatedState);
             }
         }));
@@ -180,11 +101,7 @@
         const firstItem = this.data[0]!;
         const keys = Object.keys(firstItem);
         const generatedColumns = keys.map(key => {
-<<<<<<< HEAD
-            const columnDef: ColumnDef<TData> = {
-=======
             const columnDef: TanStackColumnDef<TData> = {
->>>>>>> 2f14b5a7
                 id: key,
                 accessorKey: key,
                 header: key
@@ -194,10 +111,7 @@
 
         this.updateTableOptions({ columns: generatedColumns });
         this.columnHeaders = generatedColumns.map(x => x.header as string);
-<<<<<<< HEAD
-=======
         this.columns = this.columnHeaders;
->>>>>>> 2f14b5a7
     }
 }
 
