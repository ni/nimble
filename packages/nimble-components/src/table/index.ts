--- conflicted
+++ resolved
@@ -9,7 +9,8 @@
     getCoreRowModel as tanStackGetCoreRowModel,
     TableOptionsResolved as TanStackTableOptionsResolved
 } from '@tanstack/table-core';
-<<<<<<< HEAD
+import type { TableColumn } from '../table-column/base';
+import { TableValidator } from './models/table-validator';
 import {
     Virtualizer,
     VirtualizerOptions,
@@ -19,10 +20,6 @@
     VirtualItem
 } from '@tanstack/virtual-core';
 import { controlHeight } from '../theme-provider/design-tokens';
-=======
-import type { TableColumn } from '../table-column/base';
-import { TableValidator } from './models/table-validator';
->>>>>>> 86ea30bf
 import { styles } from './styles';
 import { template } from './template';
 import type { TableRecord, TableRowState, TableValidity } from './types';
@@ -123,11 +120,6 @@
         this.tableInitialized = true;
     }
 
-<<<<<<< HEAD
-    public override connectedCallback(): void {
-        super.connectedCallback();
-        this.updateVirtualizer();
-=======
     public idFieldNameChanged(
         _prev: string | undefined,
         _next: string | undefined
@@ -135,7 +127,11 @@
         // Force TanStack to detect a data update because a row's ID is only
         // generated when creating a new row model.
         this.trySetData([...this.data]);
->>>>>>> 86ea30bf
+    }
+
+    public override connectedCallback(): void {
+        super.connectedCallback();
+        this.updateVirtualizer();
     }
 
     public dataChanged(
@@ -148,13 +144,10 @@
 
         // Ignore any updates that occur prior to the TanStack table being initialized.
         if (this.tableInitialized) {
-<<<<<<< HEAD
-            this.updateTableOptions({ data: this.data });
+            this.trySetData(this.data);
             if (this.isConnected) {
                 this.updateVirtualizer();
             }
-=======
-            this.trySetData(this.data);
         }
     }
 
@@ -171,7 +164,6 @@
             this.updateTableOptions({ data: newData });
         } else {
             this.updateTableOptions({ data: [] });
->>>>>>> 86ea30bf
         }
     }
 
