import {
    attr,
    Observable,
    observable,
    Notifier,
    DOM
} from '@microsoft/fast-element';
import {
    Checkbox,
    DesignSystem,
    FoundationElement
} from '@microsoft/fast-foundation';
import {
    ColumnDef as TanStackColumnDef,
    TableState as TanStackTableState,
    Updater as TanStackUpdater,
    Table as TanStackTable,
    Row as TanStackRow,
    createTable as tanStackCreateTable,
    getCoreRowModel as tanStackGetCoreRowModel,
    getSortedRowModel as tanStackGetSortedRowModel,
    getGroupedRowModel as tanStackGetGroupedRowModel,
    getExpandedRowModel as tanStackGetExpandedRowModel,
    TableOptionsResolved as TanStackTableOptionsResolved,
    SortingState as TanStackSortingState,
    RowSelectionState as TanStackRowSelectionState,
    GroupingState as TanStackGroupingState,
    ExpandedState as TanStackExpandedState,
    OnChangeFn as TanStackOnChangeFn
} from '@tanstack/table-core';
import { TableColumn } from '../table-column/base';
import { TableValidator } from './models/table-validator';
import { styles } from './styles';
import { template } from './template';
import {
    TableActionMenuToggleEventDetail,
    TableColumnSortDirection,
    TableFieldValue,
    TableRecord,
    TableRowSelectionEventDetail,
    TableRowSelectionMode,
    TableRowSelectionState,
    TableRowSelectionToggleEventDetail,
    TableValidity
} from './types';
import { Virtualizer } from './models/virtualizer';
import { getTanStackSortingFunction } from './models/sort-operations';
import { UpdateTracker } from './models/update-tracker';
import { TableLayoutHelper } from './models/table-layout-helper';
import type { TableRow } from './components/row';
import { ColumnInternals } from '../table-column/base/models/column-internals';

declare global {
    interface HTMLElementTagNameMap {
        'nimble-table': Table;
    }
}

interface TableRowState<TData extends TableRecord = TableRecord> {
    record: TData;
    id: string;
    selectionState: TableRowSelectionState;
    isGrouped: boolean;
    groupRowValue?: unknown;
    isExpanded: boolean;
    nestingLevel?: number;
    leafItemCount?: number;
    groupColumn?: TableColumn;
}

/**
 * A nimble-styled table.
 */
export class Table<
    TData extends TableRecord = TableRecord
> extends FoundationElement {
    @attr({ attribute: 'id-field-name' })
    public idFieldName?: string;

    @attr({ attribute: 'selection-mode' })
    public selectionMode: TableRowSelectionMode = TableRowSelectionMode.none;

    /**
     * @internal
     */
    @observable
    public tableData: TableRowState<TData>[] = [];

    /**
     * @internal
     */
    @observable
    public columns: TableColumn[] = [];

    /**
     * @internal
     */
    @observable
    public readonly childItems: Element[] = [];

    /**
     * @internal
     */
    @observable
    public readonly rowElements: TableRow[] = [];

    /**
     * @internal
     */
    @observable
    public actionMenuSlots: string[] = [];

    /**
     * @internal
     */
    @observable
    public openActionMenuRecordId?: string;

    /**
     * @internal
     */
    @observable
    public canRenderRows = true;

    /**
     * @internal
     */
    @observable
    public scrollX = 0;

    /**
     * @internal
     */
    @observable
    public rowGridColumns?: string;

    /**
     * @internal
     */
    @observable
    public selectionState: TableRowSelectionState = TableRowSelectionState.notSelected;

    public get validity(): TableValidity {
        return this.tableValidator.getValidity();
    }

    /**
     * @internal
     */
    public readonly viewport!: HTMLElement;

    /**
     * @internal
     */
    @observable
    public readonly selectionCheckbox?: Checkbox;

    /**
     * @internal
     */
    public readonly rowContainer!: HTMLElement;

    /**
     * @internal
     */
    public readonly virtualizer: Virtualizer<TData>;

    /**
     * @internal
     */
    @observable
    public firstSortedColumn?: TableColumn;

    private readonly table: TanStackTable<TData>;
    private options: TanStackTableOptionsResolved<TData>;
    private readonly tableValidator = new TableValidator();
    private readonly updateTracker = new UpdateTracker(this);
    private columnNotifiers: Notifier[] = [];
    private isInitialized = false;
    private readonly collapsedRows = new Set<string>();
    // Programmatically updating the selection state of a checkbox fires the 'change' event.
    // Therefore, selection change events that occur due to programmatically updating
    // the selection checkbox 'checked' value should be ingored.
    // https://github.com/microsoft/fast/issues/5750
    private ignoreSelectionChangeEvents = false;

    public constructor() {
        super();
        this.options = {
            data: [],
            onStateChange: (_: TanStackUpdater<TanStackTableState>) => {},
            onRowSelectionChange: this.handleRowSelectionChange,
            onExpandedChange: this.handleExpandedChange,
            getCoreRowModel: tanStackGetCoreRowModel(),
            getSortedRowModel: tanStackGetSortedRowModel(),
            getGroupedRowModel: tanStackGetGroupedRowModel(),
            getExpandedRowModel: tanStackGetExpandedRowModel(),
            getIsRowExpanded: this.getIsRowExpanded,
            columns: [],
            state: {
                rowSelection: {},
                grouping: [],
                expanded: true // Workaround until we can apply a fix to TanStack regarding leveraging our getIsRowExpanded implementation
            },
            enableRowSelection: row => !row.getIsGrouped(),
            enableMultiRowSelection: false,
            enableSubRowSelection: false,
            enableSorting: true,
            enableGrouping: true,
            renderFallbackValue: null,
            autoResetAll: false
        };
        this.table = tanStackCreateTable(this.options);
        this.virtualizer = new Virtualizer(this, this.table);
    }

    public async setData(newData: readonly TData[]): Promise<void> {
        await this.processPendingUpdates();

        const data = newData.map(record => {
            return { ...record };
        });
        const tanStackUpdates: Partial<TanStackTableOptionsResolved<TData>> = {
            data
        };
        this.validateWithData(data);
        if (this.tableValidator.areRecordIdsValid()) {
            // Update the selection state to remove previously selected records that no longer exist in the
            // data set while maintaining the selection state of records that still exist in the data set.
            const previousSelection = await this.getSelectedRecordIds();
            tanStackUpdates.state = {
                rowSelection:
                    this.calculateTanStackSelectionState(previousSelection)
            };
        }
        this.updateTableOptions(tanStackUpdates);
    }

    public async getSelectedRecordIds(): Promise<string[]> {
        await this.processPendingUpdates();

        const tanStackSelectionState = this.options.state.rowSelection;
        if (!tanStackSelectionState) {
            return [];
        }

        const selectedRecordIds: string[] = [];
        Object.entries(tanStackSelectionState).forEach(
            ([recordId, isSelected]) => {
                if (isSelected) {
                    selectedRecordIds.push(recordId);
                }
            }
        );
        return selectedRecordIds;
    }

    public async setSelectedRecordIds(recordIds: string[]): Promise<void> {
        await this.processPendingUpdates();

        if (this.selectionMode === TableRowSelectionMode.none) {
            return;
        }

        this.updateTableOptions({
            state: {
                rowSelection: this.calculateTanStackSelectionState(recordIds)
            }
        });
    }

    public override connectedCallback(): void {
        super.connectedCallback();
        this.initialize();
        this.virtualizer.connectedCallback();
        this.viewport.addEventListener('scroll', this.onViewPortScroll, {
            passive: true
        });
    }

    public override disconnectedCallback(): void {
        super.disconnectedCallback();
        this.virtualizer.disconnectedCallback();
        this.viewport.removeEventListener('scroll', this.onViewPortScroll);
    }

    public checkValidity(): boolean {
        return this.tableValidator.isValid();
    }

    /**
     * @internal
     *
     * The event handler that is called when a notifier detects a change. Notifiers are added
     * to each column, so `source` is expected to be an instance of `TableColumn`, and `args`
     * is the string name of the property that changed on that column.
     */
    public handleChange(source: unknown, args: unknown): void {
        if (
            (source instanceof TableColumn
                || source instanceof ColumnInternals)
            && typeof args === 'string'
        ) {
            this.updateTracker.trackColumnPropertyChanged(args);
        }
    }

    /** @internal */
    public async onRowSelectionToggle(
        rowIndex: number,
        event: CustomEvent<TableRowSelectionToggleEventDetail>
    ): Promise<void> {
        event.stopImmediatePropagation();

        if (this.selectionMode === TableRowSelectionMode.none) {
            return;
        }

        const rowState = this.tableData[rowIndex];
        if (
            rowState?.isGrouped
            && rowState?.selectionState === TableRowSelectionState.selected
        ) {
            // Work around for https://github.com/TanStack/table/issues/4759
            // Manually deselect all leaf rows when a fully selected group is being deselected.
            this.deselectAllLeafRows(rowIndex);
        } else {
            this.table
                .getRowModel()
                .rows[rowIndex]?.toggleSelected(event.detail.newState);
        }

        await this.emitSelectionChangeEvent();
    }

    /** @internal */
    public async onRowClick(rowIndex: number): Promise<void> {
        return this.selectSingleRow(rowIndex);
    }

    /** @internal */
    public async onAllRowsSelectionChange(event: CustomEvent): Promise<void> {
        event.stopPropagation();

        if (this.ignoreSelectionChangeEvents) {
            return;
        }

        this.table.toggleAllRowsSelected(this.selectionCheckbox!.checked);
        await this.emitSelectionChangeEvent();
    }

    /** @internal */
    public async onRowActionMenuBeforeToggle(
        rowIndex: number,
        event: CustomEvent<TableActionMenuToggleEventDetail>
    ): Promise<void> {
        event.stopImmediatePropagation();

        let recordIds = event.detail.recordIds;
        if (this.selectionMode !== TableRowSelectionMode.none) {
            const row = this.table.getRowModel().rows[rowIndex];
            if (row && !row.getIsSelected()) {
                await this.selectSingleRow(rowIndex);
            } else {
                recordIds = await this.getSelectedRecordIds();
            }
        }

        this.openActionMenuRecordId = event.detail.recordIds[0];
        const detail: TableActionMenuToggleEventDetail = {
            ...event.detail,
            recordIds
        };
        this.$emit('action-menu-beforetoggle', detail);
    }

    /** @internal */
    public async onRowActionMenuToggle(
        event: CustomEvent<TableActionMenuToggleEventDetail>
    ): Promise<void> {
        event.stopImmediatePropagation();

        const recordIds = this.selectionMode === TableRowSelectionMode.multiple
            ? await this.getSelectedRecordIds()
            : event.detail.recordIds;
        const detail: TableActionMenuToggleEventDetail = {
            ...event.detail,
            recordIds
        };
        this.$emit('action-menu-toggle', detail);
        if (!event.detail.newState) {
            this.openActionMenuRecordId = undefined;
        }
    }

<<<<<<< HEAD
    public handleCollapseAllGroupRows(): void {
        this.collapsedRows.clear();
        this.table.getRowModel().rows.forEach(row => this.collapsedRows.add(row.id));
        this.table.toggleAllRowsExpanded(false);
    }

=======
    /** @internal */
>>>>>>> d5189373
    public handleGroupRowExpanded(rowIndex: number, event: Event): void {
        this.toggleGroupExpanded(rowIndex);
        event.stopPropagation();
    }

    /**
     * @internal
     */
    public update(): void {
        this.validate();
        if (this.updateTracker.requiresTanStackUpdate) {
            this.updateTanStack();
        }

        if (this.updateTracker.updateActionMenuSlots) {
            this.updateActionMenuSlots();
        }

        if (this.updateTracker.updateColumnWidths) {
            this.updateRowGridColumns();
        }
    }

    public override get ariaMultiSelectable(): 'true' | 'false' | null {
        switch (this.selectionMode) {
            case TableRowSelectionMode.multiple:
                return 'true';
            case TableRowSelectionMode.single:
                return 'false';
            default:
                return null;
        }
    }

    protected selectionModeChanged(
        _prev: string | undefined,
        _next: string | undefined
    ): void {
        if (!this.$fastController.isConnected) {
            return;
        }

        this.updateTracker.trackSelectionModeChanged();
    }

    protected idFieldNameChanged(
        _prev: string | undefined,
        _next: string | undefined
    ): void {
        if (!this.$fastController.isConnected) {
            return;
        }

        this.updateTracker.trackIdFieldNameChanged();
    }

    protected columnsChanged(
        _prev: TableColumn[] | undefined,
        _next: TableColumn[]
    ): void {
        if (!this.$fastController.isConnected) {
            return;
        }

        this.observeColumns();
        this.updateTracker.trackColumnInstancesChanged();
    }

    private readonly onViewPortScroll = (event: Event): void => {
        this.scrollX = (event.target as HTMLElement).scrollLeft;
    };

    private removeColumnObservers(): void {
        this.columnNotifiers.forEach(notifier => {
            notifier.unsubscribe(this);
        });
        this.columnNotifiers = [];
    }

    private initialize(): void {
        if (this.isInitialized) {
            // The table is already initialized. There is nothing more to do.
            return;
        }

        this.isInitialized = true;
        // Initialize the controller to ensure that FAST functionality such as Observables work as expected.
        this.$fastController.onConnectedCallback();
        this.updateTracker.trackAllStateChanged();
        this.observeColumns();
    }

    private async processPendingUpdates(): Promise<void> {
        this.initialize();
        await DOM.nextUpdate();

        if (this.updateTracker.hasPendingUpdates) {
            throw new Error('Expected pending updates to be resolved');
        }
    }

    private observeColumns(): void {
        this.removeColumnObservers();

        for (const column of this.columns) {
            const notifier = Observable.getNotifier(column);
            notifier.subscribe(this);
            this.columnNotifiers.push(notifier);
            const notifierInternals = Observable.getNotifier(
                column.columnInternals
            );
            notifierInternals.subscribe(this);
            this.columnNotifiers.push(notifier);
        }
    }

    private getColumnsParticipatingInSorting(): TableColumn[] {
        return this.columns.filter(
            x => x.sortDirection !== TableColumnSortDirection.none
                && typeof x.sortIndex === 'number'
        );
    }

    private getColumnsParticipatingInGrouping(): TableColumn[] {
        return this.columns.filter(
            x => !x.columnInternals.groupingDisabled
                && typeof x.columnInternals.groupIndex === 'number'
        );
    }

    private childItemsChanged(): void {
        void this.updateColumnsFromChildItems();
    }

    private async updateColumnsFromChildItems(): Promise<void> {
        const definedElements = this.childItems.map(async item => (item.matches(':not(:defined)')
            ? customElements.whenDefined(item.localName)
            : Promise.resolve()));
        await Promise.all(definedElements);
        this.columns = this.childItems.filter(
            (x): x is TableColumn => x instanceof TableColumn
        );
    }

    private updateTanStack(): void {
        const updatedOptions: Partial<TanStackTableOptionsResolved<TData>> = {};
        updatedOptions.state = {};

        if (this.updateTracker.updateColumnSort) {
            updatedOptions.state.sorting = this.calculateTanStackSortState();
        }
        if (this.updateTracker.updateColumnDefinition) {
            updatedOptions.columns = this.calculateTanStackColumns();
        }
        if (this.updateTracker.updateRowIds) {
            updatedOptions.getRowId = this.calculateTanStackRowIdFunction();
            updatedOptions.state.rowSelection = {};
        }
        if (this.updateTracker.updateSelectionMode) {
            updatedOptions.enableMultiRowSelection = this.selectionMode === TableRowSelectionMode.multiple;
            updatedOptions.enableSubRowSelection = this.selectionMode === TableRowSelectionMode.multiple;
            updatedOptions.state.rowSelection = {};
        }
        if (this.updateTracker.requiresTanStackDataReset) {
            // Perform a shallow copy of the data to trigger tanstack to regenerate the row models and columns.
            updatedOptions.data = [...this.table.options.data];
        }
        if (this.updateTracker.updateGroupRows) {
            updatedOptions.state.grouping = this.calculateTanStackGroupingState();
            updatedOptions.state.expanded = true;
            this.collapsedRows.clear();
        }

        this.updateTableOptions(updatedOptions);
    }

    private updateActionMenuSlots(): void {
        const slots = new Set<string>();
        for (const column of this.columns) {
            if (column.actionMenuSlot) {
                slots.add(column.actionMenuSlot);
            }
        }
        this.actionMenuSlots = Array.from(slots);
    }

    private updateRowGridColumns(): void {
        this.rowGridColumns = TableLayoutHelper.getGridTemplateColumns(
            this.columns
        );
    }

    private validate(): void {
        this.tableValidator.validateSelectionMode(
            this.selectionMode,
            this.idFieldName
        );
        this.tableValidator.validateColumnIds(
            this.columns.map(x => x.columnId)
        );
        this.tableValidator.validateColumnSortIndices(
            this.getColumnsParticipatingInSorting().map(x => x.sortIndex!)
        );
        this.tableValidator.validateColumnGroupIndices(
            this.getColumnsParticipatingInGrouping().map(
                x => x.columnInternals.groupIndex!
            )
        );
        this.validateWithData(this.table.options.data);
    }

    private validateWithData(data: TableRecord[]): void {
        this.tableValidator.validateRecordIds(data, this.idFieldName);
        this.canRenderRows = this.checkValidity();
    }

    private async emitSelectionChangeEvent(): Promise<void> {
        const detail: TableRowSelectionEventDetail = {
            selectedRecordIds: await this.getSelectedRecordIds()
        };

        this.$emit('selection-change', detail);
    }

    private selectionStateChanged(): void {
        this.setSelectionCheckboxState();
    }

    private selectionCheckboxChanged(): void {
        this.setSelectionCheckboxState();
    }

    private setSelectionCheckboxState(): void {
        if (this.selectionCheckbox) {
            this.ignoreSelectionChangeEvents = true;
            this.selectionCheckbox.checked = this.selectionState === TableRowSelectionState.selected;
            this.selectionCheckbox.indeterminate = this.selectionState
                === TableRowSelectionState.partiallySelected;
            this.ignoreSelectionChangeEvents = false;
        }
    }

    private refreshRows(): void {
        this.selectionState = this.getTableSelectionState();

        const rows = this.table.getRowModel().rows;
        this.tableData = rows.map(row => {
            const rowState: TableRowState<TData> = {
                record: row.original,
                id: row.id,
                selectionState: this.getRowSelectionState(row),
                isGrouped: row.getIsGrouped(),
                isExpanded: row.getIsExpanded(),
                groupRowValue: row.getIsGrouped()
                    ? row.getValue(row.groupingColumnId!)
                    : undefined,
                nestingLevel: row.depth,
                leafItemCount: row
                    .getLeafRows()
                    .filter(leafRow => leafRow.getLeafRows().length === 0)
                    .length,
                groupColumn: this.getGroupRowColumn(row)
            };
            return rowState;
        });
        this.virtualizer.dataChanged();
    }

    private getTableSelectionState(): TableRowSelectionState {
        if (this.table.getIsAllRowsSelected()) {
            return TableRowSelectionState.selected;
        }
        if (this.table.getIsSomeRowsSelected()) {
            return TableRowSelectionState.partiallySelected;
        }
        return TableRowSelectionState.notSelected;
    }

    private getRowSelectionState(
        row: TanStackRow<TData>
    ): TableRowSelectionState {
        if (row.getIsGrouped()) {
            return this.getGroupedRowSelectionState(row);
        }

        return row.getIsSelected()
            ? TableRowSelectionState.selected
            : TableRowSelectionState.notSelected;
    }

    private getGroupedRowSelectionState(
        groupedRow: TanStackRow<TData>
    ): TableRowSelectionState {
        const subRows = groupedRow.subRows ?? [];
        let foundSelectedRow = false;
        let foundNotSelectedRow = false;
        for (const row of subRows) {
            if (row.getIsGrouped()) {
                const subGroupRowSelectionState = this.getGroupedRowSelectionState(row);
                switch (subGroupRowSelectionState) {
                    case TableRowSelectionState.notSelected:
                        foundNotSelectedRow = true;
                        break;
                    case TableRowSelectionState.selected:
                        foundSelectedRow = true;
                        break;
                    default:
                        return TableRowSelectionState.partiallySelected;
                }
            } else if (row.getIsSelected()) {
                foundSelectedRow = true;
            } else {
                foundNotSelectedRow = true;
            }

            if (foundSelectedRow && foundNotSelectedRow) {
                return TableRowSelectionState.partiallySelected;
            }
        }

        return foundSelectedRow
            ? TableRowSelectionState.selected
            : TableRowSelectionState.notSelected;
    }

    private getGroupRowColumn(
        row: TanStackRow<TData>
    ): TableColumn | undefined {
        const groupedId = row.groupingColumnId;
        if (groupedId !== undefined) {
            return this.columns.find(
                c => c.columnInternals.uniqueId === groupedId
            );
        }

        return undefined;
    }

    private updateTableOptions(
        updatedOptions: Partial<TanStackTableOptionsResolved<TData>>
    ): void {
        this.options = {
            ...this.options,
            ...updatedOptions,
            state: { ...this.options.state, ...updatedOptions.state }
        };
        this.table.setOptions(this.options);
        this.refreshRows();
    }

    private async selectSingleRow(rowIndex: number): Promise<void> {
        if (this.selectionMode === TableRowSelectionMode.none) {
            return;
        }

        const row = this.table.getRowModel().rows[rowIndex];
        if (!row) {
            return;
        }

        const currentSelection = await this.getSelectedRecordIds();
        if (currentSelection.length === 1 && currentSelection[0] === row.id) {
            // The clicked row is already the only selected row. Do nothing.
            return;
        }

        this.table.toggleAllRowsSelected(false);
        row.toggleSelected(true);
        await this.emitSelectionChangeEvent();
    }

    private deselectAllLeafRows(rowIndex: number): void {
        const groupRow = this.table.getRowModel().rows[rowIndex]!;
        const leafRowIds = groupRow
            .getLeafRows()
            .filter(leafRow => leafRow.getLeafRows().length === 0)
            .map(leafRow => leafRow.id);

        const selectionState = this.table.getState().rowSelection;
        for (const id of leafRowIds) {
            delete selectionState[id];
        }

        this.updateTableOptions({
            state: {
                rowSelection: selectionState
            }
        });
    }

    private readonly getIsRowExpanded = (row: TanStackRow<TData>): boolean => {
        if (!row.getIsGrouped()) {
            return false;
        }

        const expandedState = this.table.options.state.expanded;

        if (expandedState === true) {
            return true;
        }

        if (Object.keys(expandedState ?? {}).includes(row.id)) {
            return expandedState![row.id]!;
        }

        return !this.collapsedRows.has(row.id);
    };

    private readonly handleRowSelectionChange: TanStackOnChangeFn<TanStackRowSelectionState> = (updaterOrValue: TanStackUpdater<TanStackRowSelectionState>): void => {
        const rowSelectionState = updaterOrValue instanceof Function
            ? updaterOrValue(this.table.getState().rowSelection)
            : updaterOrValue;

        this.updateTableOptions({
            state: {
                rowSelection: rowSelectionState
            }
        });
    };

    private readonly handleExpandedChange: TanStackOnChangeFn<TanStackExpandedState> = (updaterOrValue: TanStackUpdater<TanStackExpandedState>): void => {
        const expandedState = updaterOrValue instanceof Function
            ? updaterOrValue(this.table.getState().expanded)
            : updaterOrValue;

        this.updateTableOptions({
            state: {
                expanded: expandedState
            }
        });
    };

    private toggleGroupExpanded(rowIndex: number): void {
        const row = this.table.getRowModel().rows[rowIndex]!;
        const wasExpanded = row.getIsExpanded();
        // must update the collapsedRows before toggling expanded state
        if (wasExpanded) {
            this.collapsedRows.add(row.id);
        } else {
            this.collapsedRows.delete(row.id);
        }
        row.toggleExpanded();
    }

    private calculateTanStackSortState(): TanStackSortingState {
        const sortedColumns = this.getColumnsParticipatingInSorting().sort(
            (x, y) => x.sortIndex! - y.sortIndex!
        );
        this.firstSortedColumn = sortedColumns.length
            ? sortedColumns[0]
            : undefined;

        return sortedColumns.map(column => {
            return {
                id: column.columnInternals.uniqueId,
                desc:
                    column.sortDirection === TableColumnSortDirection.descending
            };
        });
    }

    private calculateTanStackGroupingState(): TanStackGroupingState {
        const groupedColumns = this.getColumnsParticipatingInGrouping().sort(
            (x, y) => x.columnInternals.groupIndex! - y.columnInternals.groupIndex!
        );

        return groupedColumns.map(column => column.columnInternals.uniqueId);
    }

    private calculateTanStackRowIdFunction():
    | ((
        originalRow: TData,
        index: number,
        parent?: TanStackRow<TData>
    ) => string)
    | undefined {
        return this.idFieldName === null || this.idFieldName === undefined
            ? undefined
            : (record: TData) => record[this.idFieldName!] as string;
    }

    private calculateTanStackColumns(): TanStackColumnDef<TData>[] {
        return this.columns.map(column => {
            return {
                id: column.columnInternals.uniqueId,
                accessorFn: (data: TData): TableFieldValue => {
                    const fieldName = column.columnInternals.operandDataRecordFieldName;
                    if (typeof fieldName !== 'string') {
                        return undefined;
                    }
                    return data[fieldName];
                },
                sortingFn: getTanStackSortingFunction(
                    column.columnInternals.sortOperation
                )
            };
        });
    }

    private calculateTanStackSelectionState(
        recordIdsToSelect: string[]
    ): TanStackRowSelectionState {
        if (this.selectionMode === TableRowSelectionMode.none) {
            return {};
        }

        const tanstackSelectionState: TanStackRowSelectionState = {};
        const selectableRecordIds = this.tableValidator.getPresentRecordIds(recordIdsToSelect);
        for (const recordId of selectableRecordIds) {
            tanstackSelectionState[recordId] = true;

            if (this.selectionMode === TableRowSelectionMode.single) {
                // In single selection mode, only select the first record ID that is requested
                break;
            }
        }

        return tanstackSelectionState;
    }
}

const nimbleTable = Table.compose({
    baseName: 'table',
    template,
    styles
});

DesignSystem.getOrCreate().withPrefix('nimble').register(nimbleTable());
export const tableTag = DesignSystem.tagFor(Table);<|MERGE_RESOLUTION|>--- conflicted
+++ resolved
@@ -63,7 +63,7 @@
     isGrouped: boolean;
     groupRowValue?: unknown;
     isExpanded: boolean;
-    nestingLevel?: number;
+    nestingLevel: number;
     leafItemCount?: number;
     groupColumn?: TableColumn;
 }
@@ -154,6 +154,12 @@
      */
     @observable
     public readonly selectionCheckbox?: Checkbox;
+
+    /**
+     * @internal
+     */
+    @observable
+    public showCollapseAll = false;
 
     /**
      * @internal
@@ -394,16 +400,14 @@
         }
     }
 
-<<<<<<< HEAD
+    /** @internal */
     public handleCollapseAllGroupRows(): void {
         this.collapsedRows.clear();
-        this.table.getRowModel().rows.forEach(row => this.collapsedRows.add(row.id));
+        this.table.getRowModel().flatRows.filter(row => row.getIsGrouped()).forEach(row => this.collapsedRows.add(row.id));
         this.table.toggleAllRowsExpanded(false);
     }
 
-=======
     /** @internal */
->>>>>>> d5189373
     public handleGroupRowExpanded(rowIndex: number, event: Event): void {
         this.toggleGroupExpanded(rowIndex);
         event.stopPropagation();
@@ -424,6 +428,10 @@
 
         if (this.updateTracker.updateColumnWidths) {
             this.updateRowGridColumns();
+        }
+
+        if (this.updateTracker.updateGroupRows) {
+            this.showCollapseAll = this.columns.find(column => (typeof column.columnInternals.groupIndex === 'number') && !column.columnInternals.groupingDisabled) !== undefined;
         }
     }
 
@@ -660,7 +668,9 @@
                 groupRowValue: row.getIsGrouped()
                     ? row.getValue(row.groupingColumnId!)
                     : undefined,
-                nestingLevel: row.depth,
+                nestingLevel: row.getIsGrouped() || row.depth === 0
+                    ? row.depth
+                    : row.depth - 1,
                 leafItemCount: row
                     .getLeafRows()
                     .filter(leafRow => leafRow.getLeafRows().length === 0)
