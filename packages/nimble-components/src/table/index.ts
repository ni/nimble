--- conflicted
+++ resolved
@@ -76,16 +76,12 @@
             autoResetAll: false
         };
         this.table = tanStackCreateTable(this.options);
-<<<<<<< HEAD
         this.virtualizer = new Virtualizer(this);
-        this.tableInitialized = true;
-=======
     }
 
     public setData(newData: readonly TData[]): void {
         this.generateTanStackColumns(newData);
         this.setTableData(newData);
->>>>>>> 9c8b6fa8
     }
 
     public idFieldNameChanged(
@@ -94,8 +90,7 @@
     ): void {
         // Force TanStack to detect a data update because a row's ID is only
         // generated when creating a new row model.
-<<<<<<< HEAD
-        this.trySetData([...this.data]);
+        this.setTableData(this.table.options.data);
     }
 
     public override connectedCallback(): void {
@@ -105,23 +100,6 @@
 
     public override disconnectedCallback(): void {
         this.virtualizer.disconnectedCallback();
-    }
-
-    public dataChanged(
-        prev: TData[] | undefined,
-        next: TData[] | undefined
-    ): void {
-        if ((!prev || prev.length === 0) && next && next.length > 0) {
-            this.generateColumns();
-        }
-
-        // Ignore any updates that occur prior to the TanStack table being initialized.
-        if (this.tableInitialized) {
-            this.trySetData(this.data);
-        }
-=======
-        this.setTableData(this.table.options.data);
->>>>>>> 9c8b6fa8
     }
 
     public checkValidity(): boolean {
