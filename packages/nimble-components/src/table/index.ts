--- conflicted
+++ resolved
@@ -9,11 +9,8 @@
     getCoreRowModel as tanStackGetCoreRowModel,
     TableOptionsResolved as TanStackTableOptionsResolved
 } from '@tanstack/table-core';
-<<<<<<< HEAD
 import type { TableColumn } from '../table-column/base';
-=======
 import { TableValidator } from './models/table-validator';
->>>>>>> a6dc3db2
 import { styles } from './styles';
 import { template } from './template';
 import type { TableRecord, TableRowState, TableValidity } from './types';
@@ -36,8 +33,6 @@
     @observable
     public data: TData[] = [];
 
-<<<<<<< HEAD
-=======
     /**
      * @internal
      */
@@ -46,7 +41,6 @@
 
     // TODO: Temporarily expose the columns as a string array. This will ultimately be
     // column definitions provided by slotted elements.
->>>>>>> a6dc3db2
     @observable
     public readonly columns: TableColumn[] = [];
 
