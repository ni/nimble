import { observable } from '@microsoft/fast-element';
import { DesignSystem, FoundationElement } from '@microsoft/fast-foundation';
import {
<<<<<<< HEAD
    ColumnDef,
    TableState,
    Updater,
    Table as TanstackTable,
    createTable,
    getCoreRowModel,
    TableOptionsResolved
} from '@tanstack/table-core';
import { styles } from './styles';
import { template } from './template';
import type { TableData } from './types';
=======
    ColumnDef as TanStackColumnDef,
    TableState as TanStackTableState,
    Updater as TanStackUpdater,
    Table as TanStackTable,
    createTable as tanStackCreateTable,
    getCoreRowModel as tanStackGetCoreRowModel,
    TableOptionsResolved as TanStackTableOptionsResolved
} from '@tanstack/table-core';
import { styles } from './styles';
import { template } from './template';
import type { TableRecord, TableFieldValue } from './types';
>>>>>>> 3e4b8d3d

declare global {
    interface HTMLElementTagNameMap {
        'nimble-table': Table;
    }
}

/**
 * A nimble-styled table.
 */
export class Table<
<<<<<<< HEAD
    TData extends TableData = {
        [key: string]: string | number | boolean | Date | null | undefined
    }
=======
    TData extends TableRecord = TableRecord
>>>>>>> 3e4b8d3d
> extends FoundationElement {
    @observable
    public data: TData[] = [];

<<<<<<< HEAD
    // TODO: Temporarily assume that the data in the table can be represented as strings.
    @observable
    public tableData: string[][] = [];

    @observable
    public columnHeaders: string[] = [];

    private readonly table: TanstackTable<TData>;
    private options: TableOptionsResolved<TData>;
=======
    // TODO: Temporarily expose the table data as arrays of strings.
    @observable
    public tableData: string[][] = [];

    // TODO: Temporarily expose the column headers as a string array.
    @observable
    public columnHeaders: string[] = [];

    private readonly table: TanStackTable<TData>;
    private options: TanStackTableOptionsResolved<TData>;
>>>>>>> 3e4b8d3d
    private readonly tableInitialized: boolean = false;

    public constructor() {
        super();
<<<<<<< HEAD
        const initialData = this.data;
        this.options = {
            get data(): TData[] {
                return initialData;
            },
            onStateChange: (_: Updater<TableState>) => {},
            getCoreRowModel: getCoreRowModel(),
=======
        this.options = {
            data: [],
            onStateChange: (_: TanStackUpdater<TanStackTableState>) => {},
            getCoreRowModel: tanStackGetCoreRowModel(),
>>>>>>> 3e4b8d3d
            columns: [],
            state: {},
            renderFallbackValue: null,
            autoResetAll: false
        };
<<<<<<< HEAD
        this.table = createTable(this.options);
=======
        this.table = tanStackCreateTable(this.options);
>>>>>>> 3e4b8d3d
        this.tableInitialized = true;
    }

    public dataChanged(
        prev: TData[] | undefined,
        next: TData[] | undefined
    ): void {
        if ((!prev || prev.length === 0) && next && next.length > 0) {
            this.generateColumns();
        }

        // Ignore any updates that occur prior to the TanStack table being initialized.
        if (this.tableInitialized) {
            this.updateTableOptions({ data: this.data });
            this.refreshRows();
        }
    }

    // TODO: For now, assume all cells can be rendered as strings. Ultimately, the data
    // should be passed to nimble-row elements to use the view template from a column definition.
    private refreshRows(): void {
        const tableData: string[][] = [];
        const rows = this.table.getRowModel().rows;
        for (const row of rows) {
            const rowArray: string[] = [];
            for (const cell of row.getVisibleCells()) {
<<<<<<< HEAD
                rowArray.push(cell.getValue() as string);
=======
                const cellValue = cell.getValue() as TableFieldValue;
                const stringValue = cellValue == null ? '' : cellValue.toString();
                rowArray.push(stringValue);
>>>>>>> 3e4b8d3d
            }
            tableData.push(rowArray);
        }
        this.tableData = tableData;
    }

    private updateTableOptions(
<<<<<<< HEAD
        updatedOptions: Partial<TableOptionsResolved<TData>>
=======
        updatedOptions: Partial<TanStackTableOptionsResolved<TData>>
>>>>>>> 3e4b8d3d
    ): void {
        this.options = { ...this.options, ...updatedOptions };
        this.update(this.table.initialState);
    }

<<<<<<< HEAD
    private readonly update = (state: TableState): void => {
=======
    private readonly update = (state: TanStackTableState): void => {
>>>>>>> 3e4b8d3d
        this.table.setOptions(prev => ({
            ...prev,
            ...this.options,
            state,
            onStateChange: (updater: unknown) => {
                const updatedState = typeof updater === 'function'
<<<<<<< HEAD
                    ? (updater(state) as TableState)
                    : (updater as TableState);
=======
                    ? (updater(state) as TanStackTableState)
                    : (updater as TanStackTableState);
>>>>>>> 3e4b8d3d
                this.update(updatedState);
            }
        }));
    };

    // Temporarily auto-detect the keys in TData to make columns.
    // TODO: Remove this logic when another way to specify columns is provided.
    private generateColumns(): void {
        if (this.data.length === 0) {
            return;
        }

        const firstItem = this.data[0]!;
        const keys = Object.keys(firstItem);
        const generatedColumns = keys.map(key => {
<<<<<<< HEAD
            const columnDef: ColumnDef<TData> = {
=======
            const columnDef: TanStackColumnDef<TData> = {
>>>>>>> 3e4b8d3d
                id: key,
                accessorKey: key,
                header: key
            };
            return columnDef;
        });

        this.updateTableOptions({ columns: generatedColumns });
        this.columnHeaders = generatedColumns.map(x => x.header as string);
    }
}

const nimbleTable = Table.compose({
    baseName: 'table',
    template,
    styles
});

DesignSystem.getOrCreate().withPrefix('nimble').register(nimbleTable());<|MERGE_RESOLUTION|>--- conflicted
+++ resolved
@@ -1,19 +1,6 @@
 import { observable } from '@microsoft/fast-element';
 import { DesignSystem, FoundationElement } from '@microsoft/fast-foundation';
 import {
-<<<<<<< HEAD
-    ColumnDef,
-    TableState,
-    Updater,
-    Table as TanstackTable,
-    createTable,
-    getCoreRowModel,
-    TableOptionsResolved
-} from '@tanstack/table-core';
-import { styles } from './styles';
-import { template } from './template';
-import type { TableData } from './types';
-=======
     ColumnDef as TanStackColumnDef,
     TableState as TanStackTableState,
     Updater as TanStackUpdater,
@@ -25,7 +12,6 @@
 import { styles } from './styles';
 import { template } from './template';
 import type { TableRecord, TableFieldValue } from './types';
->>>>>>> 3e4b8d3d
 
 declare global {
     interface HTMLElementTagNameMap {
@@ -37,28 +23,11 @@
  * A nimble-styled table.
  */
 export class Table<
-<<<<<<< HEAD
-    TData extends TableData = {
-        [key: string]: string | number | boolean | Date | null | undefined
-    }
-=======
     TData extends TableRecord = TableRecord
->>>>>>> 3e4b8d3d
 > extends FoundationElement {
     @observable
     public data: TData[] = [];
 
-<<<<<<< HEAD
-    // TODO: Temporarily assume that the data in the table can be represented as strings.
-    @observable
-    public tableData: string[][] = [];
-
-    @observable
-    public columnHeaders: string[] = [];
-
-    private readonly table: TanstackTable<TData>;
-    private options: TableOptionsResolved<TData>;
-=======
     // TODO: Temporarily expose the table data as arrays of strings.
     @observable
     public tableData: string[][] = [];
@@ -69,35 +38,20 @@
 
     private readonly table: TanStackTable<TData>;
     private options: TanStackTableOptionsResolved<TData>;
->>>>>>> 3e4b8d3d
     private readonly tableInitialized: boolean = false;
 
     public constructor() {
         super();
-<<<<<<< HEAD
-        const initialData = this.data;
-        this.options = {
-            get data(): TData[] {
-                return initialData;
-            },
-            onStateChange: (_: Updater<TableState>) => {},
-            getCoreRowModel: getCoreRowModel(),
-=======
         this.options = {
             data: [],
             onStateChange: (_: TanStackUpdater<TanStackTableState>) => {},
             getCoreRowModel: tanStackGetCoreRowModel(),
->>>>>>> 3e4b8d3d
             columns: [],
             state: {},
             renderFallbackValue: null,
             autoResetAll: false
         };
-<<<<<<< HEAD
-        this.table = createTable(this.options);
-=======
         this.table = tanStackCreateTable(this.options);
->>>>>>> 3e4b8d3d
         this.tableInitialized = true;
     }
 
@@ -124,13 +78,9 @@
         for (const row of rows) {
             const rowArray: string[] = [];
             for (const cell of row.getVisibleCells()) {
-<<<<<<< HEAD
-                rowArray.push(cell.getValue() as string);
-=======
                 const cellValue = cell.getValue() as TableFieldValue;
                 const stringValue = cellValue == null ? '' : cellValue.toString();
                 rowArray.push(stringValue);
->>>>>>> 3e4b8d3d
             }
             tableData.push(rowArray);
         }
@@ -138,34 +88,21 @@
     }
 
     private updateTableOptions(
-<<<<<<< HEAD
-        updatedOptions: Partial<TableOptionsResolved<TData>>
-=======
         updatedOptions: Partial<TanStackTableOptionsResolved<TData>>
->>>>>>> 3e4b8d3d
     ): void {
         this.options = { ...this.options, ...updatedOptions };
         this.update(this.table.initialState);
     }
 
-<<<<<<< HEAD
-    private readonly update = (state: TableState): void => {
-=======
     private readonly update = (state: TanStackTableState): void => {
->>>>>>> 3e4b8d3d
         this.table.setOptions(prev => ({
             ...prev,
             ...this.options,
             state,
             onStateChange: (updater: unknown) => {
                 const updatedState = typeof updater === 'function'
-<<<<<<< HEAD
-                    ? (updater(state) as TableState)
-                    : (updater as TableState);
-=======
                     ? (updater(state) as TanStackTableState)
                     : (updater as TanStackTableState);
->>>>>>> 3e4b8d3d
                 this.update(updatedState);
             }
         }));
@@ -181,11 +118,7 @@
         const firstItem = this.data[0]!;
         const keys = Object.keys(firstItem);
         const generatedColumns = keys.map(key => {
-<<<<<<< HEAD
-            const columnDef: ColumnDef<TData> = {
-=======
             const columnDef: TanStackColumnDef<TData> = {
->>>>>>> 3e4b8d3d
                 id: key,
                 accessorKey: key,
                 header: key
