--- conflicted
+++ resolved
@@ -36,10 +36,7 @@
 import {
     TableActionMenuToggleEventDetail,
     TableColumnConfigurationChangeEventDetail,
-<<<<<<< HEAD
     TableColumnResizeMode,
-=======
->>>>>>> 1d5ab5f6
     TableColumnSortDirection,
     TableFieldValue,
     TableRecord,
@@ -52,13 +49,8 @@
 } from './types';
 import { Virtualizer } from './models/virtualizer';
 import { getTanStackSortingFunction } from './models/sort-operations';
-<<<<<<< HEAD
-import { UpdateTracker } from './models/update-tracker';
 import { TableLayoutManager } from './models/table-layout-manager';
-=======
 import { TableUpdateTracker } from './models/table-update-tracker';
-import { TableLayoutHelper } from './models/table-layout-helper';
->>>>>>> 1d5ab5f6
 import type { TableRow } from './components/row';
 import { ColumnInternals } from '../table-column/base/models/column-internals';
 import { InteractiveSelectionManager } from './models/interactive-selection-manager';
@@ -84,9 +76,6 @@
     @attr({ attribute: 'column-resize-mode' })
     public columnResizeMode: TableColumnResizeMode = TableColumnResizeMode.cascade;
 
-    @attr({ attribute: 'no-viewport-resize' })
-    public noViewportResize = false;
-
     /**
      * @internal
      */
@@ -177,14 +166,11 @@
     /**
      * @internal
      */
-<<<<<<< HEAD
-    public readonly headerRowActionContainer!: HTMLElement;
-
-    /**
-     * @internal
-     */
-=======
->>>>>>> 1d5ab5f6
+    public readonly headerRowActionContainer?: HTMLElement;
+
+    /**
+     * @internal
+     */
     public readonly rowContainer!: HTMLElement;
 
     /**
@@ -207,25 +193,18 @@
      * @internal
      */
     @observable
-<<<<<<< HEAD
     public tableWidthFactor = 1;
 
     @observable
     public tableViewportMinWidth?: number;
 
-=======
->>>>>>> 1d5ab5f6
     public documentShiftKeyDown = false;
 
     private readonly table: TanStackTable<TData>;
     private options: TanStackTableOptionsResolved<TData>;
     private readonly tableValidator = new TableValidator();
-<<<<<<< HEAD
-    private readonly updateTracker = new UpdateTracker(this);
     private readonly tableLayoutManager: TableLayoutManager<TData>;
-=======
     private readonly tableUpdateTracker = new TableUpdateTracker(this);
->>>>>>> 1d5ab5f6
     private readonly selectionManager: InteractiveSelectionManager<TData>;
     private columnNotifiers: Notifier[] = [];
     private isInitialized = false;
@@ -264,13 +243,10 @@
         };
         this.table = tanStackCreateTable(this.options);
         this.virtualizer = new Virtualizer(this, this.table);
-<<<<<<< HEAD
         this.tableLayoutManager = new TableLayoutManager(
             this,
             this.virtualizer
         );
-=======
->>>>>>> 1d5ab5f6
         this.selectionManager = new InteractiveSelectionManager(
             this.table,
             this.selectionMode
@@ -372,11 +348,7 @@
             if (args === 'validConfiguration') {
                 this.tableValidator.validateColumnConfigurations(this.columns);
             } else {
-<<<<<<< HEAD
-                this.updateTracker.trackColumnPropertyChanged(args);
-=======
                 this.tableUpdateTracker.trackColumnPropertyChanged(args);
->>>>>>> 1d5ab5f6
             }
         }
     }
@@ -453,7 +425,6 @@
         this.table.toggleAllRowsExpanded(false);
     }
 
-<<<<<<< HEAD
     public onRightDividerMouseDown(columnIndex: number): void {
         this.tableLayoutManager.beginColumnInteractiveSize(
             columnIndex,
@@ -468,8 +439,6 @@
         );
     }
 
-=======
->>>>>>> 1d5ab5f6
     /** @internal */
     public handleGroupRowExpanded(rowIndex: number, event: Event): void {
         this.toggleGroupExpanded(rowIndex);
@@ -543,11 +512,7 @@
             this.updateRowGridColumns();
         }
 
-<<<<<<< HEAD
-        if (this.updateTracker.updateGroupRows) {
-=======
         if (this.tableUpdateTracker.updateGroupRows) {
->>>>>>> 1d5ab5f6
             this.showCollapseAll = this.getColumnsParticipatingInGrouping().length > 0;
         }
     }
@@ -594,10 +559,7 @@
         }
 
         this.observeColumns();
-<<<<<<< HEAD
         this.tableLayoutManager.updateTableViewportMinWidth();
-        this.updateTracker.trackColumnInstancesChanged();
-=======
         this.tableUpdateTracker.trackColumnInstancesChanged();
     }
 
@@ -637,45 +599,6 @@
             ...originalEvent.detail,
             recordIds
         };
->>>>>>> 1d5ab5f6
-    }
-
-    private async handleActionMenuBeforeToggleEvent(
-        rowIndex: number,
-        event: CustomEvent<TableActionMenuToggleEventDetail>
-    ): Promise<void> {
-        const selectionChanged = this.selectionManager.handleActionMenuOpening(
-            this.tableData[rowIndex]
-        );
-        if (selectionChanged) {
-            await this.emitSelectionChangeEvent();
-        }
-
-        this.openActionMenuRecordId = event.detail.recordIds[0];
-        const detail = await this.getActionMenuToggleEventDetail(event);
-        this.$emit('action-menu-beforetoggle', detail);
-    }
-
-    private async handleRowActionMenuToggleEvent(
-        event: CustomEvent<TableActionMenuToggleEventDetail>
-    ): Promise<void> {
-        const detail = await this.getActionMenuToggleEventDetail(event);
-        this.$emit('action-menu-toggle', detail);
-        if (!event.detail.newState) {
-            this.openActionMenuRecordId = undefined;
-        }
-    }
-
-    private async getActionMenuToggleEventDetail(
-        originalEvent: CustomEvent<TableActionMenuToggleEventDetail>
-    ): Promise<TableActionMenuToggleEventDetail> {
-        const recordIds = this.selectionMode === TableRowSelectionMode.multiple
-            ? await this.getSelectedRecordIds()
-            : [this.openActionMenuRecordId!];
-        return {
-            ...originalEvent.detail,
-            recordIds
-        };
     }
 
     private readonly onViewPortScroll = (event: Event): void => {
@@ -783,11 +706,7 @@
             updatedOptions.state.rowSelection = {};
             this.selectionManager.handleSelectionReset();
         }
-<<<<<<< HEAD
-        if (this.updateTracker.updateSelectionMode) {
-=======
         if (this.tableUpdateTracker.updateSelectionMode) {
->>>>>>> 1d5ab5f6
             updatedOptions.enableMultiRowSelection = this.selectionMode === TableRowSelectionMode.multiple;
             updatedOptions.enableSubRowSelection = this.selectionMode === TableRowSelectionMode.multiple;
             updatedOptions.state.rowSelection = {};
