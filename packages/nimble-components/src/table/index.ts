import {
    attr,
    Observable,
    observable,
    Notifier,
    DOM
} from '@microsoft/fast-element';
import {
    Checkbox,
    DesignSystem,
    FoundationElement
} from '@microsoft/fast-foundation';
import {
    ColumnDef as TanStackColumnDef,
    TableState as TanStackTableState,
    Updater as TanStackUpdater,
    Table as TanStackTable,
    Row as TanStackRow,
    createTable as tanStackCreateTable,
    getCoreRowModel as tanStackGetCoreRowModel,
    getSortedRowModel as tanStackGetSortedRowModel,
    getGroupedRowModel as tanStackGetGroupedRowModel,
    getExpandedRowModel as tanStackGetExpandedRowModel,
    TableOptionsResolved as TanStackTableOptionsResolved,
    SortingState as TanStackSortingState,
    RowSelectionState as TanStackRowSelectionState,
    GroupingState as TanStackGroupingState,
    ExpandedState as TanStackExpandedState,
    OnChangeFn as TanStackOnChangeFn
} from '@tanstack/table-core';
import { keyShift } from '@microsoft/fast-web-utilities';
import { arrayToTree } from 'performant-array-to-tree';
import { TableColumn } from '../table-column/base';
import { TableValidator } from './models/table-validator';
import { styles } from './styles';
import { template } from './template';
import {
    TableNode,
    TableActionMenuToggleEventDetail,
    TableColumnConfigurationChangeEventDetail,
    TableColumnSortDirection,
    TableFieldValue,
    TableRecord,
    TableRowSelectionEventDetail,
    TableRowSelectionMode,
    TableRowSelectionState,
    TableRowSelectionToggleEventDetail,
    TableRowState,
    TableValidity
} from './types';
import { Virtualizer } from './models/virtualizer';
import { getTanStackSortingFunction } from './models/sort-operations';
import { TableLayoutManager } from './models/table-layout-manager';
import { TableUpdateTracker } from './models/table-update-tracker';
import type { TableRow } from './components/row';
import { ColumnInternals } from '../table-column/base/models/column-internals';
import { InteractiveSelectionManager } from './models/interactive-selection-manager';
import { TableRowMetadataManager } from './models/table-row-metadata-manager';
import { convertRecordsToUnorderFlatList } from './models/hierarchy-utilities';

declare global {
    interface HTMLElementTagNameMap {
        'nimble-table': Table;
    }
}

/**
 * A nimble-styled table.
 */
export class Table<
    TData extends TableRecord = TableRecord
> extends FoundationElement {
    @attr({ attribute: 'id-field-name' })
    public idFieldName?: string;

    @attr({ attribute: 'parent-id-field-name' })
    public parentIdFieldName?: string;

    @attr({ attribute: 'selection-mode' })
    public selectionMode: TableRowSelectionMode = TableRowSelectionMode.none;

    /**
     * @internal
     */
    @observable
    public tableData: TableRowState<TData>[] = [];

    /**
     * @internal
     */
    @observable
    public columns: TableColumn[] = [];

    /**
     * @internal
     */
    @observable
    public readonly childItems: Element[] = [];

    /**
     * @internal
     */
    @observable
    public readonly rowElements: TableRow[] = [];

    /**
     * @internal
     */
    @observable
    public actionMenuSlots: string[] = [];

    /**
     * @internal
     */
    @observable
    public openActionMenuRecordId?: string;

    /**
     * @internal
     */
    @observable
    public canRenderRows = true;

    /**
     * @internal
     */
    @observable
    public scrollX = 0;

    /**
     * @internal
     */
    @observable
    public rowGridColumns?: string;

    /**
     * @internal
     */
    @observable
    public selectionState: TableRowSelectionState = TableRowSelectionState.notSelected;

    public get validity(): TableValidity {
        return this.tableValidator.getValidity();
    }

    /**
     * @internal
     */
    public get showRowOperationColumn(): boolean {
        return (
            this.selectionMode === TableRowSelectionMode.multiple
            || this.showCollapseAll
        );
    }

    /**
     * @internal
     */
    public readonly viewport!: HTMLElement;

    /**
     * @internal
     */
    @observable
    public readonly selectionCheckbox?: Checkbox;

    /**
     * @internal
     */
    @observable
    public showCollapseAll = false;

    /**
     * @internal
     */
    public readonly headerRowActionContainer!: HTMLElement;

    /**
     * @internal
     */
    public readonly rowContainer!: HTMLElement;

    /**
     * @internal
     */
    public readonly columnHeadersContainer!: Element;

    /**
     * @internal
     */
    public readonly virtualizer: Virtualizer<TData>;

    /**
     * @internal
     */
    public readonly layoutManager: TableLayoutManager<TData>;

    /**
     * @internal
     */
    @observable
    public firstSortedColumn?: TableColumn;

    /**
     * @internal
     */
    @observable
    public visibleColumns: TableColumn[] = [];

    /**
     * @internal
     * This value determines the size of the viewport area when a user has created horizontal scrollable
     * space through a column resize operation.
     */
    @observable
    public tableScrollableMinWidth = 0;

    @observable
    public documentShiftKeyDown = false;

    private readonly table: TanStackTable<TableNode<TData>>;
    private options: TanStackTableOptionsResolved<TableNode<TData>>;
    private readonly rowMetadataManager = new TableRowMetadataManager<TData>();

    private readonly tableValidator = new TableValidator();
    private readonly tableUpdateTracker = new TableUpdateTracker(this);
    private readonly selectionManager: InteractiveSelectionManager<TData>;
    private columnNotifiers: Notifier[] = [];
    private readonly layoutManagerNotifier: Notifier;
    private isInitialized = false;
    private isTanStackDataFlat = false;
    private readonly collapsedRows = new Set<string>();
    // Programmatically updating the selection state of a checkbox fires the 'change' event.
    // Therefore, selection change events that occur due to programmatically updating
    // the selection checkbox 'checked' value should be ingored.
    // https://github.com/microsoft/fast/issues/5750
    private ignoreSelectionChangeEvents = false;
    private hasDataHierarchy = false;

    public constructor() {
        super();
        this.options = {
            data: [],
            onStateChange: (_: TanStackUpdater<TanStackTableState>) => {},
            onRowSelectionChange: this.handleRowSelectionChange,
            onExpandedChange: this.handleExpandedChange,
            getCoreRowModel: tanStackGetCoreRowModel(),
            getSortedRowModel: tanStackGetSortedRowModel(),
            getGroupedRowModel: tanStackGetGroupedRowModel(),
            getExpandedRowModel: tanStackGetExpandedRowModel(),
            getIsRowExpanded: this.getIsRowExpanded,
            getSubRows: r => r.subRows,
            columns: [],
            state: {
                rowSelection: {},
                grouping: [],
                expanded: true // Workaround until we can apply a fix to TanStack regarding leveraging our getIsRowExpanded implementation
            },
            enableRowSelection: row => !row.getIsGrouped(),
            enableMultiRowSelection: false,
            enableSubRowSelection: false,
            enableSorting: true,
            enableGrouping: true,
            renderFallbackValue: null,
            autoResetAll: false
        };
        this.table = tanStackCreateTable(this.options);
        this.virtualizer = new Virtualizer(this, this.table);
        this.layoutManager = new TableLayoutManager(this);
        this.layoutManagerNotifier = Observable.getNotifier(this.layoutManager);
        this.layoutManagerNotifier.subscribe(this, 'isColumnBeingSized');
        this.selectionManager = new InteractiveSelectionManager(
            this.table,
            this.selectionMode
        );
    }

    public async setData(newData: readonly TData[]): Promise<void> {
        await this.processPendingUpdates();
        const tanstackUpdates = this.processFlatData(newData, true);
        this.updateTableOptions(tanstackUpdates);
    }

    public async getSelectedRecordIds(): Promise<string[]> {
        await this.processPendingUpdates();

        return this.getCurrentSelectedRecordIds();
    }

    public async setSelectedRecordIds(recordIds: string[]): Promise<void> {
        await this.processPendingUpdates();

        if (this.selectionMode === TableRowSelectionMode.none) {
            return;
        }

        this.updateTableOptions({
            state: {
                rowSelection: this.calculateTanStackSelectionState(recordIds)
            }
        });
    }

    public override connectedCallback(): void {
        super.connectedCallback();
        this.initialize();
        this.virtualizer.connectedCallback();
        this.viewport.addEventListener('scroll', this.onViewPortScroll, {
            passive: true
        });
        document.addEventListener('keydown', this.onKeyDown);
        document.addEventListener('keyup', this.onKeyUp);
    }

    public override disconnectedCallback(): void {
        super.disconnectedCallback();
        this.virtualizer.disconnectedCallback();
        this.viewport.removeEventListener('scroll', this.onViewPortScroll);
        document.removeEventListener('keydown', this.onKeyDown);
        document.removeEventListener('keyup', this.onKeyUp);
    }

    public checkValidity(): boolean {
        return this.tableValidator.isValid();
    }

    /**
     * @internal
     *
     * The event handler that is called when a notifier detects a change. Notifiers are added
     * to each column, so `source` is expected to be an instance of `TableColumn`, and `args`
     * is the string name of the property that changed on that column.
     */
    public handleChange(source: unknown, args: unknown): void {
        if (
            (source instanceof TableColumn
                || source instanceof ColumnInternals)
            && typeof args === 'string'
        ) {
            if (args === 'validConfiguration') {
                this.tableValidator.validateColumnConfigurations(this.columns);
            } else {
                this.tableUpdateTracker.trackColumnPropertyChanged(args);
            }
        } else if (
            source instanceof TableLayoutManager
            && args === 'isColumnBeingSized'
            && !this.layoutManager.isColumnBeingSized
        ) {
            // 'isColumnBeingSized' changing to 'false' indicates an interactive
            // column sizing operation has been completed
            this.emitColumnConfigurationChangeEvent();
        }
    }

    /** @internal */
    public onRowSelectionToggle(
        rowIndex: number,
        event: CustomEvent<TableRowSelectionToggleEventDetail>
    ): void {
        event.stopImmediatePropagation();

        const selectionChanged = this.selectionManager.handleRowSelectionToggle(
            this.tableData[rowIndex],
            event.detail.newState,
            this.documentShiftKeyDown
        );

        if (selectionChanged) {
            void this.emitSelectionChangeEvent();
        }
    }

    /** @internal */
    public onRowClick(rowIndex: number, event: MouseEvent): boolean {
        const selectionChanged = this.selectionManager.handleRowClick(
            this.tableData[rowIndex],
            event.shiftKey,
            event.ctrlKey || event.metaKey
        );

        if (selectionChanged) {
            void this.emitSelectionChangeEvent();
        }

        return true;
    }

    /** @internal */
    public onAllRowsSelectionChange(event: CustomEvent): void {
        event.stopPropagation();

        if (this.ignoreSelectionChangeEvents) {
            return;
        }

        this.table.toggleAllRowsSelected(this.selectionCheckbox!.checked);
        void this.emitSelectionChangeEvent();
    }

    /** @internal */
    public onRowActionMenuBeforeToggle(
        rowIndex: number,
        event: CustomEvent<TableActionMenuToggleEventDetail>
    ): void {
        event.stopImmediatePropagation();
        void this.handleActionMenuBeforeToggleEvent(rowIndex, event);
    }

    /** @internal */
    public onRowActionMenuToggle(
        event: CustomEvent<TableActionMenuToggleEventDetail>
    ): void {
        event.stopImmediatePropagation();
        void this.handleRowActionMenuToggleEvent(event);
    }

    /** @internal */
    public handleCollapseAllGroupRows(): void {
        this.collapsedRows.clear();
        this.table
            .getRowModel()
            .flatRows.filter(
                row => row.getIsGrouped() || row.subRows.length > 0
            )
            .forEach(row => this.collapsedRows.add(row.id));
        this.table.toggleAllRowsExpanded(false);
    }

    /** @internal */
    public onRightDividerMouseDown(
        event: MouseEvent,
        columnIndex: number
    ): void {
        if (event.button === 0) {
            this.layoutManager.beginColumnInteractiveSize(
                event.clientX,
                columnIndex * 2
            );
        }
    }

    /** @internal */
    public onLeftDividerMouseDown(
        event: MouseEvent,
        columnIndex: number
    ): void {
        if (event.button === 0) {
            this.layoutManager.beginColumnInteractiveSize(
                event.clientX,
                columnIndex * 2 - 1
            );
        }
    }

    /** @internal */
    public handleGroupRowExpanded(rowIndex: number, event: Event): void {
        this.toggleRowExpanded(rowIndex);
        event.stopPropagation();
    }

    /** @internal */
    public handleRowExpanded(rowIndex: number): void {
        this.toggleRowExpanded(rowIndex);
    }

    /**
     * @internal
     */
    public toggleColumnSort(
        column: TableColumn,
        allowMultiSort: boolean
    ): void {
        if (column.sortingDisabled) {
            return;
        }

        const allSortedColumns = this.getColumnsParticipatingInSorting().sort(
            (x, y) => x.columnInternals.currentSortIndex!
                - y.columnInternals.currentSortIndex!
        );

        const columnIndex = allSortedColumns.indexOf(column);
        const columnAlreadySorted = columnIndex > -1;

        const oldSortDirection = column.columnInternals.currentSortDirection;
        let newSortDirection: TableColumnSortDirection = TableColumnSortDirection.ascending;

        if (columnAlreadySorted) {
            if (oldSortDirection === TableColumnSortDirection.descending) {
                allSortedColumns.splice(columnIndex, 1);
                newSortDirection = TableColumnSortDirection.none;
                column.columnInternals.currentSortIndex = undefined;
            } else {
                newSortDirection = TableColumnSortDirection.descending;
            }
        } else {
            allSortedColumns.push(column);
        }
        column.columnInternals.currentSortDirection = newSortDirection;

        for (let i = 0; i < allSortedColumns.length; i++) {
            const currentColumn = allSortedColumns[i]!;
            if (allowMultiSort) {
                allSortedColumns[i]!.columnInternals.currentSortIndex = i;
            } else if (currentColumn === column) {
                currentColumn.columnInternals.currentSortIndex = 0;
            } else {
                currentColumn.columnInternals.currentSortIndex = undefined;
                currentColumn.columnInternals.currentSortDirection = TableColumnSortDirection.none;
            }
        }

        this.emitColumnConfigurationChangeEvent();
    }

    /**
     * @internal
     */
    public update(): void {
        this.validate();
        if (
            this.tableUpdateTracker.updateRowIds
            && this.tableValidator.areRecordIdsValid()
        ) {
            this.rowMetadataManager.handleRowIdUpdate(
                this.table.options.data,
                this.idFieldName
            );
        }

        if (this.tableUpdateTracker.requiresTanStackUpdate) {
            this.updateTanStack();
        }

        if (this.tableUpdateTracker.updateActionMenuSlots) {
            this.updateActionMenuSlots();
        }

        if (this.tableUpdateTracker.updateColumnWidths) {
            this.rowGridColumns = this.layoutManager.getGridTemplateColumns();
            this.visibleColumns = this.columns.filter(
                column => !column.columnHidden
            );
        }

        if (this.tableUpdateTracker.updateGroupRows) {
            this.refreshCollapseAllButtonVisibility();
        }
    }

    public override get ariaMultiSelectable(): 'true' | 'false' | null {
        switch (this.selectionMode) {
            case TableRowSelectionMode.multiple:
                return 'true';
            case TableRowSelectionMode.single:
                return 'false';
            default:
                return null;
        }
    }

    /**
     * @internal
     */
    public getHeaderContainerElements(): NodeListOf<Element> {
        return this.columnHeadersContainer.querySelectorAll(
            '.header-container'
        );
    }

    /**
     * @internal
     */
    public processFlatData(
        data: readonly TData[],
        updateCachedRowOrder: boolean
    ): Partial<TanStackTableOptionsResolved<TableNode<TData>>> {
        const internalData = this.convertFlatDataToHierarchy(data);
        const tanStackUpdates: Partial<
        TanStackTableOptionsResolved<TableNode<TData>>
        > = {
            data: internalData
        };
        this.validateWithData(data);
        if (this.tableValidator.areRecordIdsValid()) {
            // Update the selection state to remove previously selected records that no longer exist in the
            // data set while maintaining the selection state of records that still exist in the data set.
            const previousSelection = this.getCurrentSelectedRecordIds();
            tanStackUpdates.state = {
                rowSelection:
                    this.calculateTanStackSelectionState(previousSelection)
            };

            if (updateCachedRowOrder) {
                this.rowMetadataManager.handleDataUpdate(data);
            }
        }
        return tanStackUpdates;
    }

    protected selectionModeChanged(
        _prev: string | undefined,
        _next: string | undefined
    ): void {
        if (!this.$fastController.isConnected) {
            return;
        }

        this.tableUpdateTracker.trackSelectionModeChanged();
    }

    protected idFieldNameChanged(
        _prev: string | undefined,
        _next: string | undefined
    ): void {
        if (!this.$fastController.isConnected) {
            return;
        }

        this.tableUpdateTracker.trackIdFieldNameChanged();
    }

    protected parentIdFieldNameChanged(
        _prev: string | undefined,
        _next: string | undefined
    ): void {
        if (!this.$fastController.isConnected) {
            return;
        }

        this.tableUpdateTracker.trackParentIdFieldNameChanged();
    }

    protected columnsChanged(
        _prev: TableColumn[] | undefined,
        _next: TableColumn[]
    ): void {
        if (!this.$fastController.isConnected) {
            return;
        }

        this.observeColumns();
        this.tableUpdateTracker.trackColumnInstancesChanged();
    }

    private convertFlatDataToHierarchy(
        flatData: readonly TData[]
    ): TableNode<TData>[] {
        let hierarchicalData: TableNode<TData>[];
        if (this.idFieldName && this.parentIdFieldName) {
            try {
                // The call to arrayToTree will perform a deep copy of the data, but it does allow a
                // configuration that will do shallow copies, and thus it's signature doesn't support
                // immutable arrays. Thus, we need to cast to a mutable type.
                const data = flatData as TData[];
                hierarchicalData = arrayToTree(data, {
                    dataField: 'clientRecord',
                    childrenField: 'subRows',
                    id: this.idFieldName,
                    parentId: this.parentIdFieldName,
                    nestedIds: false,
                    throwIfOrphans: true
<<<<<<< HEAD
                }) as TableNode<TData>[];
                this.isDataOrdered = false;
=======
                }) as unknown as TableNode<TData>[];
                this.isTanStackDataFlat = false;
>>>>>>> 6d7986e4
            } catch {
                this.tableValidator.setParentIdConfigurationValidity(false);
                this.isTanStackDataFlat = true;
                return flatData.map(record => {
                    return { clientRecord: { ...record } };
                });
            }
        } else {
            this.isTanStackDataFlat = true;
            hierarchicalData = flatData.map(record => {
                return { clientRecord: { ...record } };
            });
        }

        this.tableValidator.setParentIdConfigurationValidity(true);
        return hierarchicalData;
    }

    private getCurrentSelectedRecordIds(): string[] {
        const tanStackSelectionState = this.options.state.rowSelection;
        if (!tanStackSelectionState) {
            return [];
        }

        const selectedRecordIds: string[] = [];
        Object.entries(tanStackSelectionState).forEach(
            ([recordId, isSelected]) => {
                if (isSelected) {
                    selectedRecordIds.push(recordId);
                }
            }
        );
        return selectedRecordIds;
    }

    private async handleActionMenuBeforeToggleEvent(
        rowIndex: number,
        event: CustomEvent<TableActionMenuToggleEventDetail>
    ): Promise<void> {
        const selectionChanged = this.selectionManager.handleActionMenuOpening(
            this.tableData[rowIndex]
        );
        if (selectionChanged) {
            await this.emitSelectionChangeEvent();
        }

        this.openActionMenuRecordId = event.detail.recordIds[0];
        const detail = await this.getActionMenuToggleEventDetail(event);
        this.$emit('action-menu-beforetoggle', detail);
    }

    private async handleRowActionMenuToggleEvent(
        event: CustomEvent<TableActionMenuToggleEventDetail>
    ): Promise<void> {
        const detail = await this.getActionMenuToggleEventDetail(event);
        this.$emit('action-menu-toggle', detail);
        if (!event.detail.newState) {
            this.openActionMenuRecordId = undefined;
        }
    }

    private async getActionMenuToggleEventDetail(
        originalEvent: CustomEvent<TableActionMenuToggleEventDetail>
    ): Promise<TableActionMenuToggleEventDetail> {
        const recordIds = this.selectionMode === TableRowSelectionMode.multiple
            ? await this.getSelectedRecordIds()
            : [this.openActionMenuRecordId!];
        return {
            ...originalEvent.detail,
            recordIds
        };
    }

    private readonly onViewPortScroll = (event: Event): void => {
        this.scrollX = (event.target as HTMLElement).scrollLeft;
    };

    private readonly onKeyDown = (event: KeyboardEvent): void => {
        if (event.key === keyShift) {
            this.documentShiftKeyDown = true;
        }
    };

    private readonly onKeyUp = (event: KeyboardEvent): void => {
        if (event.key === keyShift) {
            this.documentShiftKeyDown = false;
        }
    };

    private removeColumnObservers(): void {
        this.columnNotifiers.forEach(notifier => {
            notifier.unsubscribe(this);
        });
        this.columnNotifiers = [];
    }

    private initialize(): void {
        if (this.isInitialized) {
            // The table is already initialized. There is nothing more to do.
            return;
        }

        this.isInitialized = true;
        // Initialize the controller to ensure that FAST functionality such as Observables work as expected.
        this.$fastController.onConnectedCallback();
        this.tableUpdateTracker.trackAllStateChanged();
        this.observeColumns();
    }

    private async processPendingUpdates(): Promise<void> {
        this.initialize();
        await DOM.nextUpdate();

        if (this.tableUpdateTracker.hasPendingUpdates) {
            throw new Error('Expected pending updates to be resolved');
        }
    }

    private observeColumns(): void {
        this.removeColumnObservers();

        for (const column of this.columns) {
            const notifier = Observable.getNotifier(column);
            notifier.subscribe(this);
            this.columnNotifiers.push(notifier);
            const notifierInternals = Observable.getNotifier(
                column.columnInternals
            );
            notifierInternals.subscribe(this);
            this.columnNotifiers.push(notifierInternals);
        }
    }

    private getColumnsParticipatingInSorting(): TableColumn[] {
        return this.columns.filter(
            x => !x.sortingDisabled
                && x.columnInternals.currentSortDirection
                    !== TableColumnSortDirection.none
                && typeof x.columnInternals.currentSortIndex === 'number'
        );
    }

    private getColumnsParticipatingInGrouping(): TableColumn[] {
        return this.columns.filter(
            x => !x.columnInternals.groupingDisabled
                && typeof x.columnInternals.groupIndex === 'number'
        );
    }

    private childItemsChanged(): void {
        void this.updateColumnsFromChildItems();
    }

    private async updateColumnsFromChildItems(): Promise<void> {
        const definedElements = this.childItems.map(async item => (item.matches(':not(:defined)')
            ? customElements.whenDefined(item.localName)
            : Promise.resolve()));
        await Promise.all(definedElements);
        this.columns = this.childItems.filter(
            (x): x is TableColumn => x instanceof TableColumn
        );
    }

    private updateTanStack(): void {
        const updatedOptions: Partial<
        TanStackTableOptionsResolved<TableNode<TData>>
        > = {};
        updatedOptions.state = {};

        if (this.tableUpdateTracker.updateColumnSort) {
            updatedOptions.state.sorting = this.calculateTanStackSortState();
        }
        if (this.tableUpdateTracker.updateColumnDefinition) {
            updatedOptions.columns = this.calculateTanStackColumns();
        }
        if (this.tableUpdateTracker.updateRowIds) {
            updatedOptions.getRowId = this.calculateTanStackRowIdFunction();
            updatedOptions.state.rowSelection = {};
            this.selectionManager.handleSelectionReset();
        }
        if (this.tableUpdateTracker.updateSelectionMode) {
            updatedOptions.enableMultiRowSelection = this.selectionMode === TableRowSelectionMode.multiple;
            updatedOptions.enableSubRowSelection = this.selectionMode === TableRowSelectionMode.multiple;
            updatedOptions.state.rowSelection = {};
            this.selectionManager.handleSelectionModeChanged(
                this.selectionMode
            );
        }
        if (this.tableUpdateTracker.requiresTanStackDataReset) {
            if (
                !this.parentIdFieldName
                && !this.tableUpdateTracker.updateRowParentIds
            ) {
                // Perform a shallow copy of the data to trigger tanstack to regenerate the row models and columns.
                updatedOptions.data = [...this.table.options.data];
            } else {
                const flatList = this.isTanStackDataFlat
                    ? convertRecordsToUnorderFlatList(this.table.options.data)
                    : this.rowMetadataManager.getOrderedData(
                        this.table.options.data
                    );
                const tanstackUpdates = this.processFlatData(flatList, false);
                if (tanstackUpdates.state) {
                    updatedOptions.state.rowSelection = tanstackUpdates.state.rowSelection;
                }
                updatedOptions.data = tanstackUpdates.data;
            }
        }

        if (this.tableUpdateTracker.updateGroupRows) {
            updatedOptions.state.grouping = this.calculateTanStackGroupingState();
            updatedOptions.state.expanded = true;
            this.collapsedRows.clear();
        }

        this.updateTableOptions(updatedOptions);
    }

    private updateActionMenuSlots(): void {
        const slots = new Set<string>();
        for (const column of this.columns) {
            if (column.actionMenuSlot) {
                slots.add(column.actionMenuSlot);
            }
        }
        this.actionMenuSlots = Array.from(slots);
    }

    private validate(): void {
        this.tableValidator.validateIdFieldConfiguration(
            this.selectionMode,
            this.idFieldName,
            this.parentIdFieldName
        );
        this.tableValidator.validateColumnIds(
            this.columns.map(x => x.columnId)
        );
        this.tableValidator.validateColumnSortIndices(
            this.getColumnsParticipatingInSorting().map(
                x => x.columnInternals.currentSortIndex!
            )
        );
        this.tableValidator.validateColumnGroupIndices(
            this.getColumnsParticipatingInGrouping().map(
                x => x.columnInternals.groupIndex!
            )
        );
        this.tableValidator.validateColumnConfigurations(this.columns);
        this.validateWithData(
            convertRecordsToUnorderFlatList(this.table.options.data)
        );
    }

    private validateWithData(data: readonly TData[]): void {
        this.tableValidator.validateRecordIds(data, this.idFieldName);
        this.canRenderRows = this.checkValidity();
    }

    private emitColumnConfigurationChangeEvent(): void {
        const detail: TableColumnConfigurationChangeEventDetail = {
            columns: this.columns.map(column => ({
                columnId: column.columnId,
                sortIndex: column.columnInternals.currentSortIndex ?? undefined,
                sortDirection: column.columnInternals.currentSortDirection,
                groupIndex: column.columnInternals.groupIndex,
                hidden: column.columnHidden,
                fractionalWidth: column.columnInternals.currentFractionalWidth,
                pixelWidth: column.columnInternals.currentPixelWidth
            }))
        };
        this.$emit('column-configuration-change', detail);
    }

    private async emitSelectionChangeEvent(): Promise<void> {
        const detail: TableRowSelectionEventDetail = {
            selectedRecordIds: await this.getSelectedRecordIds()
        };

        this.$emit('selection-change', detail);
    }

    private selectionStateChanged(): void {
        this.setSelectionCheckboxState();
    }

    private selectionCheckboxChanged(): void {
        this.setSelectionCheckboxState();
    }

    private setSelectionCheckboxState(): void {
        if (this.selectionCheckbox) {
            this.ignoreSelectionChangeEvents = true;
            this.selectionCheckbox.checked = this.selectionState === TableRowSelectionState.selected;
            this.selectionCheckbox.indeterminate = this.selectionState
                === TableRowSelectionState.partiallySelected;
            this.ignoreSelectionChangeEvents = false;
        }
    }

    private refreshRows(): void {
        this.selectionState = this.getTableSelectionState();

        let hasHierarchy = false;
        const rows = this.table.getRowModel().rows;
        this.tableData = rows.map(row => {
            const isGrouped = row.getIsGrouped();
            const hasParentRow = isGrouped ? false : row.getParentRow();
            const isParent = row.original.subRows !== undefined
                && row.original.subRows.length > 0;
            const rowState: TableRowState<TData> = {
                record: row.original.clientRecord,
                id: row.id,
                selectionState: this.getRowSelectionState(row),
                isGrouped,
                isExpanded: row.getIsExpanded(),
                groupRowValue: isGrouped
                    ? row.getValue(row.groupingColumnId!)
                    : undefined,
                nestingLevel:
                    !isGrouped && !isParent && !hasParentRow && row.depth > 0
                        ? row.depth - 1
                        : row.depth,
                isParentRow: isParent,
                immediateChildCount: row.subRows.length,
                groupColumn: this.getGroupRowColumn(row)
            };
            hasHierarchy = hasHierarchy || isParent;
            return rowState;
        });
        this.hasDataHierarchy = hasHierarchy;
        this.refreshCollapseAllButtonVisibility();
        this.virtualizer.dataChanged();
    }

    private refreshCollapseAllButtonVisibility(): void {
        this.showCollapseAll = this.hasDataHierarchy
            || this.getColumnsParticipatingInGrouping().length > 0;
    }

    private getTableSelectionState(): TableRowSelectionState {
        if (this.table.getIsAllRowsSelected()) {
            return TableRowSelectionState.selected;
        }
        if (this.table.getIsSomeRowsSelected()) {
            return TableRowSelectionState.partiallySelected;
        }
        return TableRowSelectionState.notSelected;
    }

    private getRowSelectionState(
        row: TanStackRow<TableNode<TData>>
    ): TableRowSelectionState {
        if (row.getIsGrouped()) {
            return this.getGroupedRowSelectionState(row);
        }

        return row.getIsSelected()
            ? TableRowSelectionState.selected
            : TableRowSelectionState.notSelected;
    }

    private getGroupedRowSelectionState(
        groupedRow: TanStackRow<TableNode<TData>>
    ): TableRowSelectionState {
        const leafRows = groupedRow.getLeafRows() ?? [];
        let foundSelectedRow = false;
        let foundNotSelectedRow = false;
        for (const row of leafRows) {
            if (row.getIsGrouped()) {
                const subGroupRowSelectionState = this.getGroupedRowSelectionState(row);
                switch (subGroupRowSelectionState) {
                    case TableRowSelectionState.notSelected:
                        foundNotSelectedRow = true;
                        break;
                    case TableRowSelectionState.selected:
                        foundSelectedRow = true;
                        break;
                    default:
                        return TableRowSelectionState.partiallySelected;
                }
            } else if (row.getIsSelected()) {
                foundSelectedRow = true;
            } else {
                foundNotSelectedRow = true;
            }

            if (foundSelectedRow && foundNotSelectedRow) {
                return TableRowSelectionState.partiallySelected;
            }
        }

        return foundSelectedRow
            ? TableRowSelectionState.selected
            : TableRowSelectionState.notSelected;
    }

    private getGroupRowColumn(
        row: TanStackRow<TableNode<TData>>
    ): TableColumn | undefined {
        const groupedId = row.groupingColumnId;
        if (groupedId !== undefined) {
            return this.columns.find(
                c => c.columnInternals.uniqueId === groupedId
            );
        }

        return undefined;
    }

    private updateTableOptions(
        updatedOptions: Partial<TanStackTableOptionsResolved<TableNode<TData>>>
    ): void {
        this.options = {
            ...this.options,
            ...updatedOptions,
            state: { ...this.options.state, ...updatedOptions.state }
        };
        this.table.setOptions(this.options);
        if (updatedOptions.data) {
            const rows = this.table.getRowModel().flatRows;
            const currentCollapsedRows = new Set(this.collapsedRows);
            this.collapsedRows.clear();
            for (const row of rows) {
                if (currentCollapsedRows.has(row.id)) {
                    this.collapsedRows.add(row.id);
                }
            }
        }
        this.refreshRows();
    }

    private readonly getIsRowExpanded = (
        row: TanStackRow<TableNode<TData>>
    ): boolean => {
        const isGroupRow = row.getIsGrouped();
        if (!isGroupRow && !row.subRows.length) {
            return false;
        }

        const expandedState = this.table.options.state.expanded;
        if (expandedState === true) {
            return true;
        }

        return !this.collapsedRows.has(row.id);
    };

    private readonly handleRowSelectionChange: TanStackOnChangeFn<TanStackRowSelectionState> = (updaterOrValue: TanStackUpdater<TanStackRowSelectionState>): void => {
        const rowSelectionState = updaterOrValue instanceof Function
            ? updaterOrValue(this.table.getState().rowSelection)
            : updaterOrValue;

        this.updateTableOptions({
            state: {
                rowSelection: rowSelectionState
            }
        });
    };

    private readonly handleExpandedChange: TanStackOnChangeFn<TanStackExpandedState> = (updaterOrValue: TanStackUpdater<TanStackExpandedState>): void => {
        const expandedState = updaterOrValue instanceof Function
            ? updaterOrValue(this.table.getState().expanded)
            : updaterOrValue;

        this.updateTableOptions({
            state: {
                expanded: expandedState
            }
        });
    };

    private toggleRowExpanded(rowIndex: number): void {
        const rows = this.table.getRowModel().rows;
        const row = rows[rowIndex]!;
        const wasExpanded = row.getIsExpanded();
        if (this.table.options.state.expanded === true) {
            // if expanded is set to "true" this means that the table is in a default state
            // so we need to go through each row and determine if it is really expanded or
            // collapsed and update our internal state to match
            this.inflateDefaultExpandedState();
        }
        // must update the collapsedRows before toggling expanded state
        if (wasExpanded) {
            this.collapsedRows.add(row.id);
        } else {
            this.collapsedRows.delete(row.id);
        }
        row.toggleExpanded();
    }

    private calculateTanStackSortState(): TanStackSortingState {
        const sortedColumns = this.getColumnsParticipatingInSorting().sort(
            (x, y) => x.columnInternals.currentSortIndex!
                - y.columnInternals.currentSortIndex!
        );
        this.firstSortedColumn = sortedColumns.length
            ? sortedColumns[0]
            : undefined;

        return sortedColumns.map(column => {
            return {
                id: column.columnInternals.uniqueId,
                desc:
                    column.columnInternals.currentSortDirection
                    === TableColumnSortDirection.descending
            };
        });
    }

    private calculateTanStackGroupingState(): TanStackGroupingState {
        const groupedColumns = this.getColumnsParticipatingInGrouping().sort(
            (x, y) => x.columnInternals.groupIndex! - y.columnInternals.groupIndex!
        );

        return groupedColumns.map(column => column.columnInternals.uniqueId);
    }

    private calculateTanStackRowIdFunction():
    | ((
        originalRow: TableNode<TData>,
        index: number,
        parent?: TanStackRow<TableNode<TData>>
    ) => string)
    | undefined {
        return this.idFieldName === null || this.idFieldName === undefined
            ? undefined
            : (record: TableNode<TData>) => record.clientRecord[this.idFieldName!] as string;
    }

    private calculateTanStackColumns(): TanStackColumnDef<TableNode<TData>>[] {
        return this.columns.map(column => {
            return {
                id: column.columnInternals.uniqueId,
                accessorFn: (record: TableNode<TData>): TableFieldValue => {
                    const fieldName = column.columnInternals.operandDataRecordFieldName;
                    if (typeof fieldName !== 'string') {
                        return undefined;
                    }
                    return record.clientRecord[fieldName];
                },
                sortingFn: getTanStackSortingFunction(
                    column.columnInternals.sortOperation
                ),
                sortUndefined: false
            };
        });
    }

    private calculateTanStackSelectionState(
        recordIdsToSelect: string[]
    ): TanStackRowSelectionState {
        if (this.selectionMode === TableRowSelectionMode.none) {
            return {};
        }

        const tanstackSelectionState: TanStackRowSelectionState = {};
        const selectableRecordIds = this.tableValidator.getPresentRecordIds(recordIdsToSelect);
        for (const recordId of selectableRecordIds) {
            tanstackSelectionState[recordId] = true;

            if (this.selectionMode === TableRowSelectionMode.single) {
                // In single selection mode, only select the first record ID that is requested
                break;
            }
        }

        return tanstackSelectionState;
    }

    private inflateDefaultExpandedState(): void {
        const expandedState: { [key: string]: boolean } = {};
        const allRows = this.table.getGroupedRowModel().flatRows;
        for (const tanstackRow of allRows) {
            expandedState[tanstackRow.id] = true;
        }

        this.updateTableOptions({
            state: {
                expanded: expandedState
            }
        });
    }
}

const nimbleTable = Table.compose({
    baseName: 'table',
    template,
    styles
});

DesignSystem.getOrCreate().withPrefix('nimble').register(nimbleTable());
export const tableTag = DesignSystem.tagFor(Table);<|MERGE_RESOLUTION|>--- conflicted
+++ resolved
@@ -661,13 +661,8 @@
                     parentId: this.parentIdFieldName,
                     nestedIds: false,
                     throwIfOrphans: true
-<<<<<<< HEAD
                 }) as TableNode<TData>[];
-                this.isDataOrdered = false;
-=======
-                }) as unknown as TableNode<TData>[];
                 this.isTanStackDataFlat = false;
->>>>>>> 6d7986e4
             } catch {
                 this.tableValidator.setParentIdConfigurationValidity(false);
                 this.isTanStackDataFlat = true;
