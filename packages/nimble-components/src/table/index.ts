import {
    attr,
    Observable,
    observable,
    Notifier,
    DOM
} from '@microsoft/fast-element';
import {
    Checkbox,
    DesignSystem,
    FoundationElement
} from '@microsoft/fast-foundation';
import {
    ColumnDef as TanStackColumnDef,
    TableState as TanStackTableState,
    Updater as TanStackUpdater,
    Table as TanStackTable,
    Row as TanStackRow,
    createTable as tanStackCreateTable,
    getCoreRowModel as tanStackGetCoreRowModel,
    getSortedRowModel as tanStackGetSortedRowModel,
    getGroupedRowModel as tanStackGetGroupedRowModel,
    getExpandedRowModel as tanStackGetExpandedRowModel,
    TableOptionsResolved as TanStackTableOptionsResolved,
    SortingState as TanStackSortingState,
    RowSelectionState as TanStackRowSelectionState,
    GroupingState as TanStackGroupingState,
    ExpandedState as TanStackExpandedState,
    OnChangeFn as TanStackOnChangeFn
} from '@tanstack/table-core';
import { TableColumn } from '../table-column/base';
import { TableValidator } from './models/table-validator';
import { styles } from './styles';
import { template } from './template';
import {
    TableActionMenuToggleEventDetail,
    TableColumnSortDirection,
    TableFieldValue,
    TableRecord,
    TableRowSelectionEventDetail,
    TableRowSelectionMode,
    TableRowSelectionState,
    TableRowSelectionToggleEventDetail,
    TableValidity
} from './types';
import { Virtualizer } from './models/virtualizer';
import { getTanStackSortingFunction } from './models/sort-operations';
import { UpdateTracker } from './models/update-tracker';
import { TableLayoutHelper } from './models/table-layout-helper';
import type { TableRow } from './components/row';
import { ColumnInternals } from '../table-column/base/models/column-internals';

declare global {
    interface HTMLElementTagNameMap {
        'nimble-table': Table;
    }
}

interface TableRowState<TData extends TableRecord = TableRecord> {
    record: TData;
    id: string;
    selectionState: TableRowSelectionState;
    isGrouped: boolean;
    groupRowValue?: unknown;
    isExpanded: boolean;
    nestingLevel?: number;
    leafItemCount?: number;
    groupColumn?: TableColumn;
}

/**
 * A nimble-styled table.
 */
export class Table<
    TData extends TableRecord = TableRecord
> extends FoundationElement {
    @attr({ attribute: 'id-field-name' })
    public idFieldName?: string;

    @attr({ attribute: 'selection-mode' })
    public selectionMode: TableRowSelectionMode = TableRowSelectionMode.none;

    /**
     * @internal
     */
    @observable
    public tableData: TableRowState<TData>[] = [];

    /**
     * @internal
     */
    @observable
    public columns: TableColumn[] = [];

    /**
     * @internal
     */
    @observable
    public readonly childItems: Element[] = [];

    /**
     * @internal
     */
    @observable
    public readonly rowElements: TableRow[] = [];

    /**
     * @internal
     */
    @observable
    public actionMenuSlots: string[] = [];

    /**
     * @internal
     */
    @observable
    public openActionMenuRecordId?: string;

    /**
     * @internal
     */
    @observable
    public canRenderRows = true;

    /**
     * @internal
     */
    @observable
    public scrollX = 0;

    /**
     * @internal
     */
    @observable
    public rowGridColumns?: string;

    /**
     * @internal
     */
    @observable
    public selectionState: TableRowSelectionState = TableRowSelectionState.notSelected;

    public get validity(): TableValidity {
        return this.tableValidator.getValidity();
    }

    /**
     * @internal
     */
    public readonly viewport!: HTMLElement;

    /**
     * @internal
     */
    @observable
    public readonly selectionCheckbox?: Checkbox;

    /**
     * @internal
     */
    public readonly rowContainer!: HTMLElement;

    /**
     * @internal
     */
    public readonly virtualizer: Virtualizer<TData>;

    /**
     * @internal
     */
    @observable
    public firstSortedColumn?: TableColumn;

    private readonly table: TanStackTable<TData>;
    private options: TanStackTableOptionsResolved<TData>;
    private readonly tableValidator = new TableValidator();
    private readonly updateTracker = new UpdateTracker(this);
    private columnNotifiers: Notifier[] = [];
    private isInitialized = false;
    private readonly collapsedRows = new Set<string>();
    // Programmatically updating the selection state of a checkbox fires the 'change' event.
    // Therefore, selection change events that occur due to programmatically updating
    // the selection checkbox 'checked' value should be ingored.
    // https://github.com/microsoft/fast/issues/5750
    private ignoreSelectionChangeEvents = false;

    public constructor() {
        super();
        this.options = {
            data: [],
            onStateChange: (_: TanStackUpdater<TanStackTableState>) => {},
            onRowSelectionChange: this.handleRowSelectionChange,
            onExpandedChange: this.handleExpandedChange,
            getCoreRowModel: tanStackGetCoreRowModel(),
            getSortedRowModel: tanStackGetSortedRowModel(),
            getGroupedRowModel: tanStackGetGroupedRowModel(),
            getExpandedRowModel: tanStackGetExpandedRowModel(),
            getIsRowExpanded: this.getIsRowExpanded,
            columns: [],
            state: {
                rowSelection: {},
                grouping: [],
                expanded: true // Workaround until we can apply a fix to TanStack regarding leveraging our getIsRowExpanded implementation
            },
            enableRowSelection: row => !row.getIsGrouped(),
            enableMultiRowSelection: false,
            enableSubRowSelection: false,
            enableSorting: true,
            enableGrouping: true,
            renderFallbackValue: null,
            autoResetAll: false
        };
        this.table = tanStackCreateTable(this.options);
        this.virtualizer = new Virtualizer(this, this.table);
    }

    public async setData(newData: readonly TData[]): Promise<void> {
        await this.processPendingUpdates();

        const data = newData.map(record => {
            return { ...record };
        });
        const tanStackUpdates: Partial<TanStackTableOptionsResolved<TData>> = {
            data
        };
        this.validateWithData(data);
        if (this.tableValidator.areRecordIdsValid()) {
            // Update the selection state to remove previously selected records that no longer exist in the
            // data set while maintaining the selection state of records that still exist in the data set.
            const previousSelection = await this.getSelectedRecordIds();
            tanStackUpdates.state = {
                rowSelection:
                    this.calculateTanStackSelectionState(previousSelection)
            };
        }
        this.updateTableOptions(tanStackUpdates);
    }

    public async getSelectedRecordIds(): Promise<string[]> {
        await this.processPendingUpdates();

        const tanStackSelectionState = this.options.state.rowSelection;
        if (!tanStackSelectionState) {
            return [];
        }

        const selectedRecordIds: string[] = [];
        Object.entries(tanStackSelectionState).forEach(
            ([recordId, isSelected]) => {
                if (isSelected) {
                    selectedRecordIds.push(recordId);
                }
            }
        );
        return selectedRecordIds;
    }

    public async setSelectedRecordIds(recordIds: string[]): Promise<void> {
        await this.processPendingUpdates();

        if (this.selectionMode === TableRowSelectionMode.none) {
            return;
        }

        this.updateTableOptions({
            state: {
                rowSelection: this.calculateTanStackSelectionState(recordIds)
            }
        });
    }

    public override connectedCallback(): void {
        super.connectedCallback();
        this.initialize();
        this.virtualizer.connectedCallback();
        this.viewport.addEventListener('scroll', this.onViewPortScroll, {
            passive: true
        });
    }

    public override disconnectedCallback(): void {
        super.disconnectedCallback();
        this.virtualizer.disconnectedCallback();
        this.viewport.removeEventListener('scroll', this.onViewPortScroll);
    }

    public checkValidity(): boolean {
        return this.tableValidator.isValid();
    }

    /**
     * @internal
     *
     * The event handler that is called when a notifier detects a change. Notifiers are added
     * to each column, so `source` is expected to be an instance of `TableColumn`, and `args`
     * is the string name of the property that changed on that column.
     */
    public handleChange(source: unknown, args: unknown): void {
        if (
            (source instanceof TableColumn
                || source instanceof ColumnInternals)
            && typeof args === 'string'
        ) {
            this.updateTracker.trackColumnPropertyChanged(args);
        }
    }

    /** @internal */
<<<<<<< HEAD
    public onRowClick(rowIndex: number): boolean {
        void this.updateSelectionOnRowClickAsync(rowIndex);
        return true;
=======
    public async onRowSelectionToggle(
        rowIndex: number,
        event: CustomEvent<TableRowSelectionToggleEventDetail>
    ): Promise<void> {
        event.stopImmediatePropagation();

        if (this.selectionMode === TableRowSelectionMode.none) {
            return;
        }

        const rowState = this.tableData[rowIndex];
        if (
            rowState?.isGrouped
            && rowState?.selectionState === TableRowSelectionState.selected
        ) {
            // Work around for https://github.com/TanStack/table/issues/4759
            // Manually deselect all leaf rows when a fully selected group is being deselected.
            this.deselectAllLeafRows(rowIndex);
        } else {
            this.table
                .getRowModel()
                .rows[rowIndex]?.toggleSelected(event.detail.newState);
        }

        await this.emitSelectionChangeEvent();
    }

    /** @internal */
    public async onRowClick(rowIndex: number): Promise<void> {
        return this.selectSingleRow(rowIndex);
    }

    /** @internal */
    public async onAllRowsSelectionChange(event: CustomEvent): Promise<void> {
        event.stopPropagation();

        if (this.ignoreSelectionChangeEvents) {
            return;
        }

        this.table.toggleAllRowsSelected(this.selectionCheckbox!.checked);
        await this.emitSelectionChangeEvent();
>>>>>>> d5189373
    }

    /** @internal */
    public async onRowActionMenuBeforeToggle(
        rowIndex: number,
        event: CustomEvent<TableActionMenuToggleEventDetail>
    ): Promise<void> {
        event.stopImmediatePropagation();

        let recordIds = event.detail.recordIds;
        if (this.selectionMode !== TableRowSelectionMode.none) {
            const row = this.table.getRowModel().rows[rowIndex];
            if (row && !row.getIsSelected()) {
                await this.selectSingleRow(rowIndex);
            } else {
                recordIds = await this.getSelectedRecordIds();
            }
        }

        this.openActionMenuRecordId = event.detail.recordIds[0];
        const detail: TableActionMenuToggleEventDetail = {
            ...event.detail,
            recordIds
        };
        this.$emit('action-menu-beforetoggle', detail);
    }

    /** @internal */
    public async onRowActionMenuToggle(
        event: CustomEvent<TableActionMenuToggleEventDetail>
    ): Promise<void> {
        event.stopImmediatePropagation();

        const recordIds = this.selectionMode === TableRowSelectionMode.multiple
            ? await this.getSelectedRecordIds()
            : event.detail.recordIds;
        const detail: TableActionMenuToggleEventDetail = {
            ...event.detail,
            recordIds
        };
        this.$emit('action-menu-toggle', detail);
        if (!event.detail.newState) {
            this.openActionMenuRecordId = undefined;
        }
    }

    /** @internal */
    public handleGroupRowExpanded(rowIndex: number, event: Event): void {
        this.toggleGroupExpanded(rowIndex);
        event.stopPropagation();
    }

    /**
     * @internal
     */
    public update(): void {
        this.validate();
        if (this.updateTracker.requiresTanStackUpdate) {
            this.updateTanStack();
        }

        if (this.updateTracker.updateActionMenuSlots) {
            this.updateActionMenuSlots();
        }

        if (this.updateTracker.updateColumnWidths) {
            this.updateRowGridColumns();
        }
    }

    public override get ariaMultiSelectable(): 'true' | 'false' | null {
        switch (this.selectionMode) {
            case TableRowSelectionMode.multiple:
                return 'true';
            case TableRowSelectionMode.single:
                return 'false';
            default:
                return null;
        }
    }

    protected selectionModeChanged(
        _prev: string | undefined,
        _next: string | undefined
    ): void {
        if (!this.$fastController.isConnected) {
            return;
        }

        this.updateTracker.trackSelectionModeChanged();
    }

    protected idFieldNameChanged(
        _prev: string | undefined,
        _next: string | undefined
    ): void {
        if (!this.$fastController.isConnected) {
            return;
        }

        this.updateTracker.trackIdFieldNameChanged();
    }

    protected columnsChanged(
        _prev: TableColumn[] | undefined,
        _next: TableColumn[]
    ): void {
        if (!this.$fastController.isConnected) {
            return;
        }

        this.observeColumns();
        this.updateTracker.trackColumnInstancesChanged();
    }

    private readonly onViewPortScroll = (event: Event): void => {
        this.scrollX = (event.target as HTMLElement).scrollLeft;
    };

    private async updateSelectionOnRowClickAsync(
        rowIndex: number
    ): Promise<void> {
        if (this.selectionMode === TableRowSelectionMode.none) {
            return;
        }

        const row = this.table.getRowModel().rows[rowIndex];
        if (!row) {
            return;
        }

        const currentSelection = await this.getSelectedRecordIds();
        if (currentSelection.length === 1 && currentSelection[0] === row.id) {
            // The clicked row is already the only selected row. Do nothing.
            return;
        }

        this.table.toggleAllRowsSelected(false);
        row.toggleSelected(true);
        await this.emitSelectionChangeEvent();
    }

    private removeColumnObservers(): void {
        this.columnNotifiers.forEach(notifier => {
            notifier.unsubscribe(this);
        });
        this.columnNotifiers = [];
    }

    private initialize(): void {
        if (this.isInitialized) {
            // The table is already initialized. There is nothing more to do.
            return;
        }

        this.isInitialized = true;
        // Initialize the controller to ensure that FAST functionality such as Observables work as expected.
        this.$fastController.onConnectedCallback();
        this.updateTracker.trackAllStateChanged();
        this.observeColumns();
    }

    private async processPendingUpdates(): Promise<void> {
        this.initialize();
        await DOM.nextUpdate();

        if (this.updateTracker.hasPendingUpdates) {
            throw new Error('Expected pending updates to be resolved');
        }
    }

    private observeColumns(): void {
        this.removeColumnObservers();

        for (const column of this.columns) {
            const notifier = Observable.getNotifier(column);
            notifier.subscribe(this);
            this.columnNotifiers.push(notifier);
            const notifierInternals = Observable.getNotifier(
                column.columnInternals
            );
            notifierInternals.subscribe(this);
            this.columnNotifiers.push(notifier);
        }
    }

    private getColumnsParticipatingInSorting(): TableColumn[] {
        return this.columns.filter(
            x => x.sortDirection !== TableColumnSortDirection.none
                && typeof x.sortIndex === 'number'
        );
    }

    private getColumnsParticipatingInGrouping(): TableColumn[] {
        return this.columns.filter(
            x => !x.columnInternals.groupingDisabled
                && typeof x.columnInternals.groupIndex === 'number'
        );
    }

    private childItemsChanged(): void {
        void this.updateColumnsFromChildItems();
    }

    private async updateColumnsFromChildItems(): Promise<void> {
        const definedElements = this.childItems.map(async item => (item.matches(':not(:defined)')
            ? customElements.whenDefined(item.localName)
            : Promise.resolve()));
        await Promise.all(definedElements);
        this.columns = this.childItems.filter(
            (x): x is TableColumn => x instanceof TableColumn
        );
    }

    private updateTanStack(): void {
        const updatedOptions: Partial<TanStackTableOptionsResolved<TData>> = {};
        updatedOptions.state = {};

        if (this.updateTracker.updateColumnSort) {
            updatedOptions.state.sorting = this.calculateTanStackSortState();
        }
        if (this.updateTracker.updateColumnDefinition) {
            updatedOptions.columns = this.calculateTanStackColumns();
        }
        if (this.updateTracker.updateRowIds) {
            updatedOptions.getRowId = this.calculateTanStackRowIdFunction();
            updatedOptions.state.rowSelection = {};
        }
        if (this.updateTracker.updateSelectionMode) {
            updatedOptions.enableMultiRowSelection = this.selectionMode === TableRowSelectionMode.multiple;
            updatedOptions.enableSubRowSelection = this.selectionMode === TableRowSelectionMode.multiple;
            updatedOptions.state.rowSelection = {};
        }
        if (this.updateTracker.requiresTanStackDataReset) {
            // Perform a shallow copy of the data to trigger tanstack to regenerate the row models and columns.
            updatedOptions.data = [...this.table.options.data];
        }
        if (this.updateTracker.updateGroupRows) {
            updatedOptions.state.grouping = this.calculateTanStackGroupingState();
            updatedOptions.state.expanded = true;
            this.collapsedRows.clear();
        }

        this.updateTableOptions(updatedOptions);
    }

    private updateActionMenuSlots(): void {
        const slots = new Set<string>();
        for (const column of this.columns) {
            if (column.actionMenuSlot) {
                slots.add(column.actionMenuSlot);
            }
        }
        this.actionMenuSlots = Array.from(slots);
    }

    private updateRowGridColumns(): void {
        this.rowGridColumns = TableLayoutHelper.getGridTemplateColumns(
            this.columns
        );
    }

    private validate(): void {
        this.tableValidator.validateSelectionMode(
            this.selectionMode,
            this.idFieldName
        );
        this.tableValidator.validateColumnIds(
            this.columns.map(x => x.columnId)
        );
        this.tableValidator.validateColumnSortIndices(
            this.getColumnsParticipatingInSorting().map(x => x.sortIndex!)
        );
        this.tableValidator.validateColumnGroupIndices(
            this.getColumnsParticipatingInGrouping().map(
                x => x.columnInternals.groupIndex!
            )
        );
        this.validateWithData(this.table.options.data);
    }

    private validateWithData(data: TableRecord[]): void {
        this.tableValidator.validateRecordIds(data, this.idFieldName);
        this.canRenderRows = this.checkValidity();
    }

    private async emitSelectionChangeEvent(): Promise<void> {
        const detail: TableRowSelectionEventDetail = {
            selectedRecordIds: await this.getSelectedRecordIds()
        };

        this.$emit('selection-change', detail);
    }

    private selectionStateChanged(): void {
        this.setSelectionCheckboxState();
    }

    private selectionCheckboxChanged(): void {
        this.setSelectionCheckboxState();
    }

    private setSelectionCheckboxState(): void {
        if (this.selectionCheckbox) {
            this.ignoreSelectionChangeEvents = true;
            this.selectionCheckbox.checked = this.selectionState === TableRowSelectionState.selected;
            this.selectionCheckbox.indeterminate = this.selectionState
                === TableRowSelectionState.partiallySelected;
            this.ignoreSelectionChangeEvents = false;
        }
    }

    private refreshRows(): void {
        this.selectionState = this.getTableSelectionState();

        const rows = this.table.getRowModel().rows;
        this.tableData = rows.map(row => {
            const rowState: TableRowState<TData> = {
                record: row.original,
                id: row.id,
                selectionState: this.getRowSelectionState(row),
                isGrouped: row.getIsGrouped(),
                isExpanded: row.getIsExpanded(),
                groupRowValue: row.getIsGrouped()
                    ? row.getValue(row.groupingColumnId!)
                    : undefined,
                nestingLevel: row.depth,
                leafItemCount: row
                    .getLeafRows()
                    .filter(leafRow => leafRow.getLeafRows().length === 0)
                    .length,
                groupColumn: this.getGroupRowColumn(row)
            };
            return rowState;
        });
        this.virtualizer.dataChanged();
    }

    private getTableSelectionState(): TableRowSelectionState {
        if (this.table.getIsAllRowsSelected()) {
            return TableRowSelectionState.selected;
        }
        if (this.table.getIsSomeRowsSelected()) {
            return TableRowSelectionState.partiallySelected;
        }
        return TableRowSelectionState.notSelected;
    }

    private getRowSelectionState(
        row: TanStackRow<TData>
    ): TableRowSelectionState {
        if (row.getIsGrouped()) {
            return this.getGroupedRowSelectionState(row);
        }

        return row.getIsSelected()
            ? TableRowSelectionState.selected
            : TableRowSelectionState.notSelected;
    }

    private getGroupedRowSelectionState(
        groupedRow: TanStackRow<TData>
    ): TableRowSelectionState {
        const subRows = groupedRow.subRows ?? [];
        let foundSelectedRow = false;
        let foundNotSelectedRow = false;
        for (const row of subRows) {
            if (row.getIsGrouped()) {
                const subGroupRowSelectionState = this.getGroupedRowSelectionState(row);
                switch (subGroupRowSelectionState) {
                    case TableRowSelectionState.notSelected:
                        foundNotSelectedRow = true;
                        break;
                    case TableRowSelectionState.selected:
                        foundSelectedRow = true;
                        break;
                    default:
                        return TableRowSelectionState.partiallySelected;
                }
            } else if (row.getIsSelected()) {
                foundSelectedRow = true;
            } else {
                foundNotSelectedRow = true;
            }

            if (foundSelectedRow && foundNotSelectedRow) {
                return TableRowSelectionState.partiallySelected;
            }
        }

        return foundSelectedRow
            ? TableRowSelectionState.selected
            : TableRowSelectionState.notSelected;
    }

    private getGroupRowColumn(
        row: TanStackRow<TData>
    ): TableColumn | undefined {
        const groupedId = row.groupingColumnId;
        if (groupedId !== undefined) {
            return this.columns.find(
                c => c.columnInternals.uniqueId === groupedId
            );
        }

        return undefined;
    }

    private updateTableOptions(
        updatedOptions: Partial<TanStackTableOptionsResolved<TData>>
    ): void {
        this.options = {
            ...this.options,
            ...updatedOptions,
            state: { ...this.options.state, ...updatedOptions.state }
        };
        this.table.setOptions(this.options);
        this.refreshRows();
    }

    private async selectSingleRow(rowIndex: number): Promise<void> {
        if (this.selectionMode === TableRowSelectionMode.none) {
            return;
        }

        const row = this.table.getRowModel().rows[rowIndex];
        if (!row) {
            return;
        }

        const currentSelection = await this.getSelectedRecordIds();
        if (currentSelection.length === 1 && currentSelection[0] === row.id) {
            // The clicked row is already the only selected row. Do nothing.
            return;
        }

        this.table.toggleAllRowsSelected(false);
        row.toggleSelected(true);
        await this.emitSelectionChangeEvent();
    }

    private deselectAllLeafRows(rowIndex: number): void {
        const groupRow = this.table.getRowModel().rows[rowIndex]!;
        const leafRowIds = groupRow
            .getLeafRows()
            .filter(leafRow => leafRow.getLeafRows().length === 0)
            .map(leafRow => leafRow.id);

        const selectionState = this.table.getState().rowSelection;
        for (const id of leafRowIds) {
            delete selectionState[id];
        }

        this.updateTableOptions({
            state: {
                rowSelection: selectionState
            }
        });
    }

    private readonly getIsRowExpanded = (row: TanStackRow<TData>): boolean => {
        if (!row.getIsGrouped()) {
            return false;
        }

        const expandedState = this.table.options.state.expanded;

        if (expandedState === true) {
            return true;
        }

        if (Object.keys(expandedState ?? {}).includes(row.id)) {
            return expandedState![row.id]!;
        }

        return !this.collapsedRows.has(row.id);
    };

    private readonly handleRowSelectionChange: TanStackOnChangeFn<TanStackRowSelectionState> = (updaterOrValue: TanStackUpdater<TanStackRowSelectionState>): void => {
        const rowSelectionState = updaterOrValue instanceof Function
            ? updaterOrValue(this.table.getState().rowSelection)
            : updaterOrValue;

        this.updateTableOptions({
            state: {
                rowSelection: rowSelectionState
            }
        });
    };

    private readonly handleExpandedChange: TanStackOnChangeFn<TanStackExpandedState> = (updaterOrValue: TanStackUpdater<TanStackExpandedState>): void => {
        const expandedState = updaterOrValue instanceof Function
            ? updaterOrValue(this.table.getState().expanded)
            : updaterOrValue;

        this.updateTableOptions({
            state: {
                expanded: expandedState
            }
        });
    };

    private toggleGroupExpanded(rowIndex: number): void {
        const row = this.table.getRowModel().rows[rowIndex]!;
        const wasExpanded = row.getIsExpanded();
        // must update the collapsedRows before toggling expanded state
        if (wasExpanded) {
            this.collapsedRows.add(row.id);
        } else {
            this.collapsedRows.delete(row.id);
        }
        row.toggleExpanded();
    }

    private calculateTanStackSortState(): TanStackSortingState {
        const sortedColumns = this.getColumnsParticipatingInSorting().sort(
            (x, y) => x.sortIndex! - y.sortIndex!
        );
        this.firstSortedColumn = sortedColumns.length
            ? sortedColumns[0]
            : undefined;

        return sortedColumns.map(column => {
            return {
                id: column.columnInternals.uniqueId,
                desc:
                    column.sortDirection === TableColumnSortDirection.descending
            };
        });
    }

    private calculateTanStackGroupingState(): TanStackGroupingState {
        const groupedColumns = this.getColumnsParticipatingInGrouping().sort(
            (x, y) => x.columnInternals.groupIndex! - y.columnInternals.groupIndex!
        );

        return groupedColumns.map(column => column.columnInternals.uniqueId);
    }

    private calculateTanStackRowIdFunction():
    | ((
        originalRow: TData,
        index: number,
        parent?: TanStackRow<TData>
    ) => string)
    | undefined {
        return this.idFieldName === null || this.idFieldName === undefined
            ? undefined
            : (record: TData) => record[this.idFieldName!] as string;
    }

    private calculateTanStackColumns(): TanStackColumnDef<TData>[] {
        return this.columns.map(column => {
            return {
                id: column.columnInternals.uniqueId,
                accessorFn: (data: TData): TableFieldValue => {
                    const fieldName = column.columnInternals.operandDataRecordFieldName;
                    if (typeof fieldName !== 'string') {
                        return undefined;
                    }
                    return data[fieldName];
                },
                sortingFn: getTanStackSortingFunction(
                    column.columnInternals.sortOperation
                )
            };
        });
    }

    private calculateTanStackSelectionState(
        recordIdsToSelect: string[]
    ): TanStackRowSelectionState {
        if (this.selectionMode === TableRowSelectionMode.none) {
            return {};
        }

        const tanstackSelectionState: TanStackRowSelectionState = {};
        const selectableRecordIds = this.tableValidator.getPresentRecordIds(recordIdsToSelect);
        for (const recordId of selectableRecordIds) {
            tanstackSelectionState[recordId] = true;

            if (this.selectionMode === TableRowSelectionMode.single) {
                // In single selection mode, only select the first record ID that is requested
                break;
            }
        }

        return tanstackSelectionState;
    }
}

const nimbleTable = Table.compose({
    baseName: 'table',
    template,
    styles
});

DesignSystem.getOrCreate().withPrefix('nimble').register(nimbleTable());
export const tableTag = DesignSystem.tagFor(Table);<|MERGE_RESOLUTION|>--- conflicted
+++ resolved
@@ -306,11 +306,6 @@
     }
 
     /** @internal */
-<<<<<<< HEAD
-    public onRowClick(rowIndex: number): boolean {
-        void this.updateSelectionOnRowClickAsync(rowIndex);
-        return true;
-=======
     public async onRowSelectionToggle(
         rowIndex: number,
         event: CustomEvent<TableRowSelectionToggleEventDetail>
@@ -339,8 +334,9 @@
     }
 
     /** @internal */
-    public async onRowClick(rowIndex: number): Promise<void> {
-        return this.selectSingleRow(rowIndex);
+    public onRowClick(rowIndex: number): boolean {
+        void this.selectSingleRow(rowIndex);
+        return true;
     }
 
     /** @internal */
@@ -353,7 +349,6 @@
 
         this.table.toggleAllRowsSelected(this.selectionCheckbox!.checked);
         await this.emitSelectionChangeEvent();
->>>>>>> d5189373
     }
 
     /** @internal */
@@ -472,29 +467,6 @@
     private readonly onViewPortScroll = (event: Event): void => {
         this.scrollX = (event.target as HTMLElement).scrollLeft;
     };
-
-    private async updateSelectionOnRowClickAsync(
-        rowIndex: number
-    ): Promise<void> {
-        if (this.selectionMode === TableRowSelectionMode.none) {
-            return;
-        }
-
-        const row = this.table.getRowModel().rows[rowIndex];
-        if (!row) {
-            return;
-        }
-
-        const currentSelection = await this.getSelectedRecordIds();
-        if (currentSelection.length === 1 && currentSelection[0] === row.id) {
-            // The clicked row is already the only selected row. Do nothing.
-            return;
-        }
-
-        this.table.toggleAllRowsSelected(false);
-        row.toggleSelected(true);
-        await this.emitSelectionChangeEvent();
-    }
 
     private removeColumnObservers(): void {
         this.columnNotifiers.forEach(notifier => {
