import {
    attr,
    Observable,
    observable,
    Notifier,
    DOM
} from '@microsoft/fast-element';
import {
    Checkbox,
    DesignSystem,
    FoundationElement
} from '@microsoft/fast-foundation';
import {
    ColumnDef as TanStackColumnDef,
    TableState as TanStackTableState,
    Updater as TanStackUpdater,
    Table as TanStackTable,
    Row as TanStackRow,
    createTable as tanStackCreateTable,
    getCoreRowModel as tanStackGetCoreRowModel,
    getSortedRowModel as tanStackGetSortedRowModel,
    getGroupedRowModel as tanStackGetGroupedRowModel,
    getExpandedRowModel as tanStackGetExpandedRowModel,
    TableOptionsResolved as TanStackTableOptionsResolved,
    SortingState as TanStackSortingState,
    RowSelectionState as TanStackRowSelectionState,
    GroupingState as TanStackGroupingState,
    ExpandedState as TanStackExpandedState,
    OnChangeFn as TanStackOnChangeFn
} from '@tanstack/table-core';
import { keyShift } from '@microsoft/fast-web-utilities';
import { TableColumn } from '../table-column/base';
import { TableValidator } from './models/table-validator';
import { styles } from './styles';
import { template } from './template';
import {
    TableActionMenuToggleEventDetail,
    TableColumnConfigurationChangeEventDetail,
    TableColumnSortDirection,
    TableFieldValue,
    TableRecord,
    TableRowSelectionEventDetail,
    TableRowSelectionMode,
    TableRowSelectionState,
    TableRowSelectionToggleEventDetail,
    TableRowState,
    TableValidity
} from './types';
import { Virtualizer } from './models/virtualizer';
import { getTanStackSortingFunction } from './models/sort-operations';
import { TableLayoutManager } from './models/table-layout-manager';
import { TableUpdateTracker } from './models/table-update-tracker';
import type { TableRow } from './components/row';
import { ColumnInternals } from '../table-column/base/models/column-internals';
import { InteractiveSelectionManager } from './models/interactive-selection-manager';

declare global {
    interface HTMLElementTagNameMap {
        'nimble-table': Table;
    }
}

/**
 * A nimble-styled table.
 */
export class Table<
    TData extends TableRecord = TableRecord
> extends FoundationElement {
    @attr({ attribute: 'id-field-name' })
    public idFieldName?: string;

    @attr({ attribute: 'selection-mode' })
    public selectionMode: TableRowSelectionMode = TableRowSelectionMode.none;

    /**
     * @internal
     */
    @observable
    public tableData: TableRowState<TData>[] = [];

    /**
     * @internal
     */
    @observable
    public columns: TableColumn[] = [];

    /**
     * @internal
     */
    @observable
    public readonly childItems: Element[] = [];

    /**
     * @internal
     */
    @observable
    public readonly rowElements: TableRow[] = [];

    /**
     * @internal
     */
    @observable
    public actionMenuSlots: string[] = [];

    /**
     * @internal
     */
    @observable
    public openActionMenuRecordId?: string;

    /**
     * @internal
     */
    @observable
    public canRenderRows = true;

    /**
     * @internal
     * This property helps determine the cursor to use while dragging a column divider, and also
     * allows us to prevent hover visual states of various elements while a divider is being dragged.
     */
    @observable
    public isColumnBeingSized = false;

    /**
     * @internal
     */
    @observable
    public scrollX = 0;

    /**
     * @internal
     */
    @observable
    public rowGridColumns?: string;

    /**
     * @internal
     */
    @observable
    public selectionState: TableRowSelectionState = TableRowSelectionState.notSelected;

    public get validity(): TableValidity {
        return this.tableValidator.getValidity();
    }

    /**
     * @internal
     */
    public readonly viewport!: HTMLElement;

    /**
     * @internal
     */
    @observable
    public readonly selectionCheckbox?: Checkbox;

    /**
     * @internal
     */
    @observable
    public showCollapseAll = false;

    /**
     * @internal
     */
    public readonly headerRowActionContainer!: HTMLElement;

    /**
     * @internal
     */
    public readonly rowContainer!: HTMLElement;

    /**
     * @internal
     */
    public readonly columnHeadersContainer!: Element;

    /**
     * @internal
     */
    public readonly virtualizer: Virtualizer<TData>;

    /**
     * @internal
     */
    public readonly layoutManager: TableLayoutManager<TData>;

    /**
     * @internal
     */
    @observable
    public firstSortedColumn?: TableColumn;

    /**
     * @internal
     * This value determines the size of the viewport area when a user has created horizontal scrollable
     * space through a column resize operation.
     */
    @observable
<<<<<<< HEAD
=======
    public visibleColumns: TableColumn[] = [];

    /**
     * @internal
     * This value determines the size of the viewport area when a user has created horizontal scrollable
     * space through a column resize operation.
     */
    @observable
>>>>>>> 2c358419
    public tableScrollableMinWidth = 0;

    public documentShiftKeyDown = false;

    private readonly table: TanStackTable<TData>;
    private options: TanStackTableOptionsResolved<TData>;
    private readonly tableValidator = new TableValidator();
    private readonly tableLayoutManager: TableLayoutManager<TData>;
    private readonly tableUpdateTracker = new TableUpdateTracker(this);
    private readonly selectionManager: InteractiveSelectionManager<TData>;
    private columnNotifiers: Notifier[] = [];
    private isInitialized = false;
    private readonly collapsedRows = new Set<string>();
    // Programmatically updating the selection state of a checkbox fires the 'change' event.
    // Therefore, selection change events that occur due to programmatically updating
    // the selection checkbox 'checked' value should be ingored.
    // https://github.com/microsoft/fast/issues/5750
    private ignoreSelectionChangeEvents = false;

    public constructor() {
        super();
        this.options = {
            data: [],
            onStateChange: (_: TanStackUpdater<TanStackTableState>) => {},
            onRowSelectionChange: this.handleRowSelectionChange,
            onExpandedChange: this.handleExpandedChange,
            getCoreRowModel: tanStackGetCoreRowModel(),
            getSortedRowModel: tanStackGetSortedRowModel(),
            getGroupedRowModel: tanStackGetGroupedRowModel(),
            getExpandedRowModel: tanStackGetExpandedRowModel(),
            getIsRowExpanded: this.getIsRowExpanded,
            columns: [],
            state: {
                rowSelection: {},
                grouping: [],
                expanded: true // Workaround until we can apply a fix to TanStack regarding leveraging our getIsRowExpanded implementation
            },
            enableRowSelection: row => !row.getIsGrouped(),
            enableMultiRowSelection: false,
            enableSubRowSelection: false,
            enableSorting: true,
            enableGrouping: true,
            renderFallbackValue: null,
            autoResetAll: false
        };
        this.table = tanStackCreateTable(this.options);
        this.virtualizer = new Virtualizer(this, this.table);
<<<<<<< HEAD
        this.tableLayoutManager = new TableLayoutManager(this);
=======
        this.layoutManager = new TableLayoutManager(this);
>>>>>>> 2c358419
        this.selectionManager = new InteractiveSelectionManager(
            this.table,
            this.selectionMode
        );
    }

    public async setData(newData: readonly TData[]): Promise<void> {
        await this.processPendingUpdates();

        const data = newData.map(record => {
            return { ...record };
        });
        const tanStackUpdates: Partial<TanStackTableOptionsResolved<TData>> = {
            data
        };
        this.validateWithData(data);
        if (this.tableValidator.areRecordIdsValid()) {
            // Update the selection state to remove previously selected records that no longer exist in the
            // data set while maintaining the selection state of records that still exist in the data set.
            const previousSelection = await this.getSelectedRecordIds();
            tanStackUpdates.state = {
                rowSelection:
                    this.calculateTanStackSelectionState(previousSelection)
            };
        }
        this.updateTableOptions(tanStackUpdates);
    }

    public async getSelectedRecordIds(): Promise<string[]> {
        await this.processPendingUpdates();

        const tanStackSelectionState = this.options.state.rowSelection;
        if (!tanStackSelectionState) {
            return [];
        }

        const selectedRecordIds: string[] = [];
        Object.entries(tanStackSelectionState).forEach(
            ([recordId, isSelected]) => {
                if (isSelected) {
                    selectedRecordIds.push(recordId);
                }
            }
        );
        return selectedRecordIds;
    }

    public async setSelectedRecordIds(recordIds: string[]): Promise<void> {
        await this.processPendingUpdates();

        if (this.selectionMode === TableRowSelectionMode.none) {
            return;
        }

        this.updateTableOptions({
            state: {
                rowSelection: this.calculateTanStackSelectionState(recordIds)
            }
        });
    }

    public override connectedCallback(): void {
        super.connectedCallback();
        this.initialize();
        this.virtualizer.connectedCallback();
        this.viewport.addEventListener('scroll', this.onViewPortScroll, {
            passive: true
        });
        document.addEventListener('keydown', this.onKeyDown);
        document.addEventListener('keyup', this.onKeyUp);
    }

    public override disconnectedCallback(): void {
        super.disconnectedCallback();
        this.virtualizer.disconnectedCallback();
        this.viewport.removeEventListener('scroll', this.onViewPortScroll);
        document.removeEventListener('keydown', this.onKeyDown);
        document.removeEventListener('keyup', this.onKeyUp);
    }

    public checkValidity(): boolean {
        return this.tableValidator.isValid();
    }

    /**
     * @internal
     *
     * The event handler that is called when a notifier detects a change. Notifiers are added
     * to each column, so `source` is expected to be an instance of `TableColumn`, and `args`
     * is the string name of the property that changed on that column.
     */
    public handleChange(source: unknown, args: unknown): void {
        if (
            (source instanceof TableColumn
                || source instanceof ColumnInternals)
            && typeof args === 'string'
        ) {
            if (args === 'validConfiguration') {
                this.tableValidator.validateColumnConfigurations(this.columns);
            } else {
                this.tableUpdateTracker.trackColumnPropertyChanged(args);
            }
        }
    }

    /** @internal */
    public onRowSelectionToggle(
        rowIndex: number,
        event: CustomEvent<TableRowSelectionToggleEventDetail>
    ): void {
        event.stopImmediatePropagation();

        const selectionChanged = this.selectionManager.handleRowSelectionToggle(
            this.tableData[rowIndex],
            event.detail.newState,
            this.documentShiftKeyDown
        );

        if (selectionChanged) {
            void this.emitSelectionChangeEvent();
        }
    }

    /** @internal */
    public onRowClick(rowIndex: number, event: MouseEvent): boolean {
        const selectionChanged = this.selectionManager.handleRowClick(
            this.tableData[rowIndex],
            event.shiftKey,
            event.ctrlKey || event.metaKey
        );

        if (selectionChanged) {
            void this.emitSelectionChangeEvent();
        }

        return true;
    }

    /** @internal */
    public onAllRowsSelectionChange(event: CustomEvent): void {
        event.stopPropagation();

        if (this.ignoreSelectionChangeEvents) {
            return;
        }

        this.table.toggleAllRowsSelected(this.selectionCheckbox!.checked);
        void this.emitSelectionChangeEvent();
    }

    /** @internal */
    public onRowActionMenuBeforeToggle(
        rowIndex: number,
        event: CustomEvent<TableActionMenuToggleEventDetail>
    ): void {
        event.stopImmediatePropagation();
        void this.handleActionMenuBeforeToggleEvent(rowIndex, event);
    }

    /** @internal */
    public onRowActionMenuToggle(
        event: CustomEvent<TableActionMenuToggleEventDetail>
    ): void {
        event.stopImmediatePropagation();
        void this.handleRowActionMenuToggleEvent(event);
    }

    /** @internal */
    public handleCollapseAllGroupRows(): void {
        this.collapsedRows.clear();
        this.table
            .getRowModel()
            .flatRows.filter(row => row.getIsGrouped())
            .forEach(row => this.collapsedRows.add(row.id));
        this.table.toggleAllRowsExpanded(false);
    }

    /** @internal */
<<<<<<< HEAD
    public onRightDividerMouseDown(event: PointerEvent, columnIndex: number): void {
        if (event.isPrimary && event.button === 0) {
            const hiddenColumnCount = this.columns.filter(
                (column, i) => i < columnIndex && column.columnHidden
            ).length;
            this.tableLayoutManager.beginColumnInteractiveSize(
                (columnIndex * 2) - (hiddenColumnCount * 2),
                event.target as HTMLElement,
                event.pointerId
=======
    public onRightDividerMouseDown(
        event: MouseEvent,
        columnIndex: number
    ): void {
        if (event.button === 0) {
            this.layoutManager.beginColumnInteractiveSize(
                event.clientX,
                columnIndex * 2
>>>>>>> 2c358419
            );
        }
    }

    /** @internal */
<<<<<<< HEAD
    public onLeftDividerMouseDown(event: PointerEvent, columnIndex: number): void {
        if (event.button === 0) {
            const hiddenColumnCount = this.columns.filter(
                (column, i) => i < columnIndex && column.columnHidden
            ).length;
            this.tableLayoutManager.beginColumnInteractiveSize(
                (columnIndex * 2 - 1) - (hiddenColumnCount * 2),
                event.target as HTMLElement,
                event.pointerId
=======
    public onLeftDividerMouseDown(
        event: MouseEvent,
        columnIndex: number
    ): void {
        if (event.button === 0) {
            this.layoutManager.beginColumnInteractiveSize(
                event.clientX,
                columnIndex * 2 - 1
>>>>>>> 2c358419
            );
        }
    }

    /** @internal */
    public handleGroupRowExpanded(rowIndex: number, event: Event): void {
        this.toggleGroupExpanded(rowIndex);
        event.stopPropagation();
    }

    /**
     * @internal
     */
    public toggleColumnSort(
        column: TableColumn,
        allowMultiSort: boolean
    ): void {
        if (column.sortingDisabled) {
            return;
        }

        const allSortedColumns = this.getColumnsParticipatingInSorting().sort(
            (x, y) => x.columnInternals.currentSortIndex!
                - y.columnInternals.currentSortIndex!
        );

        const columnIndex = allSortedColumns.indexOf(column);
        const columnAlreadySorted = columnIndex > -1;

        const oldSortDirection = column.columnInternals.currentSortDirection;
        let newSortDirection: TableColumnSortDirection = TableColumnSortDirection.ascending;

        if (columnAlreadySorted) {
            if (oldSortDirection === TableColumnSortDirection.descending) {
                allSortedColumns.splice(columnIndex, 1);
                newSortDirection = TableColumnSortDirection.none;
                column.columnInternals.currentSortIndex = undefined;
            } else {
                newSortDirection = TableColumnSortDirection.descending;
            }
        } else {
            allSortedColumns.push(column);
        }
        column.columnInternals.currentSortDirection = newSortDirection;

        for (let i = 0; i < allSortedColumns.length; i++) {
            const currentColumn = allSortedColumns[i]!;
            if (allowMultiSort) {
                allSortedColumns[i]!.columnInternals.currentSortIndex = i;
            } else if (currentColumn === column) {
                currentColumn.columnInternals.currentSortIndex = 0;
            } else {
                currentColumn.columnInternals.currentSortIndex = undefined;
                currentColumn.columnInternals.currentSortDirection = TableColumnSortDirection.none;
            }
        }

        this.emitColumnConfigurationChangeEvent();
    }

    /**
     * @internal
     */
    public update(): void {
        this.validate();
        if (this.tableUpdateTracker.requiresTanStackUpdate) {
            this.updateTanStack();
        }

        if (this.tableUpdateTracker.updateActionMenuSlots) {
            this.updateActionMenuSlots();
        }

        if (this.tableUpdateTracker.updateColumnWidths) {
            this.rowGridColumns = this.layoutManager.getGridTemplateColumns();
            this.visibleColumns = this.columns.filter(
                column => !column.columnHidden
            );
        }

        if (this.tableUpdateTracker.updateGroupRows) {
            this.showCollapseAll = this.getColumnsParticipatingInGrouping().length > 0;
        }
    }

    public override get ariaMultiSelectable(): 'true' | 'false' | null {
        switch (this.selectionMode) {
            case TableRowSelectionMode.multiple:
                return 'true';
            case TableRowSelectionMode.single:
                return 'false';
            default:
                return null;
        }
    }

    /**
     * @internal
     */
    public getHeaderContainerElements(): NodeListOf<Element> {
        return this.columnHeadersContainer.querySelectorAll(
            '.header-container'
        );
    }

    protected selectionModeChanged(
        _prev: string | undefined,
        _next: string | undefined
    ): void {
        if (!this.$fastController.isConnected) {
            return;
        }

        this.tableUpdateTracker.trackSelectionModeChanged();
    }

    protected idFieldNameChanged(
        _prev: string | undefined,
        _next: string | undefined
    ): void {
        if (!this.$fastController.isConnected) {
            return;
        }

        this.tableUpdateTracker.trackIdFieldNameChanged();
    }

    protected columnsChanged(
        _prev: TableColumn[] | undefined,
        _next: TableColumn[]
    ): void {
        if (!this.$fastController.isConnected) {
            return;
        }

        this.observeColumns();
        this.tableUpdateTracker.trackColumnInstancesChanged();
    }

    private async handleActionMenuBeforeToggleEvent(
        rowIndex: number,
        event: CustomEvent<TableActionMenuToggleEventDetail>
    ): Promise<void> {
        const selectionChanged = this.selectionManager.handleActionMenuOpening(
            this.tableData[rowIndex]
        );
        if (selectionChanged) {
            await this.emitSelectionChangeEvent();
        }

        this.openActionMenuRecordId = event.detail.recordIds[0];
        const detail = await this.getActionMenuToggleEventDetail(event);
        this.$emit('action-menu-beforetoggle', detail);
    }

    private async handleRowActionMenuToggleEvent(
        event: CustomEvent<TableActionMenuToggleEventDetail>
    ): Promise<void> {
        const detail = await this.getActionMenuToggleEventDetail(event);
        this.$emit('action-menu-toggle', detail);
        if (!event.detail.newState) {
            this.openActionMenuRecordId = undefined;
        }
    }

    private async getActionMenuToggleEventDetail(
        originalEvent: CustomEvent<TableActionMenuToggleEventDetail>
    ): Promise<TableActionMenuToggleEventDetail> {
        const recordIds = this.selectionMode === TableRowSelectionMode.multiple
            ? await this.getSelectedRecordIds()
            : [this.openActionMenuRecordId!];
        return {
            ...originalEvent.detail,
            recordIds
        };
    }

    private readonly onViewPortScroll = (event: Event): void => {
        this.scrollX = (event.target as HTMLElement).scrollLeft;
    };

    private readonly onKeyDown = (event: KeyboardEvent): void => {
        if (event.key === keyShift) {
            this.documentShiftKeyDown = true;
        }
    };

    private readonly onKeyUp = (event: KeyboardEvent): void => {
        if (event.key === keyShift) {
            this.documentShiftKeyDown = false;
        }
    };

    private removeColumnObservers(): void {
        this.columnNotifiers.forEach(notifier => {
            notifier.unsubscribe(this);
        });
        this.columnNotifiers = [];
    }

    private initialize(): void {
        if (this.isInitialized) {
            // The table is already initialized. There is nothing more to do.
            return;
        }

        this.isInitialized = true;
        // Initialize the controller to ensure that FAST functionality such as Observables work as expected.
        this.$fastController.onConnectedCallback();
        this.tableUpdateTracker.trackAllStateChanged();
        this.observeColumns();
    }

    private async processPendingUpdates(): Promise<void> {
        this.initialize();
        await DOM.nextUpdate();

        if (this.tableUpdateTracker.hasPendingUpdates) {
            throw new Error('Expected pending updates to be resolved');
        }
    }

    private observeColumns(): void {
        this.removeColumnObservers();

        for (const column of this.columns) {
            const notifier = Observable.getNotifier(column);
            notifier.subscribe(this);
            this.columnNotifiers.push(notifier);
            const notifierInternals = Observable.getNotifier(
                column.columnInternals
            );
            notifierInternals.subscribe(this);
            this.columnNotifiers.push(notifier);
        }
    }

    private getColumnsParticipatingInSorting(): TableColumn[] {
        return this.columns.filter(
            x => !x.sortingDisabled
                && x.columnInternals.currentSortDirection
                    !== TableColumnSortDirection.none
                && typeof x.columnInternals.currentSortIndex === 'number'
        );
    }

    private getColumnsParticipatingInGrouping(): TableColumn[] {
        return this.columns.filter(
            x => !x.columnInternals.groupingDisabled
                && typeof x.columnInternals.groupIndex === 'number'
        );
    }

    private childItemsChanged(): void {
        void this.updateColumnsFromChildItems();
    }

    private async updateColumnsFromChildItems(): Promise<void> {
        const definedElements = this.childItems.map(async item => (item.matches(':not(:defined)')
            ? customElements.whenDefined(item.localName)
            : Promise.resolve()));
        await Promise.all(definedElements);
        this.columns = this.childItems.filter(
            (x): x is TableColumn => x instanceof TableColumn
        );
    }

    private updateTanStack(): void {
        const updatedOptions: Partial<TanStackTableOptionsResolved<TData>> = {};
        updatedOptions.state = {};

        if (this.tableUpdateTracker.updateColumnSort) {
            updatedOptions.state.sorting = this.calculateTanStackSortState();
        }
        if (this.tableUpdateTracker.updateColumnDefinition) {
            updatedOptions.columns = this.calculateTanStackColumns();
        }
        if (this.tableUpdateTracker.updateRowIds) {
            updatedOptions.getRowId = this.calculateTanStackRowIdFunction();
            updatedOptions.state.rowSelection = {};
            this.selectionManager.handleSelectionReset();
        }
        if (this.tableUpdateTracker.updateSelectionMode) {
            updatedOptions.enableMultiRowSelection = this.selectionMode === TableRowSelectionMode.multiple;
            updatedOptions.enableSubRowSelection = this.selectionMode === TableRowSelectionMode.multiple;
            updatedOptions.state.rowSelection = {};
            this.selectionManager.handleSelectionModeChanged(
                this.selectionMode
            );
        }
        if (this.tableUpdateTracker.requiresTanStackDataReset) {
            // Perform a shallow copy of the data to trigger tanstack to regenerate the row models and columns.
            updatedOptions.data = [...this.table.options.data];
        }
        if (this.tableUpdateTracker.updateGroupRows) {
            updatedOptions.state.grouping = this.calculateTanStackGroupingState();
            updatedOptions.state.expanded = true;
            this.collapsedRows.clear();
        }

        this.updateTableOptions(updatedOptions);
    }

    private updateActionMenuSlots(): void {
        const slots = new Set<string>();
        for (const column of this.columns) {
            if (column.actionMenuSlot) {
                slots.add(column.actionMenuSlot);
            }
        }
        this.actionMenuSlots = Array.from(slots);
    }

<<<<<<< HEAD
    private updateRowGridColumns(): void {
        this.rowGridColumns = this.tableLayoutManager.getGridTemplateColumns();
    }

=======
>>>>>>> 2c358419
    private validate(): void {
        this.tableValidator.validateSelectionMode(
            this.selectionMode,
            this.idFieldName
        );
        this.tableValidator.validateColumnIds(
            this.columns.map(x => x.columnId)
        );
        this.tableValidator.validateColumnSortIndices(
            this.getColumnsParticipatingInSorting().map(
                x => x.columnInternals.currentSortIndex!
            )
        );
        this.tableValidator.validateColumnGroupIndices(
            this.getColumnsParticipatingInGrouping().map(
                x => x.columnInternals.groupIndex!
            )
        );
        this.tableValidator.validateColumnConfigurations(this.columns);
        this.validateWithData(this.table.options.data);
    }

    private validateWithData(data: TableRecord[]): void {
        this.tableValidator.validateRecordIds(data, this.idFieldName);
        this.canRenderRows = this.checkValidity();
    }

    private emitColumnConfigurationChangeEvent(): void {
        const detail: TableColumnConfigurationChangeEventDetail = {
            columns: this.columns.map(column => ({
                columnId: column.columnId,
                sortIndex: column.columnInternals.currentSortIndex ?? undefined,
                sortDirection: column.columnInternals.currentSortDirection,
                groupIndex: column.columnInternals.groupIndex,
                hidden: column.columnHidden,
                fractionalWidth: column.columnInternals.currentFractionalWidth,
                pixelWidth: column.columnInternals.currentPixelWidth
            }))
        };
        this.$emit('column-configuration-change', detail);
    }

    private async emitSelectionChangeEvent(): Promise<void> {
        const detail: TableRowSelectionEventDetail = {
            selectedRecordIds: await this.getSelectedRecordIds()
        };

        this.$emit('selection-change', detail);
    }

    private selectionStateChanged(): void {
        this.setSelectionCheckboxState();
    }

    private selectionCheckboxChanged(): void {
        this.setSelectionCheckboxState();
    }

    private setSelectionCheckboxState(): void {
        if (this.selectionCheckbox) {
            this.ignoreSelectionChangeEvents = true;
            this.selectionCheckbox.checked = this.selectionState === TableRowSelectionState.selected;
            this.selectionCheckbox.indeterminate = this.selectionState
                === TableRowSelectionState.partiallySelected;
            this.ignoreSelectionChangeEvents = false;
        }
    }

    private refreshRows(): void {
        this.selectionState = this.getTableSelectionState();

        const rows = this.table.getRowModel().rows;
        this.tableData = rows.map(row => {
            const rowState: TableRowState<TData> = {
                record: row.original,
                id: row.id,
                selectionState: this.getRowSelectionState(row),
                isGrouped: row.getIsGrouped(),
                isExpanded: row.getIsExpanded(),
                groupRowValue: row.getIsGrouped()
                    ? row.getValue(row.groupingColumnId!)
                    : undefined,
                nestingLevel: row.depth,
                leafItemCount: row
                    .getLeafRows()
                    .filter(leafRow => leafRow.getLeafRows().length === 0)
                    .length,
                groupColumn: this.getGroupRowColumn(row)
            };
            return rowState;
        });
        this.virtualizer.dataChanged();
    }

    private getTableSelectionState(): TableRowSelectionState {
        if (this.table.getIsAllRowsSelected()) {
            return TableRowSelectionState.selected;
        }
        if (this.table.getIsSomeRowsSelected()) {
            return TableRowSelectionState.partiallySelected;
        }
        return TableRowSelectionState.notSelected;
    }

    private getRowSelectionState(
        row: TanStackRow<TData>
    ): TableRowSelectionState {
        if (row.getIsGrouped()) {
            return this.getGroupedRowSelectionState(row);
        }

        return row.getIsSelected()
            ? TableRowSelectionState.selected
            : TableRowSelectionState.notSelected;
    }

    private getGroupedRowSelectionState(
        groupedRow: TanStackRow<TData>
    ): TableRowSelectionState {
        const subRows = groupedRow.subRows ?? [];
        let foundSelectedRow = false;
        let foundNotSelectedRow = false;
        for (const row of subRows) {
            if (row.getIsGrouped()) {
                const subGroupRowSelectionState = this.getGroupedRowSelectionState(row);
                switch (subGroupRowSelectionState) {
                    case TableRowSelectionState.notSelected:
                        foundNotSelectedRow = true;
                        break;
                    case TableRowSelectionState.selected:
                        foundSelectedRow = true;
                        break;
                    default:
                        return TableRowSelectionState.partiallySelected;
                }
            } else if (row.getIsSelected()) {
                foundSelectedRow = true;
            } else {
                foundNotSelectedRow = true;
            }

            if (foundSelectedRow && foundNotSelectedRow) {
                return TableRowSelectionState.partiallySelected;
            }
        }

        return foundSelectedRow
            ? TableRowSelectionState.selected
            : TableRowSelectionState.notSelected;
    }

    private getGroupRowColumn(
        row: TanStackRow<TData>
    ): TableColumn | undefined {
        const groupedId = row.groupingColumnId;
        if (groupedId !== undefined) {
            return this.columns.find(
                c => c.columnInternals.uniqueId === groupedId
            );
        }

        return undefined;
    }

    private updateTableOptions(
        updatedOptions: Partial<TanStackTableOptionsResolved<TData>>
    ): void {
        this.options = {
            ...this.options,
            ...updatedOptions,
            state: { ...this.options.state, ...updatedOptions.state }
        };
        this.table.setOptions(this.options);
        this.refreshRows();
    }

    private readonly getIsRowExpanded = (row: TanStackRow<TData>): boolean => {
        if (!row.getIsGrouped()) {
            return false;
        }

        const expandedState = this.table.options.state.expanded;

        if (expandedState === true) {
            return true;
        }

        if (Object.keys(expandedState ?? {}).includes(row.id)) {
            return expandedState![row.id]!;
        }

        return !this.collapsedRows.has(row.id);
    };

    private readonly handleRowSelectionChange: TanStackOnChangeFn<TanStackRowSelectionState> = (updaterOrValue: TanStackUpdater<TanStackRowSelectionState>): void => {
        const rowSelectionState = updaterOrValue instanceof Function
            ? updaterOrValue(this.table.getState().rowSelection)
            : updaterOrValue;

        this.updateTableOptions({
            state: {
                rowSelection: rowSelectionState
            }
        });
    };

    private readonly handleExpandedChange: TanStackOnChangeFn<TanStackExpandedState> = (updaterOrValue: TanStackUpdater<TanStackExpandedState>): void => {
        const expandedState = updaterOrValue instanceof Function
            ? updaterOrValue(this.table.getState().expanded)
            : updaterOrValue;

        this.updateTableOptions({
            state: {
                expanded: expandedState
            }
        });
    };

    private toggleGroupExpanded(rowIndex: number): void {
        const row = this.table.getRowModel().rows[rowIndex]!;
        const wasExpanded = row.getIsExpanded();
        // must update the collapsedRows before toggling expanded state
        if (wasExpanded) {
            this.collapsedRows.add(row.id);
        } else {
            this.collapsedRows.delete(row.id);
        }
        row.toggleExpanded();
    }

    private calculateTanStackSortState(): TanStackSortingState {
        const sortedColumns = this.getColumnsParticipatingInSorting().sort(
            (x, y) => x.columnInternals.currentSortIndex!
                - y.columnInternals.currentSortIndex!
        );
        this.firstSortedColumn = sortedColumns.length
            ? sortedColumns[0]
            : undefined;

        return sortedColumns.map(column => {
            return {
                id: column.columnInternals.uniqueId,
                desc:
                    column.columnInternals.currentSortDirection
                    === TableColumnSortDirection.descending
            };
        });
    }

    private calculateTanStackGroupingState(): TanStackGroupingState {
        const groupedColumns = this.getColumnsParticipatingInGrouping().sort(
            (x, y) => x.columnInternals.groupIndex! - y.columnInternals.groupIndex!
        );

        return groupedColumns.map(column => column.columnInternals.uniqueId);
    }

    private calculateTanStackRowIdFunction():
    | ((
        originalRow: TData,
        index: number,
        parent?: TanStackRow<TData>
    ) => string)
    | undefined {
        return this.idFieldName === null || this.idFieldName === undefined
            ? undefined
            : (record: TData) => record[this.idFieldName!] as string;
    }

    private calculateTanStackColumns(): TanStackColumnDef<TData>[] {
        return this.columns.map(column => {
            return {
                id: column.columnInternals.uniqueId,
                accessorFn: (data: TData): TableFieldValue => {
                    const fieldName = column.columnInternals.operandDataRecordFieldName;
                    if (typeof fieldName !== 'string') {
                        return undefined;
                    }
                    return data[fieldName];
                },
                sortingFn: getTanStackSortingFunction(
                    column.columnInternals.sortOperation
                )
            };
        });
    }

    private calculateTanStackSelectionState(
        recordIdsToSelect: string[]
    ): TanStackRowSelectionState {
        if (this.selectionMode === TableRowSelectionMode.none) {
            return {};
        }

        const tanstackSelectionState: TanStackRowSelectionState = {};
        const selectableRecordIds = this.tableValidator.getPresentRecordIds(recordIdsToSelect);
        for (const recordId of selectableRecordIds) {
            tanstackSelectionState[recordId] = true;

            if (this.selectionMode === TableRowSelectionMode.single) {
                // In single selection mode, only select the first record ID that is requested
                break;
            }
        }

        return tanstackSelectionState;
    }
}

const nimbleTable = Table.compose({
    baseName: 'table',
    template,
    styles
});

DesignSystem.getOrCreate().withPrefix('nimble').register(nimbleTable());
export const tableTag = DesignSystem.tagFor(Table);<|MERGE_RESOLUTION|>--- conflicted
+++ resolved
@@ -198,8 +198,6 @@
      * space through a column resize operation.
      */
     @observable
-<<<<<<< HEAD
-=======
     public visibleColumns: TableColumn[] = [];
 
     /**
@@ -208,7 +206,6 @@
      * space through a column resize operation.
      */
     @observable
->>>>>>> 2c358419
     public tableScrollableMinWidth = 0;
 
     public documentShiftKeyDown = false;
@@ -256,11 +253,7 @@
         };
         this.table = tanStackCreateTable(this.options);
         this.virtualizer = new Virtualizer(this, this.table);
-<<<<<<< HEAD
-        this.tableLayoutManager = new TableLayoutManager(this);
-=======
         this.layoutManager = new TableLayoutManager(this);
->>>>>>> 2c358419
         this.selectionManager = new InteractiveSelectionManager(
             this.table,
             this.selectionMode
@@ -439,17 +432,6 @@
     }
 
     /** @internal */
-<<<<<<< HEAD
-    public onRightDividerMouseDown(event: PointerEvent, columnIndex: number): void {
-        if (event.isPrimary && event.button === 0) {
-            const hiddenColumnCount = this.columns.filter(
-                (column, i) => i < columnIndex && column.columnHidden
-            ).length;
-            this.tableLayoutManager.beginColumnInteractiveSize(
-                (columnIndex * 2) - (hiddenColumnCount * 2),
-                event.target as HTMLElement,
-                event.pointerId
-=======
     public onRightDividerMouseDown(
         event: MouseEvent,
         columnIndex: number
@@ -458,23 +440,11 @@
             this.layoutManager.beginColumnInteractiveSize(
                 event.clientX,
                 columnIndex * 2
->>>>>>> 2c358419
             );
         }
     }
 
     /** @internal */
-<<<<<<< HEAD
-    public onLeftDividerMouseDown(event: PointerEvent, columnIndex: number): void {
-        if (event.button === 0) {
-            const hiddenColumnCount = this.columns.filter(
-                (column, i) => i < columnIndex && column.columnHidden
-            ).length;
-            this.tableLayoutManager.beginColumnInteractiveSize(
-                (columnIndex * 2 - 1) - (hiddenColumnCount * 2),
-                event.target as HTMLElement,
-                event.pointerId
-=======
     public onLeftDividerMouseDown(
         event: MouseEvent,
         columnIndex: number
@@ -483,7 +453,6 @@
             this.layoutManager.beginColumnInteractiveSize(
                 event.clientX,
                 columnIndex * 2 - 1
->>>>>>> 2c358419
             );
         }
     }
@@ -797,13 +766,6 @@
         this.actionMenuSlots = Array.from(slots);
     }
 
-<<<<<<< HEAD
-    private updateRowGridColumns(): void {
-        this.rowGridColumns = this.tableLayoutManager.getGridTemplateColumns();
-    }
-
-=======
->>>>>>> 2c358419
     private validate(): void {
         this.tableValidator.validateSelectionMode(
             this.selectionMode,
