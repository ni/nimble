import type { Checkbox } from '../checkbox';
import type { MenuButton } from '../menu-button';
import type { TableColumn } from '../table-column/base';
import type { ValidityObject } from '../utilities/models/validator';
import type { TableCell } from './components/cell';

/**
 * TableFieldName describes the type associated with keys within
 * a table's records.
 */
export type TableFieldName = string;

/**
 * TableFieldValue describes the type associated with values within
 * a table's records.
 */
export type TableFieldValue = string | number | boolean | null | undefined;

/**
 * TableStringFieldValue describes the type associated with values within
 * a table's string records.
 */
export type TableStringFieldValue = string | null | undefined;

/**
 * TableBooleanFieldValue describes the type associated with values within
 * a table's boolean records.
 */
export type TableBooleanFieldValue = boolean | null | undefined;

/**
 * TableNumberFieldValue describes the type associated with values within
 * a table's number records.
 */
export type TableNumberFieldValue = number | null | undefined;

/**
 * TableRecord describes the data structure that backs a single row in a table.
 * It is made up of fields, which are key/value pairs that have a key of type
 * TableFieldName and a value of type TableFieldValue.
 */
export interface TableRecord {
    [key: TableFieldName]: TableFieldValue;
}

/**
 * @internal
 *
 * Describes a hierarchical data structure that is used for
 * the internal representation of the data, and allows us to represent data with
 * parent-child relationships within Tanstack.
 */
export interface TableNode<TRecord extends TableRecord = TableRecord> {
    subRows?: TableNode<TRecord>[];
    originalIndex: number;
    clientRecord: TRecord;
}

export type TableStringField<FieldName extends TableFieldName> = {
    [name in FieldName]: TableStringFieldValue;
};

export type TableBooleanField<FieldName extends TableFieldName> = {
    [name in FieldName]: TableBooleanFieldValue;
};

export type TableNumberField<FieldName extends TableFieldName> = {
    [name in FieldName]: TableNumberFieldValue;
};

export interface TableValidity extends ValidityObject {
    readonly duplicateRecordId: boolean;
    readonly missingRecordId: boolean;
    readonly invalidRecordId: boolean;
    readonly duplicateColumnId: boolean;
    readonly missingColumnId: boolean;
    readonly duplicateSortIndex: boolean;
    readonly duplicateGroupIndex: boolean;
    readonly idFieldNameNotConfigured: boolean;
    readonly invalidColumnConfiguration: boolean;
    readonly invalidParentIdConfiguration: boolean;
}

/**
 * The hierarachy options for a record in the table.
 */
export interface TableSetRecordHierarchyOptions {
    recordId: string;
    options: TableRecordHierarchyOptions;
}

/**
 * Describes the hierarchy options that can be configured for a record in the table.
 */
export interface TableRecordHierarchyOptions {
    delayedHierarchyState: TableRecordDelayedHierarchyState;
}

export const TableRecordDelayedHierarchyState = {
    none: undefined,
    canLoadChildren: 'can-load-children',
    loadingChildren: 'loading-children'
} as const;
export type TableRecordDelayedHierarchyState =
    (typeof TableRecordDelayedHierarchyState)[keyof typeof TableRecordDelayedHierarchyState];

export interface TableActionMenuToggleEventDetail {
    newState: boolean;
    oldState: boolean;
    recordIds: string[];
    columnId?: string;
}

/**
 * The possible directions a table column can be sorted in.
 */
export const TableColumnSortDirection = {
    none: undefined,
    ascending: 'ascending',
    descending: 'descending'
} as const;
export type TableColumnSortDirection =
    (typeof TableColumnSortDirection)[keyof typeof TableColumnSortDirection];

/**
 * The selection modes of rows in the table.
 */
export const TableRowSelectionMode = {
    none: undefined,
    single: 'single',
    multiple: 'multiple'
} as const;
export type TableRowSelectionMode =
    (typeof TableRowSelectionMode)[keyof typeof TableRowSelectionMode];

/**
 * @internal
 *
 * The possible selection states that the table or a table row can be in.
 */
export const TableRowSelectionState = {
    notSelected: 'not-selected',
    selected: 'selected',
    partiallySelected: 'partially-selected'
} as const;
export type TableRowSelectionState =
    (typeof TableRowSelectionState)[keyof typeof TableRowSelectionState];

/**
 * @internal
 *
 * Internal event detail type for a row's selection state changing
 */
export interface TableRowSelectionToggleEventDetail {
    oldState: boolean;
    newState: boolean;
}

/**
 * Event detail type for row selection events in the table.
 */
export interface TableRowSelectionEventDetail {
    selectedRecordIds: string[];
}

/**
 * Event detail type for row toggle events in the table.
 */
export interface TableRowExpansionToggleEventDetail {
    oldState: boolean;
    newState: boolean;
    recordId: string;
}

/**
 * Event detail type for interactive column configuration changes.
 *
 * The column-configuration-change event is emitted when a column's configuration
 * is modified programmatically, such as by clicking on the column's header to sort
 * the column. The items in the `columns` array are specified in the same order as
 * the columns are listed in the DOM.
 */
export interface TableColumnConfigurationChangeEventDetail {
    columns: TableColumnConfiguration[];
}

/**
 * A representation of the current configuration of a column within the table.
 */
export interface TableColumnConfiguration {
    columnId?: string;
    sortIndex?: number;
    sortDirection: TableColumnSortDirection;
    groupIndex?: number;
    hidden: boolean;
    fractionalWidth: number;
    pixelWidth?: number;
}

/**
 * @internal
 *
 * Internal representation of a row in the table
 */
export interface TableRowState<TData extends TableRecord = TableRecord> {
    record: TData;
    id: string;
    selectionState: TableRowSelectionState;
    isGroupRow: boolean;
    groupRowValue?: unknown;
    isExpanded: boolean;
    nestingLevel?: number;
    immediateChildCount?: number;
    groupColumn?: TableColumn;
    isParentRow: boolean;
    isLoadingChildren: boolean;
    slots: SlotMetadata[];
    resolvedRowIndex?: number;
}
/**
<<<<<<< HEAD
 * @internal
 *
 * Alignment of column content
 */
export const TableColumnAlignment = {
    left: 'left',
    right: 'right'
} as const;
export type TableColumnAlignment =
    (typeof TableColumnAlignment)[keyof typeof TableColumnAlignment];

/**
 * @internal
=======
>>>>>>> f47da47d
 * Table keyboard focus types
 */
export const TableFocusType = {
    none: 'none',
    columnHeader: 'columnHeader',
    headerActions: 'headerActions',
    row: 'row',
    rowSelectionCheckbox: 'rowSelectionCheckbox',
    cell: 'cell',
    cellActionMenu: 'cellActionMenu',
    cellContent: 'cellContent'
} as const;
export type TableFocusType =
    (typeof TableFocusType)[keyof typeof TableFocusType];

/**
 * @internal
 *
 * Focusable elements of a table row
 */
export interface TableRowFocusableElements {
    selectionCheckbox?: Checkbox;
    cells: {
        cell: TableCell,
        actionMenuButton?: MenuButton
    }[];
}

/**
<<<<<<< HEAD
 * @internal
 *
=======
>>>>>>> f47da47d
 * Focusable elements of a table's header
 */
export interface TableHeaderFocusableElements {
    headerActions: HTMLElement[];
    columnHeaders: HTMLElement[];
}

/**
 * @internal
 */
export interface CellViewSlotRequestEventDetail {
    slots: SlotMetadata[];
}

/**
 * @internal
 */
export interface RowSlotRequestEventDetail {
    columnInternalId: string;
    recordId: string;
    slots: SlotMetadata[];
}

/**
 * @internal
 */
export interface SlotMetadata {
    slot: string;
    name: string;
}<|MERGE_RESOLUTION|>--- conflicted
+++ resolved
@@ -217,8 +217,8 @@
     slots: SlotMetadata[];
     resolvedRowIndex?: number;
 }
-/**
-<<<<<<< HEAD
+
+/**
  * @internal
  *
  * Alignment of column content
@@ -231,9 +231,6 @@
     (typeof TableColumnAlignment)[keyof typeof TableColumnAlignment];
 
 /**
- * @internal
-=======
->>>>>>> f47da47d
  * Table keyboard focus types
  */
 export const TableFocusType = {
@@ -263,11 +260,6 @@
 }
 
 /**
-<<<<<<< HEAD
- * @internal
- *
-=======
->>>>>>> f47da47d
  * Focusable elements of a table's header
  */
 export interface TableHeaderFocusableElements {
