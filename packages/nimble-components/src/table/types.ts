/**
 * TableFieldName describes the type associated with keys within
 * a table's records.
 */
export type TableFieldName = string;

/**
 * TableFieldValue describes the type associated with values within
 * a table's records.
 */
export type TableFieldValue = string | number | boolean | null | undefined;

/**
 * TableRecord describes the data structure that backs a single row in a table.
 * It is made up of fields, which are key/value pairs that have a key of type
 * TableFieldName and a value of type TableFieldValue.
 */
export interface TableRecord {
    [key: TableFieldName]: TableFieldValue;
}

export type TableStringField<FieldName extends TableFieldName> = {
    [name in FieldName]: string | null | undefined;
};

export interface TableValidity {
    readonly duplicateRecordId: boolean;
    readonly missingRecordId: boolean;
    readonly invalidRecordId: boolean;
    readonly duplicateColumnId: boolean;
    readonly missingColumnId: boolean;
    readonly duplicateSortIndex: boolean;
<<<<<<< HEAD
    readonly idFieldNameNotConfigured: boolean;
=======
    readonly duplicateGroupIndex: boolean;
>>>>>>> b7fbb738
}

export interface TableActionMenuToggleEventDetail {
    newState: boolean;
    oldState: boolean;
    recordIds: string[];
    columnId?: string;
}

/**
 * The possible directions a table column can be sorted in.
 */
export const TableColumnSortDirection = {
    none: undefined,
    ascending: 'ascending',
    descending: 'descending'
} as const;
export type TableColumnSortDirection =
    (typeof TableColumnSortDirection)[keyof typeof TableColumnSortDirection];

/**
 * The selection modes of rows in the table.
 */
export const TableRowSelectionMode = {
    none: undefined,
    single: 'single'
} as const;
export type TableRowSelectionMode =
    (typeof TableRowSelectionMode)[keyof typeof TableRowSelectionMode];

/**
 * @internal
 *
 * The possible selection states that the table or a table row can be in.
 */
export const TableRowSelectionState = {
    notSelected: 'notSelected',
    selected: 'selected'
} as const;
export type TableRowSelectionState =
    (typeof TableRowSelectionState)[keyof typeof TableRowSelectionState];

/**
 * Event detail type for row selection events in the table.
 */
export interface TableRowSelectionEventDetail {
    selectedRecordIds: string[];
}<|MERGE_RESOLUTION|>--- conflicted
+++ resolved
@@ -30,11 +30,8 @@
     readonly duplicateColumnId: boolean;
     readonly missingColumnId: boolean;
     readonly duplicateSortIndex: boolean;
-<<<<<<< HEAD
+    readonly duplicateGroupIndex: boolean;
     readonly idFieldNameNotConfigured: boolean;
-=======
-    readonly duplicateGroupIndex: boolean;
->>>>>>> b7fbb738
 }
 
 export interface TableActionMenuToggleEventDetail {
