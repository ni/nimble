import type { TableColumn } from '../table-column/base';
import type { ValidityObject } from '../utilities/models/validator';

/**
 * TableFieldName describes the type associated with keys within
 * a table's records.
 */
export type TableFieldName = string;

/**
 * TableFieldValue describes the type associated with values within
 * a table's records.
 */
export type TableFieldValue = string | number | boolean | null | undefined;

/**
 * TableStringFieldValue describes the type associated with values within
 * a table's string records.
 */
export type TableStringFieldValue = string | null | undefined;

/**
 * TableBooleanFieldValue describes the type associated with values within
 * a table's boolean records.
 */
export type TableBooleanFieldValue = boolean | null | undefined;

/**
 * TableNumberFieldValue describes the type associated with values within
 * a table's number records.
 */
export type TableNumberFieldValue = number | null | undefined;

/**
 * TableRecord describes the data structure that backs a single row in a table.
 * It is made up of fields, which are key/value pairs that have a key of type
 * TableFieldName and a value of type TableFieldValue.
 */
export interface TableRecord {
    [key: TableFieldName]: TableFieldValue;
}

/**
<<<<<<< HEAD
 * InternalTableRecord describes a hierarchical data structure that is used for
 * the internal representation of the data, and allows us to represent data with
 * parent-child relationships within Tanstack.
 */
export interface InternalTableRecord<
    TRecord extends TableRecord = TableRecord
> {
    subRows?: InternalTableRecord<TRecord>[];
    data: TRecord;
=======
 * Describes a hierarchical data structure that is used for
 * the internal representation of the data, and allows us to represent data with
 * parent-child relationships within Tanstack.
 */
export interface TableNode<TRecord extends TableRecord = TableRecord> {
    subRows?: TableNode<TRecord>[];
    clientRecord: TRecord;
>>>>>>> 5181411f
}

export type TableStringField<FieldName extends TableFieldName> = {
    [name in FieldName]: TableStringFieldValue;
};

export type TableBooleanField<FieldName extends TableFieldName> = {
    [name in FieldName]: TableBooleanFieldValue;
};

export type TableNumberField<FieldName extends TableFieldName> = {
    [name in FieldName]: TableNumberFieldValue;
};

export interface TableValidity extends ValidityObject {
    readonly duplicateRecordId: boolean;
    readonly missingRecordId: boolean;
    readonly invalidRecordId: boolean;
    readonly duplicateColumnId: boolean;
    readonly missingColumnId: boolean;
    readonly duplicateSortIndex: boolean;
    readonly duplicateGroupIndex: boolean;
    readonly idFieldNameNotConfigured: boolean;
    readonly invalidColumnConfiguration: boolean;
    readonly invalidParentIdConfiguration: boolean;
}

export interface TableActionMenuToggleEventDetail {
    newState: boolean;
    oldState: boolean;
    recordIds: string[];
    columnId?: string;
}

/**
 * The possible directions a table column can be sorted in.
 */
export const TableColumnSortDirection = {
    none: undefined,
    ascending: 'ascending',
    descending: 'descending'
} as const;
export type TableColumnSortDirection =
    (typeof TableColumnSortDirection)[keyof typeof TableColumnSortDirection];

/**
 * The selection modes of rows in the table.
 */
export const TableRowSelectionMode = {
    none: undefined,
    single: 'single',
    multiple: 'multiple'
} as const;
export type TableRowSelectionMode =
    (typeof TableRowSelectionMode)[keyof typeof TableRowSelectionMode];

/**
 * @internal
 *
 * The possible selection states that the table or a table row can be in.
 */
export const TableRowSelectionState = {
    notSelected: 'notSelected',
    selected: 'selected',
    partiallySelected: 'partiallySelected'
} as const;
export type TableRowSelectionState =
    (typeof TableRowSelectionState)[keyof typeof TableRowSelectionState];

/**
 * @internal
 *
 * Internal event detail type for a row's selection state changing
 */
export interface TableRowSelectionToggleEventDetail {
    oldState: boolean;
    newState: boolean;
}

/**
 * Event detail type for row selection events in the table.
 */
export interface TableRowSelectionEventDetail {
    selectedRecordIds: string[];
}

export interface TableRowExpandToggleEventDetail {
    oldState: boolean;
    newState: boolean;
    recordId?: string;
}

/**
 * Event detail type for interactive column configuration changes.
 *
 * The column-configuration-change event is emitted when a column's configuration
 * is modified programmatically, such as by clicking on the column's header to sort
 * the column. The items in the `columns` array are specified in the same order as
 * the columns are listed in the DOM.
 */
export interface TableColumnConfigurationChangeEventDetail {
    columns: TableColumnConfiguration[];
}

/**
 * A representation of the current configuration of a column within the table.
 */
export interface TableColumnConfiguration {
    columnId?: string;
    sortIndex?: number;
    sortDirection: TableColumnSortDirection;
    groupIndex?: number;
    hidden: boolean;
    fractionalWidth: number;
    pixelWidth?: number;
}

export interface TableRowMetadata {
    originalIndex: number;
}

/**
 * @internal
 *
 * Internal representation of a row in the table
 */
export interface TableRowState<TData extends TableRecord = TableRecord> {
    record: TData;
    id: string;
    selectionState: TableRowSelectionState;
    isGrouped: boolean;
    groupRowValue?: unknown;
    isExpanded: boolean;
    nestingLevel?: number;
    immediateChildCount?: number;
    groupColumn?: TableColumn;
    isParentRow: boolean;
}<|MERGE_RESOLUTION|>--- conflicted
+++ resolved
@@ -41,17 +41,6 @@
 }
 
 /**
-<<<<<<< HEAD
- * InternalTableRecord describes a hierarchical data structure that is used for
- * the internal representation of the data, and allows us to represent data with
- * parent-child relationships within Tanstack.
- */
-export interface InternalTableRecord<
-    TRecord extends TableRecord = TableRecord
-> {
-    subRows?: InternalTableRecord<TRecord>[];
-    data: TRecord;
-=======
  * Describes a hierarchical data structure that is used for
  * the internal representation of the data, and allows us to represent data with
  * parent-child relationships within Tanstack.
@@ -59,7 +48,6 @@
 export interface TableNode<TRecord extends TableRecord = TableRecord> {
     subRows?: TableNode<TRecord>[];
     clientRecord: TRecord;
->>>>>>> 5181411f
 }
 
 export type TableStringField<FieldName extends TableFieldName> = {
