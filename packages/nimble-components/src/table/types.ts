import type { TableColumn } from '../table-column/base';

/**
 * TableFieldName describes the type associated with keys within
 * a table's records.
 */
export type TableFieldName = string;

/**
 * TableFieldValue describes the type associated with values within
 * a table's records.
 */
export type TableFieldValue = string | number | boolean | null | undefined;

/**
 * TableStringFieldValue describes the type associated with values within
 * a table's string records.
 */
export type TableStringFieldValue = string | null | undefined;

/**
 * TableNumberFieldValue describes the type associated with values within
 * a table's string records.
 */
export type TableNumberFieldValue = number | null | undefined;

/**
 * TableRecord describes the data structure that backs a single row in a table.
 * It is made up of fields, which are key/value pairs that have a key of type
 * TableFieldName and a value of type TableFieldValue.
 */
export interface TableRecord {
    [key: TableFieldName]: TableFieldValue;
}

export type TableStringField<FieldName extends TableFieldName> = {
    [name in FieldName]: TableStringFieldValue;
};

<<<<<<< HEAD
export type TableNumberField<FieldName extends TableFieldName> = {
    [name in FieldName]: TableNumberFieldValue;
};

export interface TableValidity {
=======
export interface ValidityObject {
    [key: string]: boolean;
}

export interface TableValidity extends ValidityObject {
>>>>>>> 6289ce14
    readonly duplicateRecordId: boolean;
    readonly missingRecordId: boolean;
    readonly invalidRecordId: boolean;
    readonly duplicateColumnId: boolean;
    readonly missingColumnId: boolean;
    readonly duplicateSortIndex: boolean;
    readonly duplicateGroupIndex: boolean;
    readonly idFieldNameNotConfigured: boolean;
    readonly invalidColumnConfiguration: boolean;
}

export interface TableActionMenuToggleEventDetail {
    newState: boolean;
    oldState: boolean;
    recordIds: string[];
    columnId?: string;
}

/**
 * The possible directions a table column can be sorted in.
 */
export const TableColumnSortDirection = {
    none: undefined,
    ascending: 'ascending',
    descending: 'descending'
} as const;
export type TableColumnSortDirection =
    (typeof TableColumnSortDirection)[keyof typeof TableColumnSortDirection];

/**
 * The selection modes of rows in the table.
 */
export const TableRowSelectionMode = {
    none: undefined,
    single: 'single',
    multiple: 'multiple'
} as const;
export type TableRowSelectionMode =
    (typeof TableRowSelectionMode)[keyof typeof TableRowSelectionMode];

/**
 * @internal
 *
 * The possible selection states that the table or a table row can be in.
 */
export const TableRowSelectionState = {
    notSelected: 'notSelected',
    selected: 'selected',
    partiallySelected: 'partiallySelected'
} as const;
export type TableRowSelectionState =
    (typeof TableRowSelectionState)[keyof typeof TableRowSelectionState];

/**
 * @internal
 *
 * Internal event detail type for a row's selection state changing
 */
export interface TableRowSelectionToggleEventDetail {
    oldState: boolean;
    newState: boolean;
}

/**
 * Event detail type for row selection events in the table.
 */
export interface TableRowSelectionEventDetail {
    selectedRecordIds: string[];
}

/**
 * Event detail type for interactive column configuration changes.
 *
 * The column-configuration-change event is emitted when a column's configuration
 * is modified programmatically, such as by clicking on the column's header to sort
 * the column. The items in the `columns` array are specified in the same order as
 * the columns are listed in the DOM.
 */
export interface TableColumnConfigurationChangeEventDetail {
    columns: TableColumnConfiguration[];
}

/**
 * A representation of the current configuration of a column within the table.
 */
export interface TableColumnConfiguration {
    columnId?: string;
    sortIndex?: number;
    sortDirection: TableColumnSortDirection;
    groupIndex?: number;
    hidden: boolean;
    fractionalWidth: number;
    pixelWidth?: number;
}

/**
 * @internal
 *
 * Internal representation of a row in the table
 */
export interface TableRowState<TData extends TableRecord = TableRecord> {
    record: TData;
    id: string;
    selectionState: TableRowSelectionState;
    isGrouped: boolean;
    groupRowValue?: unknown;
    isExpanded: boolean;
    nestingLevel?: number;
    leafItemCount?: number;
    groupColumn?: TableColumn;
}<|MERGE_RESOLUTION|>--- conflicted
+++ resolved
@@ -37,19 +37,15 @@
     [name in FieldName]: TableStringFieldValue;
 };
 
-<<<<<<< HEAD
 export type TableNumberField<FieldName extends TableFieldName> = {
     [name in FieldName]: TableNumberFieldValue;
 };
 
-export interface TableValidity {
-=======
 export interface ValidityObject {
     [key: string]: boolean;
 }
 
 export interface TableValidity extends ValidityObject {
->>>>>>> 6289ce14
     readonly duplicateRecordId: boolean;
     readonly missingRecordId: boolean;
     readonly invalidRecordId: boolean;
