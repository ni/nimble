--- conflicted
+++ resolved
@@ -156,15 +156,11 @@
         return requestedRecordIds.filter(id => this.recordIds.has(id));
     }
 
-<<<<<<< HEAD
     public setParentIdConfigurationValidity(valid: boolean): void {
         this.invalidParentIdConfiguration = !valid;
     }
 
-    private validateIndicesAreUnique(indices: number[]): boolean {
-=======
     private validateIndicesAreUnique(indices: readonly number[]): boolean {
->>>>>>> b0443027
         const numberSet = new Set<number>(indices);
         return numberSet.size === indices.length;
     }
