import { TableRecord, TableRowSelectionMode, TableValidity } from '../types';

/**
 * Helper class for the nimble-table to validate that the table's configuration
 * is valid and report which aspects of the configuration are valid or invalid.
 */
export class TableValidator<TData extends TableRecord> {
    private duplicateRecordId = false;
    private missingRecordId = false;
    private invalidRecordId = false;
    private duplicateColumnId = false;
    private missingColumnId = false;
    private duplicateSortIndex = false;
    private duplicateGroupIndex = false;
<<<<<<< HEAD
=======
    private idFieldNameNotConfigured = false;

    private readonly recordIds = new Set<string>();
>>>>>>> d5189373

    public getValidity(): TableValidity {
        return {
            duplicateRecordId: this.duplicateRecordId,
            missingRecordId: this.missingRecordId,
            invalidRecordId: this.invalidRecordId,
            duplicateColumnId: this.duplicateColumnId,
            missingColumnId: this.missingColumnId,
            duplicateSortIndex: this.duplicateSortIndex,
<<<<<<< HEAD
            duplicateGroupIndex: this.duplicateGroupIndex
=======
            duplicateGroupIndex: this.duplicateGroupIndex,
            idFieldNameNotConfigured: this.idFieldNameNotConfigured
>>>>>>> d5189373
        };
    }

    public isValid(): boolean {
        return Object.values(this.getValidity()).every(x => x === false);
    }

    public areRecordIdsValid(): boolean {
        const validity = this.getValidity();
        return (
            !validity.duplicateRecordId
            && !validity.missingRecordId
            && !validity.invalidRecordId
        );
    }

    public validateSelectionMode(
        selectionMode: TableRowSelectionMode,
        idFieldName: string | undefined
    ): boolean {
        if (selectionMode === TableRowSelectionMode.none) {
            this.idFieldNameNotConfigured = false;
        } else {
            this.idFieldNameNotConfigured = typeof idFieldName !== 'string';
        }

        return !this.idFieldNameNotConfigured;
    }

    public validateRecordIds(
        data: TData[],
        idFieldName: string | undefined
    ): boolean {
        // Start off by assuming all IDs are valid.
        this.duplicateRecordId = false;
        this.missingRecordId = false;
        this.invalidRecordId = false;
        this.recordIds.clear();

        if (typeof idFieldName !== 'string') {
            return true;
        }

        for (const record of data) {
            if (!Object.prototype.hasOwnProperty.call(record, idFieldName)) {
                this.missingRecordId = true;
                continue;
            }

            const id = record[idFieldName];
            if (typeof id !== 'string') {
                this.invalidRecordId = true;
                continue;
            }

            if (this.recordIds.has(id)) {
                this.duplicateRecordId = true;
            }
            this.recordIds.add(id);
        }

        return (
            !this.missingRecordId
            && !this.invalidRecordId
            && !this.duplicateRecordId
        );
    }

    public validateColumnIds(columnIds: (string | undefined)[]): boolean {
        this.missingColumnId = false;
        this.duplicateColumnId = false;

        const anyColumnsHaveIds = columnIds.some(id => id);

        if (!anyColumnsHaveIds) {
            return true;
        }

        const idSet = new Set<string>();
        for (const columnId of columnIds) {
            if (!columnId) {
                this.missingColumnId = true;
                continue;
            }

            if (idSet.has(columnId)) {
                this.duplicateColumnId = true;
            }
            idSet.add(columnId);
        }

        return !this.missingColumnId && !this.duplicateColumnId;
    }

    public validateColumnSortIndices(sortIndices: number[]): boolean {
        this.duplicateSortIndex = !this.validateIndicesAreUnique(sortIndices);
        return !this.duplicateSortIndex;
    }

    public validateColumnGroupIndices(groupIndices: number[]): boolean {
        this.duplicateGroupIndex = !this.validateIndicesAreUnique(groupIndices);
        return !this.duplicateGroupIndex;
    }

<<<<<<< HEAD
=======
    public getPresentRecordIds(requestedRecordIds: string[]): string[] {
        return requestedRecordIds.filter(id => this.recordIds.has(id));
    }

>>>>>>> d5189373
    private validateIndicesAreUnique(indices: number[]): boolean {
        const numberSet = new Set<number>(indices);
        return numberSet.size === indices.length;
    }
}<|MERGE_RESOLUTION|>--- conflicted
+++ resolved
@@ -12,12 +12,9 @@
     private missingColumnId = false;
     private duplicateSortIndex = false;
     private duplicateGroupIndex = false;
-<<<<<<< HEAD
-=======
     private idFieldNameNotConfigured = false;
 
     private readonly recordIds = new Set<string>();
->>>>>>> d5189373
 
     public getValidity(): TableValidity {
         return {
@@ -27,12 +24,8 @@
             duplicateColumnId: this.duplicateColumnId,
             missingColumnId: this.missingColumnId,
             duplicateSortIndex: this.duplicateSortIndex,
-<<<<<<< HEAD
-            duplicateGroupIndex: this.duplicateGroupIndex
-=======
             duplicateGroupIndex: this.duplicateGroupIndex,
             idFieldNameNotConfigured: this.idFieldNameNotConfigured
->>>>>>> d5189373
         };
     }
 
@@ -137,13 +130,10 @@
         return !this.duplicateGroupIndex;
     }
 
-<<<<<<< HEAD
-=======
     public getPresentRecordIds(requestedRecordIds: string[]): string[] {
         return requestedRecordIds.filter(id => this.recordIds.has(id));
     }
 
->>>>>>> d5189373
     private validateIndicesAreUnique(indices: number[]): boolean {
         const numberSet = new Set<number>(indices);
         return numberSet.size === indices.length;
