--- conflicted
+++ resolved
@@ -1,23 +1,11 @@
 import type { TableColumn } from '../../table-column/base';
-<<<<<<< HEAD
-import {
-    InternalTableRecord,
-    TableRowSelectionMode,
-    TableValidity
-} from '../types';
-=======
 import { TableNode, TableRowSelectionMode, TableValidity } from '../types';
->>>>>>> 5181411f
 
 /**
  * Helper class for the nimble-table to validate that the table's configuration
  * is valid and report which aspects of the configuration are valid or invalid.
  */
-<<<<<<< HEAD
-export class TableValidator<TData extends InternalTableRecord> {
-=======
 export class TableValidator<TData extends TableNode> {
->>>>>>> 5181411f
     private duplicateRecordId = false;
     private missingRecordId = false;
     private invalidRecordId = false;
@@ -84,40 +72,18 @@
         this.recordIds.clear();
 
         if (typeof idFieldName !== 'string') {
-<<<<<<< HEAD
             if (typeof parentIdFieldName !== 'string') {
                 return true;
             }
 
             this.missingRecordId = true;
         }
-=======
-            return true;
-        }
-
-        for (const record of data) {
-            if (
-                !Object.prototype.hasOwnProperty.call(
-                    record.clientRecord,
-                    idFieldName
-                )
-            ) {
-                this.missingRecordId = true;
-                continue;
-            }
-
-            const id = record.clientRecord[idFieldName];
-            if (typeof id !== 'string') {
-                this.invalidRecordId = true;
-                continue;
-            }
->>>>>>> 5181411f
 
         if (typeof idFieldName === 'string') {
             for (const record of data) {
                 if (
                     !Object.prototype.hasOwnProperty.call(
-                        record.data,
+                        record.clientRecord,
                         idFieldName
                     )
                 ) {
@@ -125,7 +91,7 @@
                     continue;
                 }
 
-                const id = record.data[idFieldName];
+                const id = record.clientRecord[idFieldName];
                 if (typeof id !== 'string') {
                     this.invalidRecordId = true;
                     continue;
