--- conflicted
+++ resolved
@@ -11,13 +11,10 @@
     private duplicateColumnId = false;
     private missingColumnId = false;
     private duplicateSortIndex = false;
-<<<<<<< HEAD
+    private duplicateGroupIndex = false;
     private idFieldNameNotConfigured = false;
 
     private readonly recordIds = new Set<string>();
-=======
-    private duplicateGroupIndex = false;
->>>>>>> b7fbb738
 
     public getValidity(): TableValidity {
         return {
@@ -27,11 +24,8 @@
             duplicateColumnId: this.duplicateColumnId,
             missingColumnId: this.missingColumnId,
             duplicateSortIndex: this.duplicateSortIndex,
-<<<<<<< HEAD
+            duplicateGroupIndex: this.duplicateGroupIndex,
             idFieldNameNotConfigured: this.idFieldNameNotConfigured
-=======
-            duplicateGroupIndex: this.duplicateGroupIndex
->>>>>>> b7fbb738
         };
     }
 
@@ -136,12 +130,12 @@
         return !this.duplicateGroupIndex;
     }
 
+    public getPresentRecordIds(requestedRecordIds: string[]): string[] {
+        return requestedRecordIds.filter(id => this.recordIds.has(id));
+    }
+
     private validateIndicesAreUnique(indices: number[]): boolean {
         const numberSet = new Set<number>(indices);
         return numberSet.size === indices.length;
     }
-
-    public getPresentRecordIds(requestedRecordIds: string[]): string[] {
-        return requestedRecordIds.filter(id => this.recordIds.has(id));
-    }
 }