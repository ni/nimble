--- conflicted
+++ resolved
@@ -4,11 +4,7 @@
     RowSelectionState as TanStackRowSelectionState
 } from '@tanstack/table-core';
 import {
-<<<<<<< HEAD
-    InternalTableRecord,
-=======
     TableNode,
->>>>>>> 5181411f
     TableRecord,
     TableRowSelectionState,
     TableRowState
@@ -18,17 +14,9 @@
  * Abstract base class for handling behavior associated with interactive row selection of the table.
  */
 export abstract class SelectionManagerBase<TData extends TableRecord> {
-<<<<<<< HEAD
-    protected tanStackTable: TanStackTable<InternalTableRecord<TData>>;
-
-    public constructor(
-        tanStackTable: TanStackTable<InternalTableRecord<TData>>
-    ) {
-=======
     protected tanStackTable: TanStackTable<TableNode<TData>>;
 
     public constructor(tanStackTable: TanStackTable<TableNode<TData>>) {
->>>>>>> 5181411f
         this.tanStackTable = tanStackTable;
     }
 
@@ -116,25 +104,15 @@
         return row.getLeafRows().map(leafRow => leafRow.id);
     }
 
-<<<<<<< HEAD
-    protected getAllOrderedRows(): TanStackRow<InternalTableRecord<TData>>[] {
-=======
     protected getAllOrderedRows(): TanStackRow<TableNode<TData>>[] {
->>>>>>> 5181411f
         const topLevelRows = this.tanStackTable.getPreExpandedRowModel().rows;
         return this.getOrderedRows(topLevelRows);
     }
 
     private getOrderedRows(
-<<<<<<< HEAD
-        topLevelRows: TanStackRow<InternalTableRecord<TData>>[]
-    ): TanStackRow<InternalTableRecord<TData>>[] {
-        const allRows: TanStackRow<InternalTableRecord<TData>>[] = [];
-=======
         topLevelRows: TanStackRow<TableNode<TData>>[]
     ): TanStackRow<TableNode<TData>>[] {
         const allRows: TanStackRow<TableNode<TData>>[] = [];
->>>>>>> 5181411f
         for (const row of topLevelRows) {
             allRows.push(row);
             if (row.subRows?.length) {
