<<<<<<< HEAD
import { parameterizeSpec } from '@ni/jasmine-parameterized';
import { TableNode, TableRowSelectionMode } from '../../types';
=======
import { TableRecord, TableRowSelectionMode } from '../../types';
>>>>>>> 6a253de9
import { TableValidator } from '../table-validator';
import {
    TableColumnValidationTest,
    tableColumnValidationTestTag
} from '../../../table-column/base/tests/table-column.fixtures';

describe('TableValidator', () => {
    let validator: TableValidator<TableRecord>;

    beforeEach(() => {
        validator = new TableValidator();
    });

    function getInvalidKeys(
        tableValidator: TableValidator<TableRecord>
    ): string[] {
        return Object.entries(tableValidator.getValidity())
            .filter(([_, value]) => value)
            .map(([key, _]) => key);
    }

    describe('record ID validation', () => {
        it('setting valid field for ID is valid', () => {
            const data = [
                { stringField: 'value-1', numberField: 10 },
                { stringField: 'value-2', numberField: 11 }
            ];

            const isValid = validator.validateRecordIds(data, 'stringField');
            expect(isValid).toBeTrue();
            expect(validator.isValid()).toBeTrue();
            expect(validator.areRecordIdsValid()).toBeTrue();
            expect(getInvalidKeys(validator)).toEqual([]);
        });

        it('setting `undefined` field for ID is valid', () => {
            const data = [
                { stringField: 'value-1', numberField: 10 },
                { stringField: 'value-2', numberField: 11 }
            ];

            const isValid = validator.validateRecordIds(data, undefined);
            expect(isValid).toBeTrue();
            expect(validator.isValid()).toBeTrue();
            expect(validator.areRecordIdsValid()).toBeTrue();
            expect(getInvalidKeys(validator)).toEqual([]);
        });

        it('setting data with duplicate IDs is invalid', () => {
            const data = [
                { stringField: 'value-1', numberField: 10 },
                { stringField: 'value-1', numberField: 11 }
            ];

            const isValid = validator.validateRecordIds(data, 'stringField');
            expect(isValid).toBeFalse();
            expect(validator.isValid()).toBeFalse();
            expect(validator.areRecordIdsValid()).toBeFalse();
            expect(getInvalidKeys(validator)).toEqual(
                jasmine.arrayWithExactContents(['duplicateRecordId'])
            );
        });

        it('setting data with invalid ID value type is invalid', () => {
            const data = [
                { stringField: 'value-1', numberField: 10 },
                { stringField: 'value-2', numberField: 11 }
            ];

            const isValid = validator.validateRecordIds(data, 'numberField');
            expect(isValid).toBeFalse();
            expect(validator.isValid()).toBeFalse();
            expect(validator.areRecordIdsValid()).toBeFalse();
            expect(getInvalidKeys(validator)).toEqual(
                jasmine.arrayWithExactContents(['invalidRecordId'])
            );
        });

        it('setting data with empty ID value is valid', () => {
            const data = [
                { stringField: 'value-1', numberField: 10 },
                { stringField: '', numberField: 11 }
            ];

            const isValid = validator.validateRecordIds(data, 'stringField');
            expect(isValid).toBeTrue();
            expect(validator.isValid()).toBeTrue();
            expect(validator.areRecordIdsValid()).toBeTrue();
            expect(getInvalidKeys(validator)).toEqual([]);
        });

        it('setting data with undefined ID value is invalid', () => {
            const data = [
                { stringField: 'value-1', numberField: 10 },
                { stringField: undefined, numberField: 11 }
            ];

            const isValid = validator.validateRecordIds(data, 'stringField');
            expect(isValid).toBeFalse();
            expect(validator.isValid()).toBeFalse();
            expect(validator.areRecordIdsValid()).toBeFalse();
            expect(getInvalidKeys(validator)).toEqual(
                jasmine.arrayWithExactContents(['invalidRecordId'])
            );
        });

        it('setting data with null ID value is invalid', () => {
            const data = [
                { stringField: 'value-1', numberField: 10 },
                { stringField: undefined, numberField: 11 }
            ];

            const isValid = validator.validateRecordIds(data, 'stringField');
            expect(isValid).toBeFalse();
            expect(validator.isValid()).toBeFalse();
            expect(validator.areRecordIdsValid()).toBeFalse();
            expect(getInvalidKeys(validator)).toEqual(
                jasmine.arrayWithExactContents(['invalidRecordId'])
            );
        });

        it('setting data with missing IDs is invalid', () => {
            const data = [
                { stringField: 'value-1', numberField: 10 },
                { stringField: 'value-2', numberField: 11 }
            ];

            const isValid = validator.validateRecordIds(data, 'missingField');
            expect(isValid).toBeFalse();
            expect(validator.isValid()).toBeFalse();
            expect(validator.areRecordIdsValid()).toBeFalse();
            expect(getInvalidKeys(validator)).toEqual(
                jasmine.arrayWithExactContents(['missingRecordId'])
            );
        });

        it('parentId being set when id is not is invalid', () => {
            const isValid = validator.validateIdFieldConfiguration(
                TableRowSelectionMode.none,
                undefined,
                'parentId'
            );
            expect(isValid).toBeFalse();
            expect(validator.isValid()).toBeFalse();
            expect(getInvalidKeys(validator)).toEqual(
                jasmine.arrayWithExactContents(['idFieldNameNotConfigured'])
            );
        });

        it('setting data with IDs and parent IDs after invalid configuration results in valid configuration', () => {
            let isValid = validator.validateIdFieldConfiguration(
                TableRowSelectionMode.none,
                undefined,
                'parentId'
            );
            expect(isValid).toBeFalse();
            isValid = validator.validateIdFieldConfiguration(
                TableRowSelectionMode.none,
                'id',
                'parentId'
            );
            expect(isValid).toBeTrue();
        });

        it('multiple errors are reported during validation', () => {
            const data = [
                { stringField: 'value-1', numberField: 10 },
                { stringField: 'value-2', numberField: 11 },
                { stringField: 'value-1', numberField: 12 },
                { numberField: 12 },
                { stringField: true, numberField: 12 }
            ];

            const isValid = validator.validateRecordIds(data, 'stringField');
            expect(isValid).toBeFalse();
            expect(validator.isValid()).toBeFalse();
            expect(validator.areRecordIdsValid()).toBeFalse();
            expect(getInvalidKeys(validator)).toEqual(
                jasmine.arrayWithExactContents([
                    'missingRecordId',
                    'duplicateRecordId',
                    'invalidRecordId'
                ])
            );
        });

        it('setting ID field name to undefined makes configuration valid', () => {
            const data = [
                { stringField: 'value-1', numberField: 10 },
                { stringField: 'value-2', numberField: 11 }
            ];

            let isValid = validator.validateRecordIds(data, 'missingField');
            expect(isValid).toBeFalse();
            expect(validator.isValid()).toBeFalse();
            expect(validator.areRecordIdsValid()).toBeFalse();

            isValid = validator.validateRecordIds(data, undefined);
            expect(isValid).toBeTrue();
            expect(validator.isValid()).toBeTrue();
            expect(validator.areRecordIdsValid()).toBeTrue();
        });

        it('setting a valid ID field name makes an invalid configuration valid', () => {
            const data = [
                { stringField: 'value-1', numberField: 10 },
                { stringField: 'value-2', numberField: 11 }
            ];

            let isValid = validator.validateRecordIds(data, 'missingField');
            expect(isValid).toBeFalse();
            expect(validator.isValid()).toBeFalse();
            expect(validator.areRecordIdsValid()).toBeFalse();

            isValid = validator.validateRecordIds(data, 'stringField');
            expect(isValid).toBeTrue();
            expect(validator.isValid()).toBeTrue();
            expect(validator.areRecordIdsValid()).toBeTrue();
        });

        it('setting invalid ID field name makes a valid configuration invalid', () => {
            const data = [
                { stringField: 'value-1', numberField: 10 },
                { stringField: 'value-2', numberField: 11 }
            ];

            let isValid = validator.validateRecordIds(data, 'stringField');
            expect(isValid).toBeTrue();
            expect(validator.isValid()).toBeTrue();
            expect(validator.areRecordIdsValid()).toBeTrue();

            isValid = validator.validateRecordIds(data, 'missingField');
            expect(isValid).toBeFalse();
            expect(validator.isValid()).toBeFalse();
            expect(validator.areRecordIdsValid()).toBeFalse();
        });

        it('ID field name can be an empty string', () => {
            const data = [
                // prettier-ignore
                // eslint-disable-next-line @typescript-eslint/naming-convention
                { stringField: 'value-1', numberField: 10, '': 'empty-1' },
                // prettier-ignore
                // eslint-disable-next-line @typescript-eslint/naming-convention
                { stringField: 'value-2', numberField: 11, '': 'empty-2' }
            ];

            const isValid = validator.validateRecordIds(data, '');
            expect(isValid).toBeTrue();
            expect(validator.isValid()).toBeTrue();
            expect(validator.areRecordIdsValid()).toBeTrue();
            expect(getInvalidKeys(validator)).toEqual([]);
        });

        it('validation occurs when ID field name is an empty string', () => {
            const data = [
                // prettier-ignore
                // eslint-disable-next-line @typescript-eslint/naming-convention
                { stringField: 'value-1', numberField: 10, '': 'empty-1' },
                // prettier-ignore
                // eslint-disable-next-line @typescript-eslint/naming-convention
                { stringField: 'value-2', numberField: 11, '': 'empty-1' }
            ];

            const isValid = validator.validateRecordIds(data, '');
            expect(isValid).toBeFalse();
            expect(validator.isValid()).toBeFalse();
            expect(validator.areRecordIdsValid()).toBeFalse();
            expect(getInvalidKeys(validator)).toEqual(
                jasmine.arrayWithExactContents(['duplicateRecordId'])
            );
        });
    });

    describe('column config validation', () => {
        const columnConfigurations = [
            {
                columns: [
                    Object.assign(
                        document.createElement(tableColumnValidationTestTag),
                        { foo: true, bar: true }
                    ) as TableColumnValidationTest,
                    Object.assign(
                        document.createElement(tableColumnValidationTestTag),
                        { foo: true, bar: false }
                    ) as TableColumnValidationTest
                ],
                isValid: false,
                name: 'is invalid when any column returns false from checkValidity'
            },
            {
                columns: [
                    Object.assign(
                        document.createElement(tableColumnValidationTestTag),
                        { foo: true, bar: true }
                    ) as TableColumnValidationTest,
                    Object.assign(
                        document.createElement(tableColumnValidationTestTag),
                        { foo: true, bar: true }
                    ) as TableColumnValidationTest
                ],
                isValid: true,
                name: 'is valid when all columns return true from checkValidity'
            }
        ] as const;

        parameterizeSpec(columnConfigurations, (spec, name, value) => {
            spec(name, () => {
                const tableValidator = new TableValidator();
                const isValid = tableValidator.validateColumnConfigurations(
                    value.columns
                );

                expect(isValid).toBe(value.isValid);
                expect(tableValidator.isValid()).toBe(value.isValid);
            });
        });

        it('updates when column validity changes to invalid', () => {
            const tableValidator = new TableValidator();
            const column = Object.assign(
                document.createElement(tableColumnValidationTestTag),
                { foo: true, bar: true }
            );
            expect(
                tableValidator.validateColumnConfigurations([column])
            ).toBeTrue();
            column.foo = false;
            expect(
                tableValidator.validateColumnConfigurations([column])
            ).toBeFalse();
        });

        it('updates when column validity changes to valid', () => {
            const tableValidator = new TableValidator();
            const column = Object.assign(
                document.createElement(tableColumnValidationTestTag),
                { foo: false, bar: true }
            );
            expect(
                tableValidator.validateColumnConfigurations([column])
            ).toBeFalse();
            column.foo = true;
            expect(
                tableValidator.validateColumnConfigurations([column])
            ).toBeTrue();
        });
    });

    describe('column ID validation', () => {
        const columnConfigurations = [
            {
                columnIds: [undefined, ''],
                isValid: true,
                invalidKeys: [],
                name: 'does not require column IDs'
            },
            {
                columnIds: ['my-id', undefined, undefined],
                isValid: false,
                invalidKeys: ['missingColumnId'],
                name: 'requires column IDs for all columns if a column ID is defined for at least one'
            },
            {
                columnIds: ['my-id-1', 'my-id-2', 'my-id-3'],
                isValid: true,
                invalidKeys: [],
                name: 'unique defined IDs are valid'
            },
            {
                columnIds: ['my-id-1', 'my-id-2', 'my-id-2'],
                isValid: false,
                invalidKeys: ['duplicateColumnId'],
                name: 'duplicate column IDs is invalid'
            },
            {
                columnIds: ['my-id-1', 'my-id-2', 'my-id-2', undefined],
                isValid: false,
                invalidKeys: ['missingColumnId', 'duplicateColumnId'],
                name: 'reports multiple column ID validation errors'
            },
            {
                columnIds: ['my-id-1', ''],
                isValid: false,
                invalidKeys: ['missingColumnId'],
                name: 'does not allow empty string as a defined column ID'
            }
        ] as const;

        parameterizeSpec(columnConfigurations, (spec, name, value) => {
            spec(name, () => {
                const tableValidator = new TableValidator();
                const isValid = tableValidator.validateColumnIds(
                    value.columnIds
                );

                expect(isValid).toBe(value.isValid);
                expect(tableValidator.isValid()).toBe(
                    value.invalidKeys.length === 0
                );
                expect(getInvalidKeys(tableValidator)).toEqual(
                    jasmine.arrayWithExactContents(value.invalidKeys)
                );
            });
        });
    });

    describe('column sort index validation', () => {
        const columnConfigurations = [
            {
                sortIndices: [1, 2, 3],
                isValid: true,
                invalidKeys: [],
                name: 'unique sort indices is valid'
            },
            {
                sortIndices: [1, 2, 2],
                isValid: false,
                invalidKeys: ['duplicateSortIndex'],
                name: 'duplicate sort indices is invalid'
            },
            {
                sortIndices: [],
                isValid: true,
                invalidKeys: [],
                name: 'sort indices are not required'
            },
            {
                sortIndices: [-Infinity, -Infinity],
                isValid: false,
                invalidKeys: ['duplicateSortIndex'],
                name: "duplicate '-Infinity' values are detected"
            },
            {
                sortIndices: [Infinity, Infinity],
                isValid: false,
                invalidKeys: ['duplicateSortIndex'],
                name: "duplicate 'Infinity' values are detected"
            },
            {
                sortIndices: [Math.PI, Math.PI],
                isValid: false,
                invalidKeys: ['duplicateSortIndex'],
                name: "duplicate 'Math.PI' values are detected"
            },
            {
                sortIndices: [NaN, NaN],
                isValid: false,
                invalidKeys: ['duplicateSortIndex'],
                name: "duplicate 'NaN' values are detected"
            },
            {
                sortIndices: [0, -0],
                isValid: false,
                invalidKeys: ['duplicateSortIndex'],
                name: "duplicate '0' and '-0' values are detected"
            },
            {
                sortIndices: [1.25, 1.25],
                isValid: false,
                invalidKeys: ['duplicateSortIndex'],
                name: 'duplicate decimal values are detected'
            },
            {
                sortIndices: [1.25, NaN, Math.PI, -0, Infinity, -Infinity, 1e6],
                isValid: true,
                invalidKeys: [],
                name: 'special numeric values are valid'
            }
        ] as const;

        parameterizeSpec(columnConfigurations, (spec, name, value) => {
            spec(name, () => {
                const tableValidator = new TableValidator();
                const isValid = tableValidator.validateColumnSortIndices(
                    value.sortIndices
                );

                expect(isValid).toBe(value.isValid);
                expect(tableValidator.isValid()).toBe(
                    value.invalidKeys.length === 0
                );
                expect(getInvalidKeys(tableValidator)).toEqual(
                    jasmine.arrayWithExactContents(value.invalidKeys)
                );
            });
        });
    });

    describe('column group index validation', () => {
        const columnConfigurations = [
            {
                groupIndices: [1, 2, 3],
                isValid: true,
                invalidKeys: [],
                name: 'unique group indices is valid'
            },
            {
                groupIndices: [1, 2, 2],
                isValid: false,
                invalidKeys: ['duplicateGroupIndex'],
                name: 'duplicate group indices is invalid'
            },
            {
                groupIndices: [],
                isValid: true,
                invalidKeys: [],
                name: 'group indices are not required'
            },
            {
                groupIndices: [-Infinity, -Infinity],
                isValid: false,
                invalidKeys: ['duplicateGroupIndex'],
                name: "duplicate '-Infinity' values are detected"
            },
            {
                groupIndices: [Infinity, Infinity],
                isValid: false,
                invalidKeys: ['duplicateGroupIndex'],
                name: "duplicate 'Infinity' values are detected"
            },
            {
                groupIndices: [Math.PI, Math.PI],
                isValid: false,
                invalidKeys: ['duplicateGroupIndex'],
                name: "duplicate 'Math.PI' values are detected"
            },
            {
                groupIndices: [NaN, NaN],
                isValid: false,
                invalidKeys: ['duplicateGroupIndex'],
                name: "duplicate 'NaN' values are detected"
            },
            {
                groupIndices: [0, -0],
                isValid: false,
                invalidKeys: ['duplicateGroupIndex'],
                name: "duplicate '0' and '-0' values are detected"
            },
            {
                groupIndices: [1.25, 1.25],
                isValid: false,
                invalidKeys: ['duplicateGroupIndex'],
                name: 'duplicate decimal values are detected'
            },
            {
                groupIndices: [
                    1.25,
                    NaN,
                    Math.PI,
                    -0,
                    Infinity,
                    -Infinity,
                    1e6
                ],
                isValid: true,
                invalidKeys: [],
                name: 'special numeric values are valid'
            }
        ] as const;

        parameterizeSpec(columnConfigurations, (spec, name, value) => {
            spec(name, () => {
                const tableValidator = new TableValidator();
                const isValid = tableValidator.validateColumnGroupIndices(
                    value.groupIndices
                );

                expect(isValid).toBe(value.isValid);
                expect(tableValidator.isValid()).toBe(
                    value.invalidKeys.length === 0
                );
                expect(getInvalidKeys(tableValidator)).toEqual(
                    jasmine.arrayWithExactContents(value.invalidKeys)
                );
            });
        });
    });

    describe('row selection mode validation', () => {
        const selectionConfigurations = [
            {
                selectionMode: TableRowSelectionMode.none,
                idFieldName: 'my-id',
                isValid: true,
                invalidKeys: [],
                name: 'selection mode of "none" with an id field name specified is valid'
            },
            {
                selectionMode: TableRowSelectionMode.none,
                idFieldName: undefined,
                isValid: true,
                invalidKeys: [],
                name: 'selection mode of "none" without an id field name specified is valid'
            },
            {
                selectionMode: TableRowSelectionMode.single,
                idFieldName: 'my-id',
                isValid: true,
                invalidKeys: [],
                name: 'selection mode of "single" with an id field name specified is valid'
            },
            {
                selectionMode: TableRowSelectionMode.single,
                idFieldName: undefined,
                isValid: false,
                invalidKeys: ['idFieldNameNotConfigured'],
                name: 'selection mode of "single" without an id field name specified is invalid'
            },
            {
                selectionMode: TableRowSelectionMode.multiple,
                idFieldName: 'my-id',
                isValid: true,
                invalidKeys: [],
                name: 'selection mode of "multiple" with an id field name specified is valid'
            },
            {
                selectionMode: TableRowSelectionMode.multiple,
                idFieldName: undefined,
                isValid: false,
                invalidKeys: ['idFieldNameNotConfigured'],
                name: 'selection mode of "multiple" without an id field name specified is invalid'
            }
        ] as const;

        parameterizeSpec(selectionConfigurations, (spec, name, value) => {
            spec(name, () => {
                const tableValidator = new TableValidator();
                const isValid = tableValidator.validateIdFieldConfiguration(
                    value.selectionMode,
                    value.idFieldName,
                    undefined
                );

                expect(isValid).toBe(value.isValid);
                expect(tableValidator.isValid()).toBe(value.isValid);
                expect(getInvalidKeys(tableValidator)).toEqual(
                    jasmine.arrayWithExactContents(value.invalidKeys)
                );
            });
        });
    });

    describe('getPresentRecordIds', () => {
        it('filters out record IDs that are not in the data set', () => {
            const data = [
                { stringField: 'value-1', numberField: 10 },
                { stringField: 'value-2', numberField: 11 }
            ];
            validator.validateRecordIds(data, 'stringField');

            const presentRecordIds = validator.getPresentRecordIds([
                'value-2',
                'value-3'
            ]);
            expect(presentRecordIds).toEqual(
                jasmine.arrayWithExactContents(['value-2'])
            );
        });

        it('returns all record IDs if they are all in the data set', () => {
            const data = [
                { stringField: 'value-1', numberField: 10 },
                { stringField: 'value-2', numberField: 11 }
            ];
            validator.validateRecordIds(data, 'stringField');

            const presentRecordIds = validator.getPresentRecordIds([
                'value-2',
                'value-1'
            ]);
            expect(presentRecordIds).toEqual(
                jasmine.arrayWithExactContents(['value-1', 'value-2'])
            );
        });

        it('filters out records that previously were in the data set but no longer are', () => {
            const data = [
                { stringField: 'value-1', numberField: 10 },
                { stringField: 'value-2', numberField: 11 }
            ];
            validator.validateRecordIds(data, 'stringField');

            const newData = [
                { stringField: 'value-1', numberField: 10 },
                { stringField: 'value-3', numberField: 11 }
            ];
            validator.validateRecordIds(newData, 'stringField');

            const presentRecordIds = validator.getPresentRecordIds([
                'value-2',
                'value-1'
            ]);
            expect(presentRecordIds).toEqual(
                jasmine.arrayWithExactContents(['value-1'])
            );
        });

        it('filters out all records when there is no id field name', () => {
            const data = [
                { stringField: 'value-1', numberField: 10 },
                { stringField: 'value-2', numberField: 11 }
            ];
            validator.validateRecordIds(data, undefined);

            const presentRecordIds = validator.getPresentRecordIds([
                'value-2',
                'value-1'
            ]);
            expect(presentRecordIds).toEqual(
                jasmine.arrayWithExactContents([])
            );
        });
    });

    describe('validation checks do not reset unrelated state', () => {
        it('invalid record IDs stay invalid when validating column IDs', () => {
            const data = [
                { stringField: 'value-1', numberField: 10 },
                { stringField: 'value-2', numberField: 11 },
                { stringField: 'value-1', numberField: 12 },
                { numberField: 12 },
                { stringField: true, numberField: 12 }
            ];

            const recordIdsAreValid = validator.validateRecordIds(
                data,
                'stringField'
            );
            expect(recordIdsAreValid).toBeFalse();
            expect(validator.isValid()).toBeFalse();
            expect(getInvalidKeys(validator)).toEqual(
                jasmine.arrayWithExactContents([
                    'missingRecordId',
                    'duplicateRecordId',
                    'invalidRecordId'
                ])
            );

            const columnIdsAreValid = validator.validateColumnIds([
                'id-1',
                'id-2',
                'id-3'
            ]);
            expect(columnIdsAreValid).toBeTrue();
            expect(validator.isValid()).toBeFalse();
            expect(getInvalidKeys(validator)).toEqual(
                jasmine.arrayWithExactContents([
                    'missingRecordId',
                    'duplicateRecordId',
                    'invalidRecordId'
                ])
            );
        });

        it('invalid column IDs stay invalid when validating record IDs', () => {
            const columnIdsAreValid = validator.validateColumnIds([
                'id-1',
                'id-1',
                undefined
            ]);
            expect(columnIdsAreValid).toBeFalse();
            expect(validator.isValid()).toBeFalse();
            expect(getInvalidKeys(validator)).toEqual(
                jasmine.arrayWithExactContents([
                    'missingColumnId',
                    'duplicateColumnId'
                ])
            );

            const recordIdsAreValid = validator.validateRecordIds(
                [],
                undefined
            );
            expect(recordIdsAreValid).toBeTrue();
            expect(validator.isValid()).toBeFalse();
            expect(getInvalidKeys(validator)).toEqual(
                jasmine.arrayWithExactContents([
                    'missingColumnId',
                    'duplicateColumnId'
                ])
            );
        });

        it('invalid column IDs stay invalid when validating sort indices', () => {
            const columnIdsAreValid = validator.validateColumnIds([
                'id-1',
                'id-1',
                undefined
            ]);
            expect(columnIdsAreValid).toBeFalse();
            expect(validator.isValid()).toBeFalse();
            expect(getInvalidKeys(validator)).toEqual(
                jasmine.arrayWithExactContents([
                    'missingColumnId',
                    'duplicateColumnId'
                ])
            );

            const sortIndicesAreValid = validator.validateColumnSortIndices([]);
            expect(sortIndicesAreValid).toBeTrue();
            expect(validator.isValid()).toBeFalse();
            expect(getInvalidKeys(validator)).toEqual(
                jasmine.arrayWithExactContents([
                    'missingColumnId',
                    'duplicateColumnId'
                ])
            );
        });

        it('invalid sort indices stay invalid when validating column IDs', () => {
            const sortIndicesAreValid = validator.validateColumnSortIndices([
                1, 1, 1
            ]);
            expect(sortIndicesAreValid).toBeFalse();
            expect(validator.isValid()).toBeFalse();
            expect(getInvalidKeys(validator)).toEqual(
                jasmine.arrayWithExactContents(['duplicateSortIndex'])
            );

            const columnIdsAreValid = validator.validateColumnIds([
                'id-1',
                'id-2',
                'id-3'
            ]);
            expect(columnIdsAreValid).toBeTrue();
            expect(validator.isValid()).toBeFalse();
            expect(getInvalidKeys(validator)).toEqual(
                jasmine.arrayWithExactContents(['duplicateSortIndex'])
            );
        });
    });
});<|MERGE_RESOLUTION|>--- conflicted
+++ resolved
@@ -1,9 +1,5 @@
-<<<<<<< HEAD
 import { parameterizeSpec } from '@ni/jasmine-parameterized';
-import { TableNode, TableRowSelectionMode } from '../../types';
-=======
 import { TableRecord, TableRowSelectionMode } from '../../types';
->>>>>>> 6a253de9
 import { TableValidator } from '../table-validator';
 import {
     TableColumnValidationTest,
