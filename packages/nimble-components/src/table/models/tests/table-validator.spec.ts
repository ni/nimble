--- conflicted
+++ resolved
@@ -1,12 +1,4 @@
-<<<<<<< HEAD
-import {
-    InternalTableRecord,
-    TableRowSelectionMode,
-    TableValidity
-} from '../../types';
-=======
 import { TableNode, TableRowSelectionMode, TableValidity } from '../../types';
->>>>>>> 5181411f
 import { TableValidator } from '../table-validator';
 import { getSpecTypeByNamedList } from '../../../utilities/tests/parameterized';
 import {
@@ -15,22 +7,14 @@
 } from '../../../table-column/base/tests/table-column.fixtures';
 
 describe('TableValidator', () => {
-<<<<<<< HEAD
-    let validator: TableValidator<InternalTableRecord>;
-=======
     let validator: TableValidator<TableNode>;
->>>>>>> 5181411f
 
     beforeEach(() => {
         validator = new TableValidator();
     });
 
     function getInvalidKeys(
-<<<<<<< HEAD
-        tableValidator: TableValidator<InternalTableRecord>
-=======
         tableValidator: TableValidator<TableNode>
->>>>>>> 5181411f
     ): string[] {
         return Object.entries(tableValidator.getValidity())
             .filter(([_, value]) => value)
@@ -40,13 +24,8 @@
     describe('record ID validation', () => {
         it('setting valid field for ID is valid', () => {
             const data = [
-<<<<<<< HEAD
-                { data: { stringField: 'value-1', numberField: 10 } },
-                { data: { stringField: 'value-2', numberField: 11 } }
-=======
-                { clientRecord: { stringField: 'value-1', numberField: 10 } },
-                { clientRecord: { stringField: 'value-2', numberField: 11 } }
->>>>>>> 5181411f
+                { clientRecord: { stringField: 'value-1', numberField: 10 } },
+                { clientRecord: { stringField: 'value-2', numberField: 11 } }
             ];
 
             const isValid = validator.validateRecordIds(data, 'stringField');
@@ -58,13 +37,8 @@
 
         it('setting `undefined` field for ID is valid', () => {
             const data = [
-<<<<<<< HEAD
-                { data: { stringField: 'value-1', numberField: 10 } },
-                { data: { stringField: 'value-2', numberField: 11 } }
-=======
-                { clientRecord: { stringField: 'value-1', numberField: 10 } },
-                { clientRecord: { stringField: 'value-2', numberField: 11 } }
->>>>>>> 5181411f
+                { clientRecord: { stringField: 'value-1', numberField: 10 } },
+                { clientRecord: { stringField: 'value-2', numberField: 11 } }
             ];
 
             const isValid = validator.validateRecordIds(data, undefined);
@@ -76,13 +50,8 @@
 
         it('setting data with duplicate IDs is invalid', () => {
             const data = [
-<<<<<<< HEAD
-                { data: { stringField: 'value-1', numberField: 10 } },
-                { data: { stringField: 'value-1', numberField: 11 } }
-=======
                 { clientRecord: { stringField: 'value-1', numberField: 10 } },
                 { clientRecord: { stringField: 'value-1', numberField: 11 } }
->>>>>>> 5181411f
             ];
 
             const isValid = validator.validateRecordIds(data, 'stringField');
@@ -96,13 +65,8 @@
 
         it('setting data with invalid ID value type is invalid', () => {
             const data = [
-<<<<<<< HEAD
-                { data: { stringField: 'value-1', numberField: 10 } },
-                { data: { stringField: 'value-2', numberField: 11 } }
-=======
-                { clientRecord: { stringField: 'value-1', numberField: 10 } },
-                { clientRecord: { stringField: 'value-2', numberField: 11 } }
->>>>>>> 5181411f
+                { clientRecord: { stringField: 'value-1', numberField: 10 } },
+                { clientRecord: { stringField: 'value-2', numberField: 11 } }
             ];
 
             const isValid = validator.validateRecordIds(data, 'numberField');
@@ -116,13 +80,8 @@
 
         it('setting data with empty ID value is valid', () => {
             const data = [
-<<<<<<< HEAD
-                { data: { stringField: 'value-1', numberField: 10 } },
-                { data: { stringField: '', numberField: 11 } }
-=======
                 { clientRecord: { stringField: 'value-1', numberField: 10 } },
                 { clientRecord: { stringField: '', numberField: 11 } }
->>>>>>> 5181411f
             ];
 
             const isValid = validator.validateRecordIds(data, 'stringField');
@@ -134,13 +93,8 @@
 
         it('setting data with undefined ID value is invalid', () => {
             const data = [
-<<<<<<< HEAD
-                { data: { stringField: 'value-1', numberField: 10 } },
-                { data: { stringField: undefined, numberField: 11 } }
-=======
                 { clientRecord: { stringField: 'value-1', numberField: 10 } },
                 { clientRecord: { stringField: undefined, numberField: 11 } }
->>>>>>> 5181411f
             ];
 
             const isValid = validator.validateRecordIds(data, 'stringField');
@@ -154,13 +108,8 @@
 
         it('setting data with null ID value is invalid', () => {
             const data = [
-<<<<<<< HEAD
-                { data: { stringField: 'value-1', numberField: 10 } },
-                { data: { stringField: undefined, numberField: 11 } }
-=======
                 { clientRecord: { stringField: 'value-1', numberField: 10 } },
                 { clientRecord: { stringField: undefined, numberField: 11 } }
->>>>>>> 5181411f
             ];
 
             const isValid = validator.validateRecordIds(data, 'stringField');
@@ -174,13 +123,8 @@
 
         it('setting data with missing IDs is invalid', () => {
             const data = [
-<<<<<<< HEAD
-                { data: { stringField: 'value-1', numberField: 10 } },
-                { data: { stringField: 'value-2', numberField: 11 } }
-=======
-                { clientRecord: { stringField: 'value-1', numberField: 10 } },
-                { clientRecord: { stringField: 'value-2', numberField: 11 } }
->>>>>>> 5181411f
+                { clientRecord: { stringField: 'value-1', numberField: 10 } },
+                { clientRecord: { stringField: 'value-2', numberField: 11 } }
             ];
 
             const isValid = validator.validateRecordIds(data, 'missingField');
@@ -194,8 +138,8 @@
 
         it('setting data with parent IDs but no IDs is invalid', () => {
             const data = [
-                { data: { parentId: 'value-1', numberField: 10 } },
-                { data: { parentId: 'value-2', numberField: 11 } }
+                { clientRecord: { parentId: 'value-1', numberField: 10 } },
+                { clientRecord: { parentId: 'value-2', numberField: 11 } }
             ];
 
             const isValid = validator.validateRecordIds(
@@ -213,8 +157,8 @@
 
         it('setting data with IDs and parent IDs after invalid configuration results in valid configuration', () => {
             const data = [
-                { data: { parentId: 'value-1', id: '1', numberField: 10 } },
-                { data: { parentId: 'value-2', id: '2', numberField: 11 } }
+                { clientRecord: { parentId: 'value-1', id: '1', numberField: 10 } },
+                { clientRecord: { parentId: 'value-2', id: '2', numberField: 11 } }
             ];
 
             let isValid = validator.validateRecordIds(
@@ -230,19 +174,11 @@
 
         it('multiple errors are reported during validation', () => {
             const data = [
-<<<<<<< HEAD
-                { data: { stringField: 'value-1', numberField: 10 } },
-                { data: { stringField: 'value-2', numberField: 11 } },
-                { data: { stringField: 'value-1', numberField: 12 } },
-                { data: { numberField: 12 } },
-                { data: { stringField: true, numberField: 12 } }
-=======
                 { clientRecord: { stringField: 'value-1', numberField: 10 } },
                 { clientRecord: { stringField: 'value-2', numberField: 11 } },
                 { clientRecord: { stringField: 'value-1', numberField: 12 } },
                 { clientRecord: { numberField: 12 } },
                 { clientRecord: { stringField: true, numberField: 12 } }
->>>>>>> 5181411f
             ];
 
             const isValid = validator.validateRecordIds(data, 'stringField');
@@ -260,13 +196,8 @@
 
         it('setting ID field name to undefined makes configuration valid', () => {
             const data = [
-<<<<<<< HEAD
-                { data: { stringField: 'value-1', numberField: 10 } },
-                { data: { stringField: 'value-2', numberField: 11 } }
-=======
-                { clientRecord: { stringField: 'value-1', numberField: 10 } },
-                { clientRecord: { stringField: 'value-2', numberField: 11 } }
->>>>>>> 5181411f
+                { clientRecord: { stringField: 'value-1', numberField: 10 } },
+                { clientRecord: { stringField: 'value-2', numberField: 11 } }
             ];
 
             let isValid = validator.validateRecordIds(data, 'missingField');
@@ -282,13 +213,8 @@
 
         it('setting a valid ID field name makes an invalid configuration valid', () => {
             const data = [
-<<<<<<< HEAD
-                { data: { stringField: 'value-1', numberField: 10 } },
-                { data: { stringField: 'value-2', numberField: 11 } }
-=======
-                { clientRecord: { stringField: 'value-1', numberField: 10 } },
-                { clientRecord: { stringField: 'value-2', numberField: 11 } }
->>>>>>> 5181411f
+                { clientRecord: { stringField: 'value-1', numberField: 10 } },
+                { clientRecord: { stringField: 'value-2', numberField: 11 } }
             ];
 
             let isValid = validator.validateRecordIds(data, 'missingField');
@@ -304,13 +230,8 @@
 
         it('setting invalid ID field name makes a valid configuration invalid', () => {
             const data = [
-<<<<<<< HEAD
-                { data: { stringField: 'value-1', numberField: 10 } },
-                { data: { stringField: 'value-2', numberField: 11 } }
-=======
-                { clientRecord: { stringField: 'value-1', numberField: 10 } },
-                { clientRecord: { stringField: 'value-2', numberField: 11 } }
->>>>>>> 5181411f
+                { clientRecord: { stringField: 'value-1', numberField: 10 } },
+                { clientRecord: { stringField: 'value-2', numberField: 11 } }
             ];
 
             let isValid = validator.validateRecordIds(data, 'stringField');
@@ -328,17 +249,10 @@
             const data = [
                 // prettier-ignore
                 // eslint-disable-next-line @typescript-eslint/naming-convention
-<<<<<<< HEAD
-                { data: { stringField: 'value-1', numberField: 10, '': 'empty-1' } },
-                // prettier-ignore
-                // eslint-disable-next-line @typescript-eslint/naming-convention
-                { data: { stringField: 'value-2', numberField: 11, '': 'empty-2' } }
-=======
                 { clientRecord: { stringField: 'value-1', numberField: 10, '': 'empty-1' } },
                 // prettier-ignore
                 // eslint-disable-next-line @typescript-eslint/naming-convention
                 { clientRecord: { stringField: 'value-2', numberField: 11, '': 'empty-2' } }
->>>>>>> 5181411f
             ];
 
             const isValid = validator.validateRecordIds(data, '');
@@ -352,17 +266,10 @@
             const data = [
                 // prettier-ignore
                 // eslint-disable-next-line @typescript-eslint/naming-convention
-<<<<<<< HEAD
-                { data: { stringField: 'value-1', numberField: 10, '': 'empty-1' } },
-                // prettier-ignore
-                // eslint-disable-next-line @typescript-eslint/naming-convention
-                { data: { stringField: 'value-2', numberField: 11, '': 'empty-1' } }
-=======
                 { clientRecord: { stringField: 'value-1', numberField: 10, '': 'empty-1' } },
                 // prettier-ignore
                 // eslint-disable-next-line @typescript-eslint/naming-convention
                 { clientRecord: { stringField: 'value-2', numberField: 11, '': 'empty-1' } }
->>>>>>> 5181411f
             ];
 
             const isValid = validator.validateRecordIds(data, '');
@@ -818,13 +725,8 @@
     describe('getPresentRecordIds', () => {
         it('filters out record IDs that are not in the data set', () => {
             const data = [
-<<<<<<< HEAD
-                { data: { stringField: 'value-1', numberField: 10 } },
-                { data: { stringField: 'value-2', numberField: 11 } }
-=======
-                { clientRecord: { stringField: 'value-1', numberField: 10 } },
-                { clientRecord: { stringField: 'value-2', numberField: 11 } }
->>>>>>> 5181411f
+                { clientRecord: { stringField: 'value-1', numberField: 10 } },
+                { clientRecord: { stringField: 'value-2', numberField: 11 } }
             ];
             validator.validateRecordIds(data, 'stringField');
 
@@ -839,13 +741,8 @@
 
         it('returns all record IDs if they are all in the data set', () => {
             const data = [
-<<<<<<< HEAD
-                { data: { stringField: 'value-1', numberField: 10 } },
-                { data: { stringField: 'value-2', numberField: 11 } }
-=======
-                { clientRecord: { stringField: 'value-1', numberField: 10 } },
-                { clientRecord: { stringField: 'value-2', numberField: 11 } }
->>>>>>> 5181411f
+                { clientRecord: { stringField: 'value-1', numberField: 10 } },
+                { clientRecord: { stringField: 'value-2', numberField: 11 } }
             ];
             validator.validateRecordIds(data, 'stringField');
 
@@ -860,24 +757,14 @@
 
         it('filters out records that previously were in the data set but no longer are', () => {
             const data = [
-<<<<<<< HEAD
-                { data: { stringField: 'value-1', numberField: 10 } },
-                { data: { stringField: 'value-2', numberField: 11 } }
-=======
-                { clientRecord: { stringField: 'value-1', numberField: 10 } },
-                { clientRecord: { stringField: 'value-2', numberField: 11 } }
->>>>>>> 5181411f
+                { clientRecord: { stringField: 'value-1', numberField: 10 } },
+                { clientRecord: { stringField: 'value-2', numberField: 11 } }
             ];
             validator.validateRecordIds(data, 'stringField');
 
             const newData = [
-<<<<<<< HEAD
-                { data: { stringField: 'value-1', numberField: 10 } },
-                { data: { stringField: 'value-3', numberField: 11 } }
-=======
                 { clientRecord: { stringField: 'value-1', numberField: 10 } },
                 { clientRecord: { stringField: 'value-3', numberField: 11 } }
->>>>>>> 5181411f
             ];
             validator.validateRecordIds(newData, 'stringField');
 
@@ -892,13 +779,8 @@
 
         it('filters out all records when there is no id field name', () => {
             const data = [
-<<<<<<< HEAD
-                { data: { stringField: 'value-1', numberField: 10 } },
-                { data: { stringField: 'value-2', numberField: 11 } }
-=======
-                { clientRecord: { stringField: 'value-1', numberField: 10 } },
-                { clientRecord: { stringField: 'value-2', numberField: 11 } }
->>>>>>> 5181411f
+                { clientRecord: { stringField: 'value-1', numberField: 10 } },
+                { clientRecord: { stringField: 'value-2', numberField: 11 } }
             ];
             validator.validateRecordIds(data, undefined);
 
@@ -915,19 +797,11 @@
     describe('validation checks do not reset unrelated state', () => {
         it('invalid record IDs stay invalid when validating column IDs', () => {
             const data = [
-<<<<<<< HEAD
-                { data: { stringField: 'value-1', numberField: 10 } },
-                { data: { stringField: 'value-2', numberField: 11 } },
-                { data: { stringField: 'value-1', numberField: 12 } },
-                { data: { numberField: 12 } },
-                { data: { stringField: true, numberField: 12 } }
-=======
                 { clientRecord: { stringField: 'value-1', numberField: 10 } },
                 { clientRecord: { stringField: 'value-2', numberField: 11 } },
                 { clientRecord: { stringField: 'value-1', numberField: 12 } },
                 { clientRecord: { numberField: 12 } },
                 { clientRecord: { stringField: true, numberField: 12 } }
->>>>>>> 5181411f
             ];
 
             const recordIdsAreValid = validator.validateRecordIds(
