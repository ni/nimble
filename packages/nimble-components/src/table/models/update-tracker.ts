import { DOM } from '@microsoft/fast-element';
import type { Table } from '..';
import type { TableColumn } from '../../table-column/base';
import type { TableRecord } from '../types';

interface BooleanCollection {
    [key: string]: boolean;
}

interface RequiredUpdates extends BooleanCollection {
    rowIds: boolean;
    groupRows: boolean;
    columnIds: boolean;
    columnSort: boolean;
    columnWidths: boolean;
    columnDefinition: boolean;
    actionMenuSlots: boolean;
    selectionMode: boolean;
}

const isColumnProperty = (
    changedProperty: string,
    ...args: (keyof TableColumn)[]
): boolean => {
    for (const arg of args) {
        if (changedProperty === arg) {
            return true;
        }
    }
    return false;
};

/**
 * Helper class to track what updates are needed to the table based on configuration
 * changes.
 */
export class UpdateTracker<TData extends TableRecord> {
    private readonly requiredUpdates: RequiredUpdates = {
        rowIds: false,
        groupRows: false,
        columnIds: false,
        columnSort: false,
        columnWidths: false,
        columnDefinition: false,
        actionMenuSlots: false,
        selectionMode: false
    };

    private readonly table: Table<TData>;
    private updateQueued = false;

    public constructor(table: Table<TData>) {
        this.table = table;
    }

    public get updateRowIds(): boolean {
        return this.requiredUpdates.rowIds;
    }

    public get updateGroupRows(): boolean {
        return this.requiredUpdates.groupRows;
    }

    public get updateColumnIds(): boolean {
        return this.requiredUpdates.columnIds;
    }

    public get updateColumnSort(): boolean {
        return this.requiredUpdates.columnSort;
    }

    public get updateColumnWidths(): boolean {
        return this.requiredUpdates.columnWidths;
    }

    public get updateColumnDefinition(): boolean {
        return this.requiredUpdates.columnDefinition;
    }

    public get updateActionMenuSlots(): boolean {
        return this.requiredUpdates.actionMenuSlots;
    }

    public get updateSelectionMode(): boolean {
        return this.requiredUpdates.selectionMode;
    }

    public get requiresTanStackUpdate(): boolean {
        return (
            this.requiredUpdates.rowIds
            || this.requiredUpdates.columnSort
            || this.requiredUpdates.columnDefinition
<<<<<<< HEAD
            || this.requiredUpdates.selectionMode
=======
            || this.requiredUpdates.groupRows
>>>>>>> b7fbb738
        );
    }

    public get requiresTanStackDataReset(): boolean {
        return (
            this.requiredUpdates.rowIds || this.requiredUpdates.columnDefinition
        );
    }

    public trackAllStateChanged(): void {
        this.setAllKeys(true);
        this.queueUpdate();
    }

    public get hasPendingUpdates(): boolean {
        return this.updateQueued;
    }

    public trackColumnPropertyChanged(changedColumnProperty: string): void {
        if (isColumnProperty(changedColumnProperty, 'columnId')) {
            this.requiredUpdates.columnIds = true;
        } else if (
            isColumnProperty(
                changedColumnProperty,
                'operandDataRecordFieldName',
                'sortOperation'
            )
        ) {
            this.requiredUpdates.columnDefinition = true;
        } else if (
            isColumnProperty(
                changedColumnProperty,
                'sortIndex',
                'sortDirection'
            )
        ) {
            this.requiredUpdates.columnSort = true;
        } else if (
            isColumnProperty(
                changedColumnProperty,
                'currentFractionalWidth',
                'currentPixelWidth',
                'internalMinPixelWidth',
                'columnHidden'
            )
        ) {
            this.requiredUpdates.columnWidths = true;
        } else if (isColumnProperty(changedColumnProperty, 'actionMenuSlot')) {
            this.requiredUpdates.actionMenuSlots = true;
        } else if (
            isColumnProperty(
                changedColumnProperty,
                'internalGroupIndex',
                'internalGroupingDisabled'
            )
        ) {
            this.requiredUpdates.groupRows = true;
        }

        this.queueUpdate();
    }

    public trackColumnInstancesChanged(): void {
        this.requiredUpdates.columnIds = true;
        this.requiredUpdates.columnDefinition = true;
        this.requiredUpdates.columnSort = true;
        this.requiredUpdates.columnWidths = true;
        this.requiredUpdates.actionMenuSlots = true;
        this.requiredUpdates.groupRows = true;

        this.queueUpdate();
    }

    public trackIdFieldNameChanged(): void {
        this.requiredUpdates.rowIds = true;
        this.queueUpdate();
    }

    public trackSelectionModeChanged(): void {
        this.requiredUpdates.selectionMode = true;
        this.queueUpdate();
    }

    private setAllKeys(value: boolean): void {
        Object.keys(this.requiredUpdates).forEach(key => {
            this.requiredUpdates[key] = value;
        });
    }

    private queueUpdate(): void {
        if (!this.table.$fastController.isConnected) {
            return;
        }

        if (!this.updateQueued) {
            this.updateQueued = true;
            DOM.queueUpdate(() => {
                this.table.update();
                this.setAllKeys(false);
                this.updateQueued = false;
            });
        }
    }
}<|MERGE_RESOLUTION|>--- conflicted
+++ resolved
@@ -90,11 +90,8 @@
             this.requiredUpdates.rowIds
             || this.requiredUpdates.columnSort
             || this.requiredUpdates.columnDefinition
-<<<<<<< HEAD
+            || this.requiredUpdates.groupRows
             || this.requiredUpdates.selectionMode
-=======
-            || this.requiredUpdates.groupRows
->>>>>>> b7fbb738
         );
     }
 
