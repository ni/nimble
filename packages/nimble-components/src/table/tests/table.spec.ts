--- conflicted
+++ resolved
@@ -59,13 +59,8 @@
 
     // The assumption being made here is that the values in the data are equal to their
     // rendered representation (no formatting).
-<<<<<<< HEAD
     function retrieveExpectedData(
-        tableData: SimpleTableRecord[]
-=======
-    function retrieveVisibleData(
         tableData: readonly SimpleTableRecord[]
->>>>>>> 9c8b6fa8
     ): TableRecord[] {
         const expectedData: TableRecord[] = [];
         for (const rowData of tableData) {
@@ -80,15 +75,8 @@
         return expectedData;
     }
 
-<<<<<<< HEAD
-    function verifyRenderedData(visibleElementDataSubset = element.data): void {
+    function verifyRenderedData(visibleElementDataSubset: readonly SimpleTableRecord[] = element.data): void {
         const visibleData = retrieveExpectedData(visibleElementDataSubset);
-=======
-    function verifyRenderedData(
-        expectedData: readonly SimpleTableRecord[]
-    ): void {
-        const visibleData = retrieveVisibleData(expectedData);
->>>>>>> 9c8b6fa8
         const expectedRowCount = visibleData.length;
         expect(pageObject.getRenderedRowCount()).toEqual(expectedRowCount);
         for (let rowIndex = 0; rowIndex < expectedRowCount; rowIndex++) {
