import { html } from '@microsoft/fast-element';
import { DesignSystem } from '@microsoft/fast-foundation';
import { Table } from '..';
import { TableColumnText } from '../../table-column/text';
import { waitForUpdatesAsync } from '../../testing/async-helpers';
import { type Fixture, fixture } from '../../utilities/tests/fixture';
import type { TableRecord } from '../types';
import { TablePageObject } from './table.pageobject';

interface SimpleTableRecord extends TableRecord {
    stringData: string;
    numericData: number;
    moreStringData: string;
}

const simpleTableData = [
    {
        stringData: 'string 1',
        numericData: 8,
        moreStringData: 'foo'
    },
    {
        stringData: 'hello world',
        numericData: 0,
        moreStringData: 'foo'
    },
    {
        stringData: 'another string',
        numericData: -9,
        moreStringData: 'foo'
    }
] as const;

<<<<<<< HEAD
const largeTableData = Array.from(Array(500), (_, i) => {
    return {
        stringData: `string ${i}`,
        numericData: i,
        booleanData: false,
        dateData: new Date(2000, 1, 1)
    };
});

async function setup(): Promise<Fixture<Table<SimpleTableRecord>>> {
    return fixture<Table<SimpleTableRecord>>(
        html`<nimble-table style="height: 400px"></nimble-table>`
=======
const tableColumnText = DesignSystem.tagFor(TableColumnText);

// prettier-ignore
async function setup(): Promise<Fixture<Table<SimpleTableRecord>>> {
    return fixture<Table<SimpleTableRecord>>(
        html`<nimble-table>
                <${tableColumnText} field-name="stringData">stringData</${tableColumnText}>
            </nimble-table>`
>>>>>>> 86ea30bf
    );
}

describe('Table', () => {
    let element: Table<SimpleTableRecord>;
    let connect: () => Promise<void>;
    let disconnect: () => Promise<void>;
    let pageObject: TablePageObject<SimpleTableRecord>;

    // The assumption being made here is that the values in the data are equal to their
    // rendered representation (no formatting).
    function retrieveVisibleData(
        tableData: SimpleTableRecord[]
    ): TableRecord[] {
        const visibleData: TableRecord[] = [];
        for (const rowData of tableData) {
            const record: TableRecord = {};
            for (const column of element.columns) {
                const dataKey = column.getDataRecordFieldNames()[0]!;
                const expectedCellData = rowData[dataKey]!;
                record[dataKey] = expectedCellData;
            }
            visibleData.push(record);
        }
        return visibleData;
    }

    function verifyRenderedData(): void {
        const visibleData = retrieveVisibleData(element.data);
        const expectedRowCount = visibleData.length;
        expect(pageObject.getRenderedRowCount()).toEqual(expectedRowCount);
        for (let rowIndex = 0; rowIndex < expectedRowCount; rowIndex++) {
            for (
                let columnIndex = 0;
                columnIndex < element.columns.length;
                columnIndex++
            ) {
                const dataKey = element.columns[columnIndex]!.getDataRecordFieldNames()[0]!;
                const expectedCellData = visibleData[rowIndex]![dataKey]!;
                expect(
                    pageObject.getRenderedCellContent(rowIndex, columnIndex)
                ).toEqual(expectedCellData.toString());
            }
        }
    }

    beforeEach(async () => {
        ({ element, connect, disconnect } = await setup());
        pageObject = new TablePageObject<SimpleTableRecord>(element);
    });

    afterEach(async () => {
        await disconnect();
    });

    it('can construct an element instance', () => {
        expect(document.createElement('nimble-table')).toBeInstanceOf(Table);
    });

    it('should render column headers', async () => {
        await connect();

        element.data = [...simpleTableData];
        await waitForUpdatesAsync();

        expect(pageObject.getRenderedHeaderCount()).toEqual(
            element.columns.length
        );
        for (
            let columnIndex = 0;
            columnIndex < element.columns.length;
            columnIndex++
        ) {
            expect(pageObject.getRenderedHeaderContent(columnIndex)).toEqual(
                element.columns[columnIndex]!.textContent!
            );
        }
    });

    it('can set data before the element is connected', async () => {
        const data = [...simpleTableData];
        element.data = data;
        await connect();
        await waitForUpdatesAsync();

        verifyRenderedData();
    });

    it('can set data after the element is connected', async () => {
        await connect();
        await waitForUpdatesAsync();

        const data = [...simpleTableData];
        element.data = data;
        await waitForUpdatesAsync();

        verifyRenderedData();
    });

    it('updating data can add a new row to the table', async () => {
        await connect();

        element.data = [...simpleTableData];
        await waitForUpdatesAsync();

        const updatedData: SimpleTableRecord[] = [
            ...simpleTableData,
            {
                stringData: 'a new string',
                numericData: -9,
                moreStringData: 'foo'
            }
        ];
        element.data = updatedData;
        await waitForUpdatesAsync();

        verifyRenderedData();
    });

    it('updating data can remove rows from the table', async () => {
        await connect();

        element.data = [...simpleTableData];
        await waitForUpdatesAsync();

        const updatedData: SimpleTableRecord[] = [
            simpleTableData[0],
            simpleTableData[2]
        ];
        element.data = updatedData;
        await waitForUpdatesAsync();

        verifyRenderedData();
    });

    it('updating data can reorder rows from the table', async () => {
        await connect();

        element.data = [...simpleTableData];
        await waitForUpdatesAsync();

        const updatedData: SimpleTableRecord[] = [
            simpleTableData[1],
            simpleTableData[2],
            simpleTableData[0]
        ];
        element.data = updatedData;
        await waitForUpdatesAsync();

        verifyRenderedData();
    });

    it('adding column to end renders data for column at end of row', async () => {
        await connect();
        element.data = [...simpleTableData];
        await waitForUpdatesAsync();

        const dateColumn = new TableColumnText();
        dateColumn.fieldName = 'moreStringData';

        element.appendChild(dateColumn);
        await waitForUpdatesAsync();
        expect(element.columns[element.columns.length - 1]).toBe(dateColumn);

        verifyRenderedData();
    });

    it('adding column to front renders data for column at front of row', async () => {
        await connect();
        element.data = [...simpleTableData];
        await waitForUpdatesAsync();

        const dateColumn = new TableColumnText();
        dateColumn.fieldName = 'moreStringData';

        element.insertBefore(dateColumn, element.columns[0]!);
        await waitForUpdatesAsync();
        expect(element.columns[0]).toBe(dateColumn);

        verifyRenderedData();
    });

    describe('ID validation', () => {
        it('setting valid field for ID is valid and renders rows', async () => {
            const data = [...simpleTableData];
            element.data = data;
            element.idFieldName = 'stringData';
            await connect();
            await waitForUpdatesAsync();

            verifyRenderedData();
            expect(element.checkValidity()).toBeTrue();
            expect(element.validity.duplicateRowId).toBeFalse();
            expect(element.validity.invalidRowId).toBeFalse();
            expect(element.validity.missingRowId).toBeFalse();
        });

        it('setting invalid field for ID  is invalid and renders no rows', async () => {
            const data = [...simpleTableData];
            element.data = data;
            element.idFieldName = 'numericData';
            await connect();
            await waitForUpdatesAsync();

            expect(pageObject.getRenderedRowCount()).toBe(0);
            expect(element.checkValidity()).toBeFalse();
            expect(element.validity.duplicateRowId).toBeFalse();
            expect(element.validity.invalidRowId).toBeTrue();
            expect(element.validity.missingRowId).toBeFalse();
        });

        it('setting ID field name to undefined makes an invalid table valid', async () => {
            const data = [...simpleTableData];
            element.data = data;
            element.idFieldName = 'missingFieldName';
            await connect();

            expect(pageObject.getRenderedRowCount()).toBe(0);
            expect(element.checkValidity()).toBeFalse();

            element.idFieldName = undefined;
            await waitForUpdatesAsync();

            verifyRenderedData();
            expect(element.checkValidity()).toBeTrue();
        });

        it('setting a valid ID field name makes an invalid table valid', async () => {
            const data = [...simpleTableData];
            element.data = data;
            element.idFieldName = 'missingFieldName';
            await connect();

            expect(pageObject.getRenderedRowCount()).toBe(0);
            expect(element.checkValidity()).toBeFalse();

            element.idFieldName = 'stringData';
            await waitForUpdatesAsync();

            verifyRenderedData();
            expect(element.checkValidity()).toBeTrue();
        });

        it('setting invalid ID field name on valid table makes it invalid', async () => {
            const data = [...simpleTableData];
            element.data = data;
            element.idFieldName = 'stringData';
            await connect();
            await waitForUpdatesAsync();

            verifyRenderedData();
            expect(element.checkValidity()).toBeTrue();

            element.idFieldName = 'missingFieldName';
            await waitForUpdatesAsync();

            expect(pageObject.getRenderedRowCount()).toBe(0);
            expect(element.checkValidity()).toBeFalse();
        });
    });

    describe('uses virtualization', () => {
        it('to render fewer rows (based on viewport size)', async () => {
            await connect();

            const data = [...largeTableData];
            element.data = data;
            await waitForUpdatesAsync();

            const actualRowCount = pageObject.getRenderedRowCount();
            const approximateRowHeight = 32;
            const expectedRowCountUpperBound = (element.offsetHeight / approximateRowHeight) * 3;
            expect(actualRowCount).toBeLessThan(data.length);
            expect(actualRowCount).toBeLessThan(expectedRowCountUpperBound);
            const dataSubset = data.slice(0, actualRowCount);
            verifyRenderedData(dataSubset);
        });

        it('and allows viewing the last rows in the data after scrolling to the bottom', async () => {
            await connect();

            const data = [...largeTableData];
            element.data = data;
            await waitForUpdatesAsync();
            await pageObject.scrollToLastRowAsync();

            const actualRowCount = pageObject.getRenderedRowCount();
            expect(actualRowCount).toBeLessThan(data.length);
            const dataSubsetAtEnd = data.slice(-actualRowCount);
            verifyRenderedData(dataSubsetAtEnd);
        });

        it('and shows additional rows when the table height increases', async () => {
            await connect();

            const data = [...largeTableData];
            element.data = data;
            await waitForUpdatesAsync();

            const originalRenderedRowCount = pageObject.getRenderedRowCount();

            element.style.height = '700px';
            await waitForUpdatesAsync();

            const newRenderedRowCount = pageObject.getRenderedRowCount();
            expect(newRenderedRowCount).toBeGreaterThan(
                originalRenderedRowCount
            );
        });
    });
});<|MERGE_RESOLUTION|>--- conflicted
+++ resolved
@@ -31,29 +31,20 @@
     }
 ] as const;
 
-<<<<<<< HEAD
 const largeTableData = Array.from(Array(500), (_, i) => {
     return {
         stringData: `string ${i}`,
         numericData: i,
-        booleanData: false,
-        dateData: new Date(2000, 1, 1)
+        moreStringData: 'foo'
     };
 });
-
-async function setup(): Promise<Fixture<Table<SimpleTableRecord>>> {
-    return fixture<Table<SimpleTableRecord>>(
-        html`<nimble-table style="height: 400px"></nimble-table>`
-=======
-const tableColumnText = DesignSystem.tagFor(TableColumnText);
 
 // prettier-ignore
 async function setup(): Promise<Fixture<Table<SimpleTableRecord>>> {
     return fixture<Table<SimpleTableRecord>>(
-        html`<nimble-table>
+        html`<nimble-table style="height: 400px">
                 <${tableColumnText} field-name="stringData">stringData</${tableColumnText}>
             </nimble-table>`
->>>>>>> 86ea30bf
     );
 }
 
