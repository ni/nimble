--- conflicted
+++ resolved
@@ -2,11 +2,7 @@
 import { DesignSystem, MenuItem, Menu } from '@microsoft/fast-foundation';
 import { keyArrowDown, keyArrowUp, keyEscape } from '@microsoft/fast-web-utilities';
 import { Table } from '..';
-<<<<<<< HEAD
-import type { MenuButton } from '../../menu-button';
-=======
 import { IconCheck } from '../../icons/check';
->>>>>>> a88731d3
 import type { TableColumn } from '../../table-column/base';
 import { TableColumnText } from '../../table-column/text';
 import { waitForUpdatesAsync } from '../../testing/async-helpers';
@@ -54,7 +50,7 @@
     );
 }
 
-fdescribe('Table', () => {
+describe('Table', () => {
     let element: Table<SimpleTableRecord>;
     let connect: () => Promise<void>;
     let disconnect: () => Promise<void>;
@@ -118,11 +114,6 @@
         column1 = document.createElement(tableColumnTextTag) as TableColumn;
         column1.textContent = 'stringData';
         (column1 as TableColumnText).fieldName = 'stringData';
-<<<<<<< HEAD
-        column2 = document.createElement(tableColumnTextTag) as TableColumn;
-        column2.textContent = 'moreStringData';
-        (column2 as TableColumnText).fieldName = 'stringData';
-=======
 
         const checkIcon = document.createElement(
             DesignSystem.tagFor(IconCheck)
@@ -130,7 +121,6 @@
         column2 = document.createElement(tableColumnTextTag) as TableColumn;
         column2.appendChild(checkIcon);
         (column2 as TableColumnText).fieldName = 'moreStringData';
->>>>>>> a88731d3
 
         element.appendChild(column1);
         element.appendChild(column2);
