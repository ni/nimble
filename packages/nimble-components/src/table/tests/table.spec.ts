--- conflicted
+++ resolved
@@ -2,61 +2,21 @@
 import { Table } from '..';
 import { waitForUpdatesAsync } from '../../testing/async-helpers';
 import { type Fixture, fixture } from '../../utilities/tests/fixture';
-<<<<<<< HEAD
-import type { TableData } from '../types';
-import { TablePageObject } from './table.pageobject';
-
-interface FakeTableData extends TableData {
-=======
 import type { TableRecord } from '../types';
 import { TablePageObject } from './table.pageobject';
 
 interface SimpleTableRecord extends TableRecord {
->>>>>>> 2f14b5a7
     stringData: string;
     numericData: number;
     booleanData: boolean;
     dateData: Date;
 }
-<<<<<<< HEAD
-const fakeTableDataKeys = [
-=======
 
 const simpleTableDataKeys = [
->>>>>>> 2f14b5a7
     'stringData',
     'numericData',
     'booleanData',
     'dateData'
-<<<<<<< HEAD
-];
-
-async function setup(): Promise<Fixture<Table<FakeTableData>>> {
-    return fixture<Table<FakeTableData>>(html`<nimble-table></nimble-table>`);
-}
-
-function makeFakeData(count: number): FakeTableData[] {
-    const data: FakeTableData[] = [];
-    for (let i = 0; i < count; i++) {
-        data.push({
-            stringData: `string #${i}`,
-            numericData: i * 2,
-            booleanData: i % 2 === 0,
-            // Generate arbitrary dates that are 10 seconds apart
-            dateData: new Date(1670000000000 + i * 10000)
-        });
-    }
-    return data;
-}
-
-describe('Table', () => {
-    let element: Table<FakeTableData>;
-    let connect: () => Promise<void>;
-    let disconnect: () => Promise<void>;
-    let pageObject: TablePageObject<FakeTableData>;
-
-    function verifyRenderedData(expectedData: FakeTableData[]): void {
-=======
 ] as const;
 
 const simpleTableData = [
@@ -93,21 +53,11 @@
     let pageObject: TablePageObject<SimpleTableRecord>;
 
     function verifyRenderedData(expectedData: SimpleTableRecord[]): void {
->>>>>>> 2f14b5a7
         const expectedRowCount = expectedData.length;
         expect(pageObject.getRenderedRowCount()).toEqual(expectedRowCount);
         for (let rowIndex = 0; rowIndex < expectedRowCount; rowIndex++) {
             for (
                 let columnIndex = 0;
-<<<<<<< HEAD
-                columnIndex < fakeTableDataKeys.length;
-                columnIndex++
-            ) {
-                const dataKey = fakeTableDataKeys[columnIndex]!;
-                const expectedCellData = expectedData[rowIndex]![dataKey]!;
-                expect(
-                    pageObject.getCellContent(rowIndex, columnIndex)
-=======
                 columnIndex < simpleTableDataKeys.length;
                 columnIndex++
             ) {
@@ -115,7 +65,6 @@
                 const expectedCellData = expectedData[rowIndex]![dataKey]!;
                 expect(
                     pageObject.getRenderedCellContent(rowIndex, columnIndex)
->>>>>>> 2f14b5a7
                 ).toEqual(expectedCellData.toString());
             }
         }
@@ -123,11 +72,7 @@
 
     beforeEach(async () => {
         ({ element, connect, disconnect } = await setup());
-<<<<<<< HEAD
-        pageObject = new TablePageObject<FakeTableData>(element);
-=======
         pageObject = new TablePageObject<SimpleTableRecord>(element);
->>>>>>> 2f14b5a7
     });
 
     afterEach(async () => {
@@ -141,19 +86,6 @@
     it('should render column headers', async () => {
         await connect();
 
-<<<<<<< HEAD
-        const fakeData = makeFakeData(1);
-        element.data = fakeData;
-        await waitForUpdatesAsync();
-
-        for (
-            let columnIndex = 0;
-            columnIndex < fakeTableDataKeys.length;
-            columnIndex++
-        ) {
-            expect(pageObject.getHeaderContent(columnIndex)).toEqual(
-                fakeTableDataKeys[columnIndex]!
-=======
         element.data = [...simpleTableData];
         await waitForUpdatesAsync();
 
@@ -167,62 +99,36 @@
         ) {
             expect(pageObject.getRenderedHeaderContent(columnIndex)).toEqual(
                 simpleTableDataKeys[columnIndex]!
->>>>>>> 2f14b5a7
             );
         }
     });
 
     it('can set data before the element is connected', async () => {
-<<<<<<< HEAD
-        const fakeData = makeFakeData(5);
-        element.data = fakeData;
-        await connect();
-
-        verifyRenderedData(fakeData);
-=======
         const data = [...simpleTableData];
         element.data = data;
         await connect();
 
         verifyRenderedData(data);
->>>>>>> 2f14b5a7
     });
 
     it('can set data after the element is connected', async () => {
         await connect();
 
-<<<<<<< HEAD
-        const fakeData = makeFakeData(5);
-        element.data = fakeData;
-        await waitForUpdatesAsync();
-
-        verifyRenderedData(fakeData);
-=======
         const data = [...simpleTableData];
         element.data = data;
         await waitForUpdatesAsync();
 
         verifyRenderedData(data);
->>>>>>> 2f14b5a7
     });
 
     it('updating data can add a new row to the table', async () => {
         await connect();
 
-<<<<<<< HEAD
-        const fakeData = makeFakeData(5);
-        element.data = fakeData;
-        await waitForUpdatesAsync();
-
-        const updatedData: FakeTableData[] = [
-            ...fakeData,
-=======
         element.data = [...simpleTableData];
         await waitForUpdatesAsync();
 
         const updatedData: SimpleTableRecord[] = [
             ...simpleTableData,
->>>>>>> 2f14b5a7
             {
                 stringData: 'a new string',
                 numericData: -9,
@@ -239,23 +145,12 @@
     it('updating data can remove rows from the table', async () => {
         await connect();
 
-<<<<<<< HEAD
-        const fakeData = makeFakeData(5);
-        element.data = fakeData;
-        await waitForUpdatesAsync();
-
-        const updatedData: FakeTableData[] = [
-            fakeData[0]!,
-            fakeData[1]!,
-            fakeData[4]!
-=======
         element.data = [...simpleTableData];
         await waitForUpdatesAsync();
 
         const updatedData: SimpleTableRecord[] = [
             simpleTableData[0],
             simpleTableData[2]
->>>>>>> 2f14b5a7
         ];
         element.data = updatedData;
         await waitForUpdatesAsync();
@@ -266,18 +161,6 @@
     it('updating data can reorder rows from the table', async () => {
         await connect();
 
-<<<<<<< HEAD
-        const fakeData = makeFakeData(5);
-        element.data = fakeData;
-        await waitForUpdatesAsync();
-
-        const updatedData: FakeTableData[] = [
-            fakeData[4]!,
-            fakeData[1]!,
-            fakeData[3]!,
-            fakeData[2]!,
-            fakeData[0]!
-=======
         element.data = [...simpleTableData];
         await waitForUpdatesAsync();
 
@@ -285,7 +168,6 @@
             simpleTableData[1],
             simpleTableData[2],
             simpleTableData[0]
->>>>>>> 2f14b5a7
         ];
         element.data = updatedData;
         await waitForUpdatesAsync();
