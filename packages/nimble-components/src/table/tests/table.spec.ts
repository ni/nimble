--- conflicted
+++ resolved
@@ -457,10 +457,7 @@
             const originalRenderedRowCount = pageObject.getRenderedRowCount();
 
             element.style.height = '700px';
-<<<<<<< HEAD
-=======
             // Workaround for https://github.com/ni/nimble/issues/1008
->>>>>>> 0bb622fe
             element.viewport.scrollTop = 2;
             await waitForUpdatesAsync();
 
