--- conflicted
+++ resolved
@@ -5,14 +5,11 @@
 import { TableColumnText, tableColumnTextTag } from '../../table-column/text';
 import { TableColumnTextCellView } from '../../table-column/text/cell-view';
 import { waitForUpdatesAsync } from '../../testing/async-helpers';
-<<<<<<< HEAD
-import { borderWidth, controlHeight } from '../../theme-provider/design-tokens';
-=======
 import {
+    borderWidth,
     controlHeight,
     tableFitRowsHeight
 } from '../../theme-provider/design-tokens';
->>>>>>> d3a03b05
 import { waitForEvent } from '../../utilities/testing/component';
 import {
     type Fixture,
@@ -2378,48 +2375,6 @@
             );
         });
 
-<<<<<<< HEAD
-        describe('row height calculation', () => {
-            it('is computed with a positive value', async () => {
-                await connect();
-                await waitForUpdatesAsync();
-
-                expect(element.rowHeight).toBeGreaterThan(0);
-            });
-
-            it('rowHeight and pageSize are recomputed when the borderWidth design token changes', async () => {
-                await connect();
-                await waitForUpdatesAsync();
-
-                const initialRowHeight = element.rowHeight;
-                const initialPageSize = element.virtualizer.pageSize;
-                const initialBorderWidth = borderWidth.getValueFor(element);
-                const newBorderWidth = parseFloat(initialBorderWidth) + 8;
-                borderWidth.setValueFor(element, `${newBorderWidth}px`);
-                await waitForUpdatesAsync();
-
-                expect(element.rowHeight).toBeGreaterThan(initialRowHeight);
-                expect(element.virtualizer.pageSize).toBeLessThan(
-                    initialPageSize
-                );
-            });
-
-            it('rowHeight and pageSize are recomputed when the controlHeight design token changes', async () => {
-                await connect();
-                await waitForUpdatesAsync();
-
-                const initialRowHeight = element.rowHeight;
-                const initialPageSize = element.virtualizer.pageSize;
-                const initialControlHeight = controlHeight.getValueFor(element);
-                const newControlHeight = parseFloat(initialControlHeight) * 2;
-                controlHeight.setValueFor(element, `${newControlHeight}px`);
-                await waitForUpdatesAsync();
-
-                expect(element.rowHeight).toBeGreaterThan(initialRowHeight);
-                expect(element.virtualizer.pageSize).toBeLessThan(
-                    initialPageSize
-                );
-=======
         describe('styling height with tableFitRowsHeight', () => {
             function getExpectedHeight(rowCount: number): string {
                 const rowHeight = 34;
@@ -2486,7 +2441,49 @@
                 const tokenValue = getTableHeight();
                 const expectedHeight = getExpectedHeight(2); // There are only 2 top-level parents
                 expect(tokenValue).toBe(expectedHeight);
->>>>>>> d3a03b05
+            });
+        });
+
+        describe('row height calculation', () => {
+            it('is computed with a positive value', async () => {
+                await connect();
+                await waitForUpdatesAsync();
+
+                expect(element.rowHeight).toBeGreaterThan(0);
+            });
+
+            it('rowHeight and pageSize are recomputed when the borderWidth design token changes', async () => {
+                await connect();
+                await waitForUpdatesAsync();
+
+                const initialRowHeight = element.rowHeight;
+                const initialPageSize = element.virtualizer.pageSize;
+                const initialBorderWidth = borderWidth.getValueFor(element);
+                const newBorderWidth = parseFloat(initialBorderWidth) + 8;
+                borderWidth.setValueFor(element, `${newBorderWidth}px`);
+                await waitForUpdatesAsync();
+
+                expect(element.rowHeight).toBeGreaterThan(initialRowHeight);
+                expect(element.virtualizer.pageSize).toBeLessThan(
+                    initialPageSize
+                );
+            });
+
+            it('rowHeight and pageSize are recomputed when the controlHeight design token changes', async () => {
+                await connect();
+                await waitForUpdatesAsync();
+
+                const initialRowHeight = element.rowHeight;
+                const initialPageSize = element.virtualizer.pageSize;
+                const initialControlHeight = controlHeight.getValueFor(element);
+                const newControlHeight = parseFloat(initialControlHeight) * 2;
+                controlHeight.setValueFor(element, `${newControlHeight}px`);
+                await waitForUpdatesAsync();
+
+                expect(element.rowHeight).toBeGreaterThan(initialRowHeight);
+                expect(element.virtualizer.pageSize).toBeLessThan(
+                    initialPageSize
+                );
             });
         });
     });
