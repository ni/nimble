--- conflicted
+++ resolved
@@ -98,15 +98,11 @@
             WARNING - The table is still in development and considered
             experimental. It is not recommended for application use.
         </div>
-<<<<<<< HEAD
-        <nimble-table :data=${x => dataSets[x.data]}>
+        <nimble-table :data=${x => dataSets[x.data]} id-field-name=${x => dataSetIdFieldNames[x.data]}>
             <nimble-table-column-text field-name="firstName" placeholder="no value">First Name</nimble-table-column-text>
             <nimble-table-column-text field-name="lastName" placeholder="no value">Last Name</nimble-table-column-text>
             <nimble-table-column-text field-name="favoriteColor" placeholder="no value">Favorite Color</nimble-table-column-text>
             <nimble-table-column-text field-name="quote" placeholder="no value">Quote</nimble-table-column-text>
-=======
-        <nimble-table :data=${x => dataSets[x.data]} id-field-name=${x => dataSetIdFieldNames[x.data]}>
->>>>>>> a6dc3db2
         </nimble-table>
         <style class="code-hide">
             #usage-warning {
