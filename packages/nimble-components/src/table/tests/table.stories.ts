--- conflicted
+++ resolved
@@ -26,18 +26,10 @@
     selectionMode: keyof typeof TableRowSelectionMode;
 }
 
-const overviewText = `The \`nimble-table\` is a component that offers a way to render tabular data in a variety of ways in each column.
-For information about configuring table columns, see **Table Column Configuration** and **Table Column Types**.`;
-
 const metadata: Meta<BaseTableArgs> = {
     title: 'Components/Table',
     decorators: [withActions],
     parameters: {
-        docs: {
-            description: {
-                component: overviewText
-            }
-        },
         actions: {
             handles: [
                 'action-menu-beforetoggle',
@@ -215,15 +207,6 @@
     [ExampleDataType.hierarchicalDataSet]: hierarchicalData
 } as const;
 
-<<<<<<< HEAD
-=======
-const dataSetIdFieldNames = {
-    [ExampleDataType.simpleData]: 'firstName',
-    [ExampleDataType.largeDataSet]: 'id',
-    [ExampleDataType.hierarchicalDataSet]: 'id'
-} as const;
-
->>>>>>> f1f4f09a
 const dataDescription = `To set the data on the table, call \`setData()\` with an array data records. Each record is made up of fields,
 which are key/value pairs. The key in each pair must be of type \`string\`, which is defined by the type \`TableFieldName\`. The value
 in each pair must be of type \`string\`, \`number\`, \`boolean\`, \`null\`, or \`undefined\`, which is defined by the type \`TableFieldValue\`.
@@ -281,24 +264,7 @@
 If a record does not exist in the table's data, it will not be selected. If multiple record IDs are specified when the table's selection
 mode is \`single\`, only the first record that exists in the table's data will become selected.`;
 
-<<<<<<< HEAD
 export const table: StoryObj<TableArgs> = {
-=======
-const metadata: Meta<TableArgs> = {
-    title: 'Components/Table',
-    decorators: [withActions],
-    parameters: {
-        actions: {
-            handles: [
-                'action-menu-beforetoggle',
-                'action-menu-toggle',
-                'selection-change',
-                'column-configuration-change',
-                'row-expand-toggle'
-            ]
-        }
-    },
->>>>>>> f1f4f09a
     // prettier-ignore
     render: createUserSelectedThemeStory(html<TableArgs>`
         <${tableTag}
