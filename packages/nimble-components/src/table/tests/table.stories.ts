import { html } from '@microsoft/fast-element';
import type { Meta, StoryObj } from '@storybook/html';
import { withXD } from 'storybook-addon-xd-designs';
import { createUserSelectedThemeStory } from '../../utilities/tests/storybook';
import '../../all-components';
import { ExampleDataType } from './types';
import { bodyFont } from '../../theme-provider/design-tokens';

interface TableArgs {
<<<<<<< HEAD
    data: { myStr: string, myNum: number, myBool: boolean }[];
}
=======
    data: ExampleDataType;
}

const simpleData = [
    {
        myStr: 'my first row',
        myNum: 5,
        myBool: true
    },
    {
        myStr: 'my second row',
        myNum: 15,
        myBool: false
    }
] as const;

const dataSets = {
    [ExampleDataType.simpleData]: simpleData
} as const;
>>>>>>> 2f14b5a7

const overviewText = 'The `nimble-table` is a component that offers a way to render tabular data in a variety of ways in each column.';

const dataDescription = `\`data\` is a property that is an array of records. A record provides the data that backs a single row in the table.
Each record is made up of fields, which are key/value pairs. The key in each pair must be of type \`string\`, which is defined by the type
\`TableFieldName\`. The value in each pair must be of type \`string\`, \`number\`, \`boolean\`, \`Date\`, \`null\`, or \`undefined\`,
which is defined by the type \`TableFieldValue\`.`;

const metadata: Meta<TableArgs> = {
    title: 'Table',
    decorators: [withXD],
    parameters: {
        docs: {
            description: {
                component: overviewText
            }
        },
        design: {
            artboardUrl:
                'https://xd.adobe.com/view/33ffad4a-eb2c-4241-b8c5-ebfff1faf6f6-66ac/screen/b9cee5e2-49a4-425a-9ed4-38b23ba2e313/specs/'
        },
        actions: {
            handles: []
        }
    },
    // prettier-ignore
    render: createUserSelectedThemeStory(html<TableArgs>`
        <div id="usage-warning">
            WARNING - The table is still in development and considered
            experimental. It is not recommended for application use.
        </div>
<<<<<<< HEAD
        <nimble-table :data=${x => x.data}>
=======
        <nimble-table :data=${x => dataSets[x.data]}>
>>>>>>> 2f14b5a7
        </nimble-table>
        <style class="code-hide">
            #usage-warning {
                color: red;
                font: var(${bodyFont.cssCustomProperty});
            }
        </style>
    `),
<<<<<<< HEAD
    args: {
        data: [
            {
                myStr: 'my first row',
                myNum: 5,
                myBool: true
            },
            {
                myStr: 'my second row',
                myNum: 15,
                myBool: false
            }
        ]
=======
    argTypes: {
        data: {
            description: dataDescription,
            table: {
                defaultValue: { summary: '[]' }
            },
            options: [ExampleDataType.simpleData],
            control: {
                type: 'radio',
                labels: {
                    [ExampleDataType.simpleData]: 'Simple data'
                }
            }
        }
    },
    args: {
        data: ExampleDataType.simpleData
>>>>>>> 2f14b5a7
    }
};

export default metadata;

export const table: StoryObj<TableArgs> = {};<|MERGE_RESOLUTION|>--- conflicted
+++ resolved
@@ -7,10 +7,6 @@
 import { bodyFont } from '../../theme-provider/design-tokens';
 
 interface TableArgs {
-<<<<<<< HEAD
-    data: { myStr: string, myNum: number, myBool: boolean }[];
-}
-=======
     data: ExampleDataType;
 }
 
@@ -30,7 +26,6 @@
 const dataSets = {
     [ExampleDataType.simpleData]: simpleData
 } as const;
->>>>>>> 2f14b5a7
 
 const overviewText = 'The `nimble-table` is a component that offers a way to render tabular data in a variety of ways in each column.';
 
@@ -62,11 +57,7 @@
             WARNING - The table is still in development and considered
             experimental. It is not recommended for application use.
         </div>
-<<<<<<< HEAD
-        <nimble-table :data=${x => x.data}>
-=======
         <nimble-table :data=${x => dataSets[x.data]}>
->>>>>>> 2f14b5a7
         </nimble-table>
         <style class="code-hide">
             #usage-warning {
@@ -75,21 +66,6 @@
             }
         </style>
     `),
-<<<<<<< HEAD
-    args: {
-        data: [
-            {
-                myStr: 'my first row',
-                myNum: 5,
-                myBool: true
-            },
-            {
-                myStr: 'my second row',
-                myNum: 15,
-                myBool: false
-            }
-        ]
-=======
     argTypes: {
         data: {
             description: dataDescription,
@@ -107,7 +83,6 @@
     },
     args: {
         data: ExampleDataType.simpleData
->>>>>>> 2f14b5a7
     }
 };
 
