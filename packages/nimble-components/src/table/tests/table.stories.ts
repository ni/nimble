import { html, ref } from '@microsoft/fast-element';
import type { Meta, StoryObj } from '@storybook/html';
import { withXD } from 'storybook-addon-xd-designs';
import { createUserSelectedThemeStory } from '../../utilities/tests/storybook';
import '../../all-components';
import { ExampleDataType } from './types';
import { bodyFont } from '../../theme-provider/design-tokens';
import type { Table } from '..';

interface TableArgs {
    data: ExampleDataType;
    idFieldName: undefined;
    validity: undefined;
    checkValidity: undefined;
    tableRef: Table;
}

const simpleData = [
    {
        firstName: 'Ralph',
        lastName: 'Wiggum',
        favoriteColor: 'Rainbow',
        quote: "I'm in danger!"
    },
    {
        firstName: 'Milhouse',
        lastName: 'Van Houten',
        favoriteColor: 'Crimson',
        quote: "Not only am I not learning, I'm forgetting stuff I used to know!"
    },
    {
        firstName: 'Ned',
        lastName: 'Flanders',
        favoriteColor: 'Taupe',
        quote: 'Hi diddly-ho neighbor!'
    }
] as const;

const firstNames = ['John', 'Sally', 'Joe', 'Michael', 'Sam'];
const lastNames = ['Davidson', 'Johnson', 'Abraham', 'Wilson'];
const colors = ['Red', 'Blue', 'Green', 'Yellow'];
const largeData = [];
for (let i = 0; i < 10000; i++) {
    largeData.push({
        id: i.toString(),
        firstName: firstNames[i % firstNames.length],
        lastName: lastNames[i % lastNames.length],
        favoriteColor: colors[i % colors.length],
        quote: `I'm number ${i + 1}!`
    });
}

const dataSets = {
    [ExampleDataType.simpleData]: simpleData,
    [ExampleDataType.largeDataSet]: largeData
} as const;

const dataSetIdFieldNames = {
    [ExampleDataType.simpleData]: 'firstName',
    [ExampleDataType.largeDataSet]: 'id'
} as const;

const overviewText = 'The `nimble-table` is a component that offers a way to render tabular data in a variety of ways in each column.';

const dataDescription = `To set the data on the table, call \`setData()\` with an array data records. Each record is made up of fields,
which are key/value pairs. The key in each pair must be of type \`string\`, which is defined by the type \`TableFieldName\`. The value
in each pair must be of type \`string\`, \`number\`, \`boolean\`, \`null\`, or \`undefined\`, which is defined by the type \`TableFieldValue\`.

The table will not automatically update if the contents of the array change after calling \`setData()\`. To trigger an update, call
\`setData()\` again with the same array reference or with a new array.

<details>
    <summary>Framework specific considerations</summary>
    - Angular: In addition to exposing the \`setData()\` function in Angular, you can use the \`data$\` property to provide an
    \`Observable<TableRecord[]>\`. Nimble will automatically subscribe and unsubscribe to the provided \`Observable\` and call
    \`setData()\` on the web component when new values are emitted.
    - Blazor: Blazor does not expose a \`setData()\` function. Use the \`Data\` property on the Blazor component to set new data on the table.
    Setting a new value on the property in Blazor will internally call \`setData()\` on the web component.
</details>
`;

const idFieldNameDescription = `An optional string attribute that specifies the field name within a row's record to use as a row's ID.
If the attribute is not specified, a default ID will be generated. If the attribute is invalid, no rows in the table will be rendered,
and the table will enter an invalid state according to the \`validity\` property and \`checkValidity()\` function.

The attribute is invalid in the following conditions:
-   Multiple records were found with the same ID. This will cause \`validity.duplicateRecordId\` to be \`true\`.
-   A record was found that did not have a field with the name specified by \`id-field-name\`. This will cause \`validity.missingRecordId\` to be \`true\`.
-   A record was found where \`id-field-name\` did not refer to a value of type \`string\`. This will cause \`validity.invalidRecordId\` to be \`true\`.`;

const validityDescription = `Readonly object of boolean values that represents the validity states that the table's configuration can be in.
The object's type is \`TableValidityState\`, and it contains the following boolean properties:

-   \`duplicateRecordId\`: \`true\` when multiple records were found with the same ID
-   \`missingRecordId\`: \`true\` when a record was found that did not have a field with the name specified by \`id-field-name\`
-   \`invalidRecordId\`: \`true\` when record was found where \`id-field-name\` did not refer to a value of type \`string\`
`;

const metadata: Meta<TableArgs> = {
    title: 'Table',
    decorators: [withXD],
    parameters: {
        docs: {
            description: {
                component: overviewText
            }
        },
        design: {
            artboardUrl:
                'https://xd.adobe.com/view/5b476816-dad1-4671-b20a-efe796631c72-0e14/screen/d389dc1e-da4f-4a63-957b-f8b3cc9591b4/specs/'
        },
        actions: {
            handles: []
        }
    },
    // prettier-ignore
    render: createUserSelectedThemeStory(html<TableArgs>`
        <div id="usage-warning">
            WARNING - The table is still in development and considered
            experimental. It is not recommended for application use.
        </div>
        <nimble-table
            ${ref('tableRef')}
            id-field-name="${x => dataSetIdFieldNames[x.data]}"
            data-unused="${x => x.tableRef.setData(dataSets[x.data])}"
        >
            <nimble-table-column-text field-name="firstName" placeholder="no value">First Name</nimble-table-column-text>
            <nimble-table-column-text field-name="lastName" placeholder="no value">Last Name</nimble-table-column-text>
            <nimble-table-column-text field-name="favoriteColor" placeholder="no value">Favorite Color</nimble-table-column-text>
            <nimble-table-column-text field-name="quote" placeholder="no value">Quote</nimble-table-column-text>
        </nimble-table>
        <style class="code-hide">
            #usage-warning {
                color: red;
                font: var(${bodyFont.cssCustomProperty});
            }
        </style>
    `),
    argTypes: {
        data: {
            name: 'setData(data)',
            description: dataDescription,
<<<<<<< HEAD
            table: {
                defaultValue: { summary: '[]' }
            },
            options: Object.values(ExampleDataType),
=======
            options: [ExampleDataType.simpleData],
>>>>>>> 9c8b6fa8
            control: {
                type: 'radio',
                labels: {
                    [ExampleDataType.simpleData]: 'Simple data',
                    [ExampleDataType.largeDataSet]: 'Large data set (10k rows)'
                }
            }
        },
        idFieldName: {
            name: 'id-field-name',
            table: {
                defaultValue: { summary: 'undefined' }
            },
            description: idFieldNameDescription,
            control: false
        },
        validity: {
            description: validityDescription,
            control: false
        },
        checkValidity: {
            name: 'checkValidity()',
            description:
                'A function that returns `true` if the configuration of the table is valid and `false` if the configuration of the table is not valid.',
            control: false
        },
        tableRef: {
            table: {
                disable: true
            }
        }
    },
    args: {
        data: ExampleDataType.simpleData,
        idFieldName: undefined,
        validity: undefined,
        checkValidity: undefined,
        tableRef: undefined
    }
};

export default metadata;

export const table: StoryObj<TableArgs> = {};<|MERGE_RESOLUTION|>--- conflicted
+++ resolved
@@ -140,14 +140,7 @@
         data: {
             name: 'setData(data)',
             description: dataDescription,
-<<<<<<< HEAD
-            table: {
-                defaultValue: { summary: '[]' }
-            },
             options: Object.values(ExampleDataType),
-=======
-            options: [ExampleDataType.simpleData],
->>>>>>> 9c8b6fa8
             control: {
                 type: 'radio',
                 labels: {
