--- conflicted
+++ resolved
@@ -36,18 +36,17 @@
     }
 ] as const;
 
-<<<<<<< HEAD
+const simpleDataIdFieldName = 'firstName';
+
 const largeData = [];
 for (let i = 0; i < 10000; i++) {
     largeData.push({
-        myStr: `Row ${i.toString()}`,
-        myNum: i,
-        myBool: i % 2 !== 0
+        firstName: 'Ralph',
+        lastName: 'Wiggum',
+        favoriteColor: 'Rainbow',
+        quote: "I'm in danger!"
     });
 }
-=======
-const simpleDataIdFieldName = 'firstName';
->>>>>>> 86ea30bf
 
 const dataSets = {
     [ExampleDataType.simpleData]: simpleData,
@@ -55,7 +54,8 @@
 } as const;
 
 const dataSetIdFieldNames = {
-    [ExampleDataType.simpleData]: simpleDataIdFieldName
+    [ExampleDataType.simpleData]: simpleDataIdFieldName,
+    [ExampleDataType.largeDataSet]: simpleDataIdFieldName
 } as const;
 
 const overviewText = 'The `nimble-table` is a component that offers a way to render tabular data in a variety of ways in each column.';
@@ -105,17 +105,11 @@
             WARNING - The table is still in development and considered
             experimental. It is not recommended for application use.
         </div>
-<<<<<<< HEAD
-        <nimble-table
-            style="height: 600px;"
-            :data=${x => dataSets[x.data]}>
-=======
-        <nimble-table :data=${x => dataSets[x.data]} id-field-name=${x => dataSetIdFieldNames[x.data]}>
+        <nimble-table style="height: 600px;" :data=${x => dataSets[x.data]} id-field-name=${x => dataSetIdFieldNames[x.data]}>
             <nimble-table-column-text field-name="firstName" placeholder="no value">First Name</nimble-table-column-text>
             <nimble-table-column-text field-name="lastName" placeholder="no value">Last Name</nimble-table-column-text>
             <nimble-table-column-text field-name="favoriteColor" placeholder="no value">Favorite Color</nimble-table-column-text>
             <nimble-table-column-text field-name="quote" placeholder="no value">Quote</nimble-table-column-text>
->>>>>>> 86ea30bf
         </nimble-table>
         <style class="code-hide">
             #usage-warning {
