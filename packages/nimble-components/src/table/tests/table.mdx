import { Controls, Canvas, Meta, Title } from '@storybook/blocks';
import { Tag } from '../../../.storybook/blocks/StoryLayout';
import * as tableStories from './table.stories';
import { tableTag } from '..';

<Meta of={tableStories} />
<Title of={tableStories} />

The <Tag name={tableTag}/> is a component that offers a way to render tabular data in a variety of ways in each column.
For information about configuring table columns, see **Table Column Configuration** and **Table Column Types**.

<Canvas of={tableStories.table} />
<Controls of={tableStories.table} />

<<<<<<< HEAD
## Delay-loaded Hierarchy

<Description of={tableStories.delayedHierarchy} />
<DocsStory of={tableStories.delayedHierarchy} expanded={false} />
<Controls of={tableStories.delayedHierarchy} />

### Delay-loaded Hierarchy Usage

The expected usage of the dynamically loaded hierarchy is as follows:

1. Configure `idFieldName` and `parentIdFieldName` on the table
1. Call `setData` on the table with the records that are known
1. Call `setRecordHierarchyOptions` with an option of `{ delayedHierarchyState: TableRecordDelayedHierarchyState.canLoadChildren }` for IDs associated with records that are known to have children that have not been loaded.
1. Handle the `row-expansion-toggle` event on the table by doing the following for rows that need to dynamically load their data:
    1. Start loading the data in the background.
    1. Call `setRecordHierarchyOptions` on the table to update the state of the row whose data is being loaded to `{ delayedHierarchyState: TableRecordDelayedHierarchyState.loadingChildren }`. This call must include the current state of any records not in the default state.
1. When the dynamically loaded data has finished loading, do the following based on the result of loading data:
    - If loading the data succeeds:
        1. Call `setData` on the table with the new data
        1. Call `setRecordHierarchyOptions` with the current row options for each row that is either still loading or still has data that hasn't been loaded yet.
    - If loading the data fails but can be tried again:
        1. Call `setRecordHierarchyOptions` to change the row state back to `{ delayedHierarchyState: TableRecordDelayedHierarchyState.canLoadChildren }`. This call must include the current state of any records not in the default state.
    - If loading the data determines that the row doesn't actually have children:
        1. Call `setRecordHierarchyOptions` to change the row state to `{ delayedHierarchyState: TableRecordDelayedHierarchyState.none }`. This call must include the current state of any records not in the default state.

### setRecordHierarchyOptions Behavior

`setRecordHierarchyOptions()` has the following behavior:

-   all options will be cleared when the table's `idFieldName` changes
-   an option passed to `setRecordHierarchyOptions` with an ID that does not match a record in the data will be ignored
-   the options passed to `setRecordHierarchyOptions` will override any options previously set to become the complete set of options configured on the table
-   the table will not render delayed hierarchy state (loading or expandable) if the table's `parentIdFieldName` is not configured; however, the options will remain cached within the table if the `parentIdFieldName` becomes `undefined`, and that cached configuration will render in the table if the table's `parentIdFieldName` is changed back to a non-`undefined` value
-   calling `setData` will clear options associated with IDs that are no longer present in the data
-   a row with no children and a `delayedHierarchyState` of `canLoadChildren` will always be collapsed

# Usage Docs
=======
{/* ## Appearances */}

{/* ## Appearance Variants */}
>>>>>>> f1f4f09a

## Styling

The <Tag name={tableTag}/> should be sized explicitly or sized to fill the space of a parent container. The <Tag name={tableTag}/> does not currently support being styled with `height: auto`. The ability to auto size the table is tracked with [issue 1624](https://github.com/ni/nimble/issues/1624).

{/* ## Usage */}

{/* ## Examples */}

{/* ## Accessibility */}

{/* ## Resources */}<|MERGE_RESOLUTION|>--- conflicted
+++ resolved
@@ -12,7 +12,6 @@
 <Canvas of={tableStories.table} />
 <Controls of={tableStories.table} />
 
-<<<<<<< HEAD
 ## Delay-loaded Hierarchy
 
 <Description of={tableStories.delayedHierarchy} />
@@ -49,12 +48,9 @@
 -   calling `setData` will clear options associated with IDs that are no longer present in the data
 -   a row with no children and a `delayedHierarchyState` of `canLoadChildren` will always be collapsed
 
-# Usage Docs
-=======
 {/* ## Appearances */}
 
 {/* ## Appearance Variants */}
->>>>>>> f1f4f09a
 
 ## Styling
 
