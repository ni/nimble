--- conflicted
+++ resolved
@@ -253,7 +253,6 @@
         }
     }
 
-<<<<<<< HEAD
     public async clickRow(rowIndex: number): Promise<void> {
         const row = this.getRow(rowIndex);
         row.click();
@@ -270,8 +269,6 @@
         return row.selected;
     }
 
-    private getRow(rowIndex: number): TableRow {
-=======
     public toggleGroupRowExpandedState(groupRowIndex: number): void {
         const groupRows = this.tableElement.shadowRoot!.querySelectorAll(
             'nimble-table-group-row'
@@ -285,8 +282,7 @@
         groupRows[groupRowIndex]!.click();
     }
 
-    private getCell(rowIndex: number, columnIndex: number): TableCell {
->>>>>>> b7fbb738
+    private getRow(rowIndex: number): TableRow {
         const rows = this.tableElement.shadowRoot!.querySelectorAll('nimble-table-row');
         if (rowIndex >= rows.length) {
             throw new Error(
