--- conflicted
+++ resolved
@@ -166,17 +166,6 @@
             .shadowRoot!.querySelector('span')
             ?.dispatchEvent(event);
     }
-<<<<<<< HEAD
-
-    public getRecordId(rowIndex: number): string | undefined {
-        const rows = this.tableElement.shadowRoot!.querySelectorAll('nimble-table-row');
-        if (rowIndex >= rows.length) {
-            throw new Error(
-                'Attempting to index past the total number of rendered rows'
-            );
-        }
-=======
->>>>>>> d5189373
 
     public getRecordId(rowIndex: number): string | undefined {
         return this.getRow(rowIndex).recordId;
@@ -266,22 +255,6 @@
         }
     }
 
-<<<<<<< HEAD
-    public toggleGroupRowExpandedState(groupRowIndex: number): void {
-        const groupRows = this.tableElement.shadowRoot!.querySelectorAll(
-            'nimble-table-group-row'
-        );
-        if (groupRowIndex >= groupRows.length) {
-            throw new Error(
-                'Attempting to index past the total number of group rows'
-            );
-        }
-
-        groupRows[groupRowIndex]!.click();
-    }
-
-    private getCell(rowIndex: number, columnIndex: number): TableCell {
-=======
     public async clickRow(rowIndex: number): Promise<void> {
         const row = this.getRow(rowIndex);
         row.click();
@@ -345,7 +318,6 @@
     }
 
     private getRow(rowIndex: number): TableRow {
->>>>>>> d5189373
         const rows = this.tableElement.shadowRoot!.querySelectorAll('nimble-table-row');
         if (rowIndex >= rows.length) {
             throw new Error(
@@ -368,8 +340,6 @@
         return cells.item(columnIndex);
     }
 
-<<<<<<< HEAD
-=======
     private getSelectionCheckboxForRow(rowIndex: number): Checkbox | null {
         const row = this.getRow(rowIndex);
         return row.shadowRoot!.querySelector('.selection-checkbox');
@@ -421,7 +391,6 @@
         return groupRows.item(groupRowIndex);
     }
 
->>>>>>> d5189373
     private getGroupRowHeaderView(groupRowIndex: number): TableGroupHeaderView {
         const groupRows = this.tableElement.shadowRoot!.querySelectorAll(
             'nimble-table-group-row'
@@ -433,13 +402,7 @@
         }
 
         const groupRow = groupRows[groupRowIndex];
-<<<<<<< HEAD
-        return groupRow!.shadowRoot!.querySelector(
-            groupRow!.groupColumn!.groupHeaderViewTag!
-        )!;
-=======
         return groupRow!.shadowRoot!.querySelector('.group-header-view')!;
->>>>>>> d5189373
     }
 
     private getHeaderContentElement(
