--- conflicted
+++ resolved
@@ -37,11 +37,7 @@
         myNum: 15,
         myBool: false
     }
-<<<<<<< HEAD
-];
-=======
 ] as const;
->>>>>>> 2f14b5a7
 
 // prettier-ignore
 const component = (
