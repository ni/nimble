--- conflicted
+++ resolved
@@ -37,11 +37,7 @@
         myNum: 15,
         myBool: false
     }
-<<<<<<< HEAD
-];
-=======
 ] as const;
->>>>>>> 3e4b8d3d
 
 // prettier-ignore
 const component = (
