--- conflicted
+++ resolved
@@ -51,21 +51,12 @@
 
 // prettier-ignore
 const component = (): ViewTemplate => html`
-<<<<<<< HEAD
     <${tableTag}>
-        <${tableColumnTextTag} field-name="firstName" placeholder="no value"><${iconUserTag}></${iconUserTag}></${tableColumnTextTag}>
+        <${tableColumnTextTag} field-name="firstName" placeholder="no value" sort-direction="ascending" sort-index="0"><${iconUserTag}></${iconUserTag}></${tableColumnTextTag}>
         <${tableColumnTextTag} field-name="lastName" placeholder="no value">Last Name</${tableColumnTextTag}>
-        <${tableColumnTextTag} field-name="favoriteColor" placeholder="no value">Favorite Color</${tableColumnTextTag}>
+        <${tableColumnTextTag} field-name="favoriteColor" placeholder="no value" sort-direction="descending" sort-index="1">Favorite Color</${tableColumnTextTag}>
         <${tableColumnTextTag} field-name="quote" placeholder="no value" column-hidden>Hidden Quote</${tableColumnTextTag}>
     </${tableTag}>
-=======
-    <nimble-table>
-        <nimble-table-column-text field-name="firstName" placeholder="no value" sort-direction="ascending" sort-index="0"><nimble-icon-user></nimble-icon-user></nimble-table-column-text>
-        <nimble-table-column-text field-name="lastName" placeholder="no value">Last Name</nimble-table-column-text>
-        <nimble-table-column-text field-name="favoriteColor" placeholder="no value" sort-direction="descending" sort-index="1">Favorite Color</nimble-table-column-text>
-        <nimble-table-column-text field-name="quote" placeholder="no value" column-hidden>Hidden Quote</nimble-table-column-text>
-    </nimble-table>
->>>>>>> 627b0b01
 `;
 
 export const tableThemeMatrix: Story = createMatrixThemeStory(
