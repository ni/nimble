--- conflicted
+++ resolved
@@ -44,11 +44,7 @@
         }
 
         public groupIndexChanged(): void {
-<<<<<<< HEAD
-            this.internalGroupIndex = this.groupIndex;
-=======
             this.columnInternals.groupIndex = this.groupIndex;
->>>>>>> d5189373
         }
     }
     attr({ attribute: 'grouping-disabled', mode: 'boolean' })(
@@ -64,11 +60,7 @@
 }
 ```
 
-<<<<<<< HEAD
-The `TableColumn` will add the `internalGroupingDisabled` and `internalGroupIndex` properties to provide that state where it is needed in the rest of the `Table` implementation.
-=======
 The `ColumnInternals` will add the `groupingDisabled` and `groupIndex` properties to provide that state where it is needed in the rest of the `Table` implementation.
->>>>>>> d5189373
 
 This mixin can then be chained to other mixins in the following fashion:
 
