--- conflicted
+++ resolved
@@ -85,7 +85,6 @@
 This abstract class is what a column web component (i.e. a slotted column element) must extend.
 
 ```TS
-<<<<<<< HEAD
 abstract class TableColumn<TCellData extends TableRecord = TableRecord, TColumnConfig = {}> {
     @attr({ attribute: 'column-id' })
     columnId?: string;
@@ -93,9 +92,6 @@
     @attr({ attribute: 'show-menu', mode: 'boolean' })
     showMenu: boolean;
 
-=======
-abstract class TableColumn<TCellRecord extends TableRecord = TableRecord, TColumnConfig = {}> {
->>>>>>> 8b376119
     // This method returns the relevant, static configuration a column requires its cellTemplate
     // to have access to
     getColumnConfig(): TColumnConfig {}
