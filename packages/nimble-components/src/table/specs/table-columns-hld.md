# Nimble Table Columns API

## Problem Statement

The `nimble-table` requires users to be able to configure which columns to display for a table. Additionally, a particular display column may require access to multiple fields in the data, and allow a user to define the field to sort by. We need to provide a means for a client to provide their own column visualization. Finally, columns must also specify the content to render in its header.

### Out of scope of this HLD

Programmatic API for state that could be considered column-centric: width, sort direction, grouped, etc. These concerns should be covered in separate designs covering those topics specifically, allowing for discussion on both the interactive side and the API design on an individual basis.

Defining the API for how a column will specify which data field will be used for sorting (when it uses multiple fields) is also out of scope for this HLD.

## Links To Relevant Work Items and Reference Material

[Table Spec](./README.md)

[Table Declarative Columns API prototype:](https://github.com/ni/nimble/blob/325983040e886e52a100664d8fb1129dee767c2f/packages/nimble-components/src/table/tests/table.stories.ts#L23) ([Storybook](https://60e89457a987cf003efc0a5b-twewjutggo.chromatic.com/iframe.html?args=&id=table--table-story&viewMode=story))

## Implementation / Design

Column custom elements will be provided to the table as slotted elements. The slot for the column elements will be the default slot for the table, and thus no slot needs to be expressly provided by the user for a column element:

```HTML
<nimble-table>
    <nimble-table-column-text data-key="name">Name</nimble-table-column-text>
    <nimble-table-column-icon data-key="ready">Status</nimble-table-column-icon>
    ...
</nimble-table>
```

The column elements provide two purposes:

1. The elements themselves will be inserted as the header of the column in the table. In the example above the text column will have a header with the text "Name" shown in the table.
2. The columns define configuration information to the table for that column.

Each column element has an associated FAST-based custom element which will be used in each table cell for that column.

The ordering of the column elements in the markup will determine the visual ordering of the columns (top to bottom equals left to right...unless in 'rtl'). Re-ordering of columns will be done, at least at first, through the re-ordering of the column elements in the DOM.

The table API to support this could look like the following:

```TS
public Table<TableRecord> extends FoundationElement {
    ...

    /*
     * @internal
     */
    @observable
    public readonly slottedColumns: TableColumn[] = [];

    private slottedColumnsChanged(): void {
        if (this.slottedColumns.length > 0) {
            for (const tableColumn of this.slottedColumns) {
                if (this.isTableColumn(tableColumn)) {
                    // do init work
                }
            }
        }
    }
}

template:
<template>
    <div>
        ...
    </div>
    <slot ${slotted('slottedColumns')}></slot>
</template>
```

### Framework Integration

Column elements, and the associated elements used in table cells, will always be FAST-based custom elements. Framework-specific constructs/content are not supported. Standard column types (e.g. text-field, link, icon, etc) will be provided by Nimble. For non-standard column types, clients will be expected to implement a custom column type, which the rest of this document describes in detail.

### `TableCellState` interface

A table cell represents a single column for a single row. The data that a cell has access to will be a subset of the data for the entire row. An instance of a table cell will be generic to describe the subset of data it contains, where the `TCellRecord` type is a superset of the type represented by [`TableRecord`](https://github.com/ni/nimble/blob/3e4b8d3dd59431d1671e381aa66052db57bc475c/packages/nimble-components/src/table/types.ts#L24):

```TS
interface TableCellState<TCellRecord extends TableRecord, TColumnConfig> {
  data: TCellRecord;
  columnConfig: TColumnConfig;
  recordId: string;
}
```

This interface could possibly be expanded in the future to communicate relevant table state to the cell template, such as whether or not the row is selected.

### Configuration via the `TableColumn<>` base class

This abstract class is what a column web component (i.e. a slotted column element) must extend. The attributes added to the `TableColumn` class are intended to be options configurable by client users.

Column authors have additional configuration options to maintain that are configured via the `ColumnInternalsOptions` constructor parameter and the `TableColumn.columnInternals` reference.

```TS
abstract class TableColumn<TColumnConfig = {}> {
    // An optional ID to associated with the column.
    @attr({ attribute: 'column-id' })
    columnId?: string;

    // The name of the slot containing the action menu for this column, or `undefined` to indicate
    // that the column does not have an action menu.
    // Note: Multiple columns can specify the same slot.
    @attr({ attribute: 'action-menu-slot'})
    actionMenuSlot?: string;

    // The label to associated with the column's action menu for accessibility purposes.
    @attr({ attribute: 'action-menu-label' })
    actionMenuLabel?: string;

    // The index for sorting the column. When multiple columns are sorted,
    // they will be sorted from lowest index to highest index.
    @attr({ attribute: 'sort-index', converter: nullableNumberConverter })
    public sortIndex?: number | null;

    // The direction the column is sorted.
    @attr({ attribute: 'sort-direction' })
    public sortDirection: TableColumnSortDirection = TableColumnSortDirection.none;

    // @internal Configuration settings for column plugin authors
    public readonly columnInternals: ColumnInternals<TColumnConfig>;

    public constructor(options: ColumnInternalsOptions) {
        super();
        this.columnInternals = new ColumnInternals(options);
    }
}
```

_Note: The `TableColumn` class may be updated to support other features not covered in this HLD such as grouping._

### Column author internal configuration

Column authors have a required `ColumnInternalsOptions` constructor parameter argument to define for static configuration and a `columnInternals` object that can be manipulated for dynamic configuration at runtime.

```TS
export interface ColumnInternalsOptions {
    // The tag (element name) of the custom element that renders the cell content for the column.
    // Should derive from TableCellView<TCellRecord, TColumnConfig>.
    readonly cellViewTag: string;

    // The names of the fields that should be present in TCellRecord.
    // This array is parallel with the field names specified by `dataRecordFieldNames`.
    readonly cellRecordFieldNames: readonly TableFieldName[];
}
```

```TS
export class ColumnInternals<TColumnConfig> {
    // The relevant, static configuration a column requires its cell view to have access to.
    @observable
    public columnConfig?: TColumnConfig;

    // The names of the fields from the row's record that correlate to the data that will be in TCellRecord.
    // This array is parallel with the field names specified by `cellRecordFieldNames`.
    @observable
    public dataRecordFieldNames: readonly (TableFieldName | undefined)[] = [];

    // The name of the data field that will be used for operations on the table, such as sorting and grouping.
    @observable
    public operandDataRecordFieldName?: TableFieldName;

    // The operation to use when sorting the table by this column.
    @observable
    public sortOperation: TableColumnSortOperation;

```

### The `TableCellView<>` base class

Requiring column plugins to create custom elements for use in the table cells has several implications:

-   The elements encapsulate any state needed by the cell
-   The cell element templates can use `ref` to get references to view elements from their templates, for use in their element code
-   Simplifies the API needed to respond to events from the table. One example is `TableCellView.focusedRecycleCallback()` which will be called before a row is recycled during a virtualized scroll, giving column plugins the opportunity to commit changes and blur the control in the cell.

```TS
abstract class TableCellView<
    TCellRecord extends TableCellRecord = TableCellRecord,
    TColumnConfig = unknown
>
    extends FoundationElement
    implements TableCellState<TCellRecord, TColumnConfig> {
    @observable
    public cellRecord!: TCellRecord;

    @observable
    public columnConfig!: TColumnConfig;

    /**
     * Called if an element inside this cell element has focus, and this row/cell is being recycled.
     * Expected implementation is to commit changes as needed, and blur the focusable element (or close
     * the menu/popup/etc).
     */
    public focusedRecycleCallback(): void {}
}
```

### Example columns

Given the above classes, a series of column types to handle basic use cases can be written within Nimble.

#### Simple text field

For example, the `TableColumn` implementation we could create for rendering data as a read-only `NimbleTextField` could look like this:

```TS
type TableColumnTextCellRecord = TableStringField<'value'>;
type TableColumnTextColumnConfig = { placeholder: string };

public class TableColumnText extends TableColumn<TableColumnTextCellRecord, TableColumnTextColumnConfig> {
    ...

    @attr
    public valueKey: string;

    @attr
    public placeholder: string;

    public valueKeyChanged(): void {
        this.columnInternals.dataRecordFieldNames = [this.valueKey];
    }

    public placeholderChanged(): void {
        this.columnInternals.columnConfig = { placeholder: this.placeholder };
    }

    constructor() {
        super({
            cellViewTag: 'nimble-table-cell-view-text',
            cellRecordFieldNames: ['value']
        })
    }
}
```

In the above example, the column author is responsible for tracking changes to custom properties they add to the public api of the column, such as `valueKey` and `placeholder`, and notifying the table of those changes via the `this.columnInternals` reference.

The corresponding cell element implementation would look like this:

```TS
class TextCellView extends TableCellView<
TableColumnTextCellRecord,
TableColumnTextColumnConfig
> {
    @observable
    public override cellRecord!: TableColumnTextCellRecord;

    @observable
    public override columnConfig!: TableColumnTextColumnConfig;

    @volatile
    public get content(): string {
        return typeof this.cellRecord.value === 'string'
            ? this.cellRecord.value
            : this.columnConfig.placeholder;
    }

    public textField!: TextField;
}

const textCellView = TextCellView.compose({
    baseName: 'table-cell-view-text',
    template: html<TextCellView>`
        <nimble-text-field
            ${ref('textField')}
            readonly="true"
            value="${x => x.cellRecord.value}"
            placeholder="${x => x.columnConfig.placeholder}"
        >
        </nimble-text-field>`,
    styles: /* styling */
});
DesignSystem.getOrCreate().withPrefix('nimble').register(textCellView());
```

#### Accessing multiple data record fields

Below demonstrates how column elements can access multiple fields from the row's record to use in its rendering:

```TS
type TableColumnNumberWithUnitCellData = NumberField<'value'> & TableStringField<'units'>;

public class TableColumnNumberWithUnit extends TableColumn {
    ...
    @attr
    public valueKey: string;

    @attr
    public unitKey: string;


    public valueKeyChanged() { this.updateDataRecordFieldNames(); }
    public unitKeyChanged() { this.updateDataRecordFieldNames(); }

    private updateDataRecordFieldNames(): void {
        this.columnInternals.dataRecordFieldNames = [this.valueKey, this.unitKey];
    }

    constructor() {
        super({
            cellViewTag: 'nimble-table-cell-view-number-with-unit',
            cellRecordFieldNames: ['value', 'units']
        })
    }
}

class NumberWithUnitCellView extends TableCellView<TableColumnNumberWithUnitCellData> {
    public get formattedValue(): string {
        return `${this.cellRecord.value.toString()} ${this.cellRecord.units}`;
    }
}
const numberWithUnitCellView = NumberWithUnitCellView.compose({
    baseName: 'table-cell-view-number-with-unit',
    template: html<NumberWithUnitCellView>`
        <nimble-text-field
            readonly="true"
            value="${x => x.formattedValue}"
        >
        </nimble-text-field>`,
    styles: /* styling */
});
```

#### Exposing cell view events externally

<!--
TODO: Being actively discussed in: https://github.com/ni/nimble/pull/1153#discussion_r1160996644

### Event Delegation

Because the cell view is not a descendant of the column element, we must add special support for the column to handle events that originate in the cells. A column will define a `columnDelegatedEvents` property which is an array of event names that should be delegated.

```TS
TableColumn {
   abstract readonly columnDelegatedEvents: readonly string[];
}

AnchorTableColumn extends TableColumn {
   readonly columnDelegatedEvents = ['click'] as const;
}
```

Upon connecting a cell view to the DOM, we will attach an event listener for each event type in `columnDelegatedEvents`. The handler will wrap the original event in a new `CustomEvent` and dispatch that to the column. It will also stop propagation on the original event, and prevent default if the `dispatchEvent` call returns `false`.

```TS
this.addEventListener(delegatedEventName, event => {
    event.stopPropagation();
    if (!this.column.dispatchEvent(new CustomEvent('delegated-event', { details: { event }}))) {
        event.preventDefault();
    };
});
```

<<<<<<< HEAD
A column type (or an Angular directive on that type) may register a listener for the `delegated-event` event. This listener will have access to the full original event, including the originating cell view via `event.target`. The cell view can expose anything necessary from its public API.
=======
The exact pattern for how we expect event APIs to be implemented is TBD. The above is simply illustrative of one approach, but it's safe to say that the goal will be to provide frameworks like Angular the expected event binding APIs.
-->
>>>>>>> a8b22a26

### Header Content

Clients should be allowed to use arbitrary content for the display part of a header. This is accomplished through slotting the desired content in the default slot of a `TableColumn` element. The details of how this is implemented will not be captured here, just the proposed API.

```HTML
<nimble-table>
    <nimble-table-column-text>
        <!-- uses icon for column header -->
        <nimble-icon-x></nimble-icon-x>
    <nimble-table-column-text>
</nimble-table>
```

## Alternative Implementations / Designs

### Programmatic API

A programmatic API was also considered either in place of, or along side the proposed declarative API. Since declaring what columns to show is an aspect of view configuration, it makes sense to accomplish this declaratively when possible. Offering a programmatic API alongside the declarative one, while possible, does introduce complexity in the implementation that would be nice to avoid, at least initially, if possible.

## Open Issues

-   The current design doesn't offer any strict templating feedback (in Angular) for a particular `TableColumn` implementation. So, if a user provides a dataKey to a property of an `TableColumn` that wants the value for that dataKey to be a `DateTime` (i.e. its cell view implementation expects a `DateTime`), but the value in the actual table data for that key is a string, the user will be unaware of that mismatch at compile time.

    It is unclear how we could provide such feedback, but it would be extremely nice if possible.

    (_RESOLVED_) - While we recognize that offering strict templating feedback in something like an Angular environment would be nice, it's not immediately obvious how we would accomplish this, and isn't critical, so, for now, we will not bother with this.<|MERGE_RESOLUTION|>--- conflicted
+++ resolved
@@ -325,11 +325,6 @@
 
 #### Exposing cell view events externally
 
-<!--
-TODO: Being actively discussed in: https://github.com/ni/nimble/pull/1153#discussion_r1160996644
-
-### Event Delegation
-
 Because the cell view is not a descendant of the column element, we must add special support for the column to handle events that originate in the cells. A column will define a `columnDelegatedEvents` property which is an array of event names that should be delegated.
 
 ```TS
@@ -353,12 +348,7 @@
 });
 ```
 
-<<<<<<< HEAD
 A column type (or an Angular directive on that type) may register a listener for the `delegated-event` event. This listener will have access to the full original event, including the originating cell view via `event.target`. The cell view can expose anything necessary from its public API.
-=======
-The exact pattern for how we expect event APIs to be implemented is TBD. The above is simply illustrative of one approach, but it's safe to say that the goal will be to provide frameworks like Angular the expected event binding APIs.
--->
->>>>>>> a8b22a26
 
 ### Header Content
 
