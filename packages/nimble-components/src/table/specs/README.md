--- conflicted
+++ resolved
@@ -135,26 +135,19 @@
 
 _Attributes_
 
-<<<<<<< HEAD
--   `id-field-name` - An optional string attribute that specifies the field name within a row's record to use as a row's ID. If the attribute is not defined or a field with the specified name does not exist in a row's record, a default ID will be created. The default ID is the index of the row's record within the table's `data` property. The value associated with the field name must be unique across all records in the table's data.
-=======
 -   `id-field-name` - An optional string attribute that specifies the field name within a row's record to use as a row's ID. If the attribute is not specified, a default ID will be generated. If the attribute is invalid, no rows in the table will be rendered, and the table will enter an invalid state according to the `validity` property and `checkValidity()` function. The attribute is invalid in the following conditions:
     -   Multiple records were found with the same ID
     -   A record was found that did not have a field with the name specified by `id-field-name`
     -   A record was found where `id-field-name` did not refer to a value of type `string`
->>>>>>> b879b5a5
 
 _Properties_
 
 -   `data` - An array of key/value pairs where each item in the array represents one row of data. For more information about the `data` property, refer to the [data API spec](table-data-api.md).
-<<<<<<< HEAD
-=======
 -   `validity` - Readonly object of boolean values that represents the validity states that the table's configuration can be in. The object's type is `TableValidityState`, analogous to the [`ValidityState`](https://developer.mozilla.org/en-US/docs/Web/API/ValidityState) property used for HTML 5 control validation.
 
 _Functions_
 
 -   `checkValidity(): boolean` - Function that returns `true` if the configuration of the table is valid and `false` if the configuration of the table is not valid.
->>>>>>> b879b5a5
 
 _Events_
 
