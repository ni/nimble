# Nimble Table

## Overview

The `nimble-table` is a component that offers a way to render tabular data in a variety of ways in each column.

### Background

[Nimble issue #283](https://github.com/ni/nimble/issues/283)

[Nimble Table Tech Stack Document](./tech-stack.md)

[Nimble Table Research Document](https://lucid.app/lucidspark/31f2314d-dd8e-46fd-8fc1-6e9f66700bb3/edit?viewport_loc=-1060%2C-25492%2C20822%2C12325%2CloaYwcZLRray4&invitationId=inv_38839ad5-72b2-4975-ab7a-6d8be33c960c)

[Table visual design](https://xd.adobe.com/view/5b476816-dad1-4671-b20a-efe796631c72-0e14/screen/d389dc1e-da4f-4a63-957b-f8b3cc9591b4/specs/)

### Non-goals

-   The `nimble-table` will not offer spreadsheet-like features such as infinite columns, or summary functions.

-   We do not intend for the `nimble-table` to handle data sets of 10K or more on the client-side. Visualizing such sizes of data sets are meant to be enabled through various "data virtualiazation" means, such as the server only sending over subsets of the data at a time, appropriately filtered down to a reasonable size.

-   Non-virtualized static tables.

### Features

In addition to simply rendering data, the `nimble-table` will provide APIs/interactions that will allow a user to do the following:

-   Interactively and programmatically size columns
-   Interactively and programmatically sort columns
-   Pin columns: columns remain fixed during horizontal scrolling
-   Provide column ordering (programmatically only at first possibly)
-   Group rows: display rows in a collapsible section when they share the same value for the grouped column
-   Multi-select rows (interactively only at first possibly)
-   Provide hierarchy via the data
-   Provide custom column rendering
-   Provide API for adding action menu
-   Allow expected accessibility keyboard interactions for navigating (tbd)

#### _Additional features out of scope of this spec_

The following are features are out of the scope of the initial table spec and require additional research or HLDs for future implementation:

-   Hierarchy and Grouping together (though this could happen in the initial release if simple enough to accomplish)
-   Custom expanded row content
    -   An example would be showing a sub-table when you expand a row
-   Editable cells
-   APIs around pagination/infinite scrolling
-   High-level configuration APIs
    -   Allow for easy getting/setting of total configurable state, which is useful for maintaining state of the table as a user navigates to other pages in an app.
-   Filter on any text match across all cells
-   Selection configuration: Ability to specify single vs. multi-select vs. no-selection
-   Custom header templates: Provide clients the means to change the content used in the header (analogous to [FAST `headerTemplate`](https://github.com/microsoft/fast/blob/802443ffb2b19a078f9b48f62e6d1a35e3276fb5/packages/web-components/fast-foundation/src/data-grid/data-grid.ts#L55), and [TanStack `header.getContext()`](https://tanstack.com/table/v8/docs/api/core/header#getcontext)).
-   Cell selection (_contingent on Accessibility decision_): Allow user to select a particular cell
    -   Copying cell values is accomplished by clicking on a cell (it showing itself as selected) and pressing `Ctl-c` as opposed to highlighting the value in the cell (and pressing `Ctl-c`).
-   Data exporting (e.g. export as CSV)
-   Handling globalization concerns (i.e. 'rtl' display)

### Prior Art/Examples

SLE Table

![SLE table](./spec-images/sleTable.png)

---

## Design

A user will be able to configure a `nimble-table` component fairly thoroughly through its markup. Including the columns to visualize, how to visualize a column, and in what order. A sketch of the markup should be similar to the following (in Angular):

```html
<nimble-table [data]="data">
    <nimble-text-field-column
        slot="columns"
        columnId="firstName"
    ></nimble-text-field-column>
    <nimble-text-field-column
        slot="columns"
        columnId="lastName"
    ></nimble-text-field-column>
    <nimble-text-field-column
        slot="columns"
        columnId="profession"
    ></nimble-text-field-column>
</nimble-table>
```

_Placeholder for other design details as they are created_

### API

_Component Name_

`nimble-table`

_Feature APIs_

The various APIs/features of the `nimble-table` will be split up amongst several different HLD documents. This section will serve to list them out and link to them as they become available:

-   [Data API](table-data-api.md)
-   [Column API](table-columns-hld.md)
    -   Define the interface we will provide for the column providers/components (i.e., width, sorting, allowSort, allowGrouping, etc...)
    -   Define how we intend to support defining a column that uses information from multiple columns (e.g. a hyperlink column that uses data from one column for the URL and the data from another as the text to display)
        -   What column gets used for sorting?
    -   List the set of column providers that Nimble will provide and provide their respective APIs where unique (e.g., formatter for DateTime column)
        -   [TableColumnText](table-column-specs/table-column-text-field.md)
-   Headers
    -   Define the anatomy of headers in the table DOM
        -   Require specific component type (i.e. do we need to create a `nimble-table-header`)
        -   What is the component to use for interaction? Outline Button? Ghost button?
        -   What and where are the interactive mechanisms/indicators? Sort arrow, etc..
-   Row Selection
    -   Define the anatomy of row selection in the table DOM
        -   Indeterminate checkbox at the far left of each row?
        -   Selected row CSS/design
    -   Define events raised when row selection changes/occurs
    -   Define table-level row-selection API
-   Grouping
    -   Define interactive mechanism, if any, to provide grouping
    -   Define table-level API for setting grouping
    -   Define events raised when grouping changes
    -   Describe how data hierarchy should work with grouping
-   Sorting
    -   Define the table-level API for setting sorting
    -   Define events raised when sorting changes
    -   Describe how sorting should with with hierarchical and/or grouped data
-   Hierarchy
    -   Define how hierarchy will be represented in the data
        -   Attribute on table to represent parentId?
    -   Define event/property APIs needed for dealing with lazily-loaded hierarchical data (possibly out of scope of initial release)
    -   Describe the UI representation of hierarchical data (there should be a design doc to reference)
-   [Action Menu](action-menu-hld.md)

_Attributes_

-   `id-field-name` - An optional string attribute that specifies the field name within a row's record to use as a row's ID. If the attribute is not specified, a default ID will be generated. If the attribute is invalid, no rows in the table will be rendered, and the table will enter an invalid state according to the `validity` property and `checkValidity()` function. The attribute is invalid in the following conditions:
    -   Multiple records were found with the same ID
    -   A record was found that did not have a field with the name specified by `id-field-name`
    -   A record was found where `id-field-name` did not refer to a value of type `string`

_Properties_

-   `data` - An array of key/value pairs where each item in the array represents one row of data. For more information about the `data` property, refer to the [data API spec](table-data-api.md).
<<<<<<< HEAD

_Events_

-   `action-menu-opening` - An event that is emitted immediately prior to the action menu opening. This can be used to update the items in the menu so that they are in the correct state for the row(s) the menu is associated with. The event details include the following:
    -   `rowIds` - string array - The IDs of the rows that the menu is associated with.
    -   `columnId` - string, possibly undefined - The ID of the column that the menu is associated with. A column ID is optional on a column definition. If the menu is associated with a column without an ID, `columnId` will be undefined in the event details.
=======
-   `validity` - Readonly object of boolean values that represents the validity states that the table's configuration can be in. The object's type is `TableValidityState`, analogous to the [`ValidityState`](https://developer.mozilla.org/en-US/docs/Web/API/ValidityState) property used for HTML 5 control validation.

_Functions_

-   `checkValidity(): boolean` - Function that returns `true` if the configuration of the table is valid and `false` if the configuration of the table is not valid.

_Events_

Placeholder
>>>>>>> 1654ab4a

### Anatomy

_Slots_

-   default - the column elements
-   `action-menu` - A menu element that is associated with row action menus. For more information about the action menu, refer to the [action menu HLD](action-menu-hld.md).

### Security

N/A

### Angular integration

Angular support should be accomplished through the typical directive patterns.

There could be room for there to be Angular-centric implementations such as using Angular components for things like the Action Menu, or possibly a custom column. This section should be updated as needed.

### Blazor integration

Blazor support should be accomplished through the typical integration patterns.

One aspect of note is that the Data property is not attribute based so the connection from the blazor component wrapper Data property to the web component will require additional JSInterop considerations.

### Visual Appearance

Placeholder

---

## Implementation

The `nimble-table` will require various sub-components to exist in order to properly/efficiently render the data. The web components and their respective responsibilities are as follows:

`<nimble-table>`

-   Creates the row elements that will be used to render each row of data
-   Provides any necessary elements for proper virtualization
-   Manages keyboard navigation between rows
-   Supports slotting of column elements
-   Supports slotting of menu

`<nimble-table-row>`

-   Creates the cell elements that will be used to render each value in the data
-   Manages keyboarding within the row

`<nimble-table-cell>`

-   Renders the data via a custom template
-   Manages the keyboard interactions to pass focus in/out of custom cells

### Hooking into TanStack Table

We will be using TanStack Table to manage all of the table state related to data, sorting, grouping, hierarchy, filtering, and selection. The TanStack APIs provide callback hooks for when certain aspects of the state are changed (e.g. `onSortingChange`), which allows us to update the UI as needed. A typical lifecycle of a user enacted table state change would be, for example:

-   User clicks header to change sort state
-   Nimble table callback updates sort state in TanStack Table
-   TanStack Table issues callback that sort state has changed
-   Nimble table handles callback and retrieves needed rows from TanStack Table model, and updates the UI

### Hooking into TanStack Virtual

TanStack Virtual provides various pieces of state to enable simple, efficient virtualization of table data. The Nimble Table will provide certain state/objects to the TanStack Virtual API for it to then provide the needed state that we can virtualize the table rows with. Namely:

-   The element that will serve as the scollable element
-   An estimated height for each row
-   The total count of rows in the data

With this set of information, the Nimble Table will be able to register a callback to the TanStack Virtual `onChange` which will happen any time the scrollable element scrolls. In that handler the Nimble Table can retrieve the set of virtual items from TanStack Virtual (i.e. `getVirtualItems()`), which represent the total set of rows that should be displayed, and contain the state information that allows the Nimble Table to retrieve the appropriate data from the TanStack Table model to apply to each rendered row, as well as the position each row should be rendered.

_Placeholder for other implementation details_

### States

Placeholder

### Accessibility

The `nimble-table` should align either to the W3C [grid interaction model](https://w3c.github.io/aria-practices/#grid) or the [table interaction model](https://w3c.github.io/aria-practices/#table) (TBD).

### Globalization

The order of table columns is inverted in RTL layouts.

_**Note**:_ This is flagged as "out of scope" for the initial release.

### Performance

We intend for the `nimble-table` to handle both the rendering and interactive operations, such as sorting, in a near-instantaneous fashion on datasets of at least 10K rows. Between 10K and 100K rows of data on the client-side, however, we expect to see a notable drop in performance.

Thus, clients will be expected to limit the amount of data being sent to the table to, ideally, a maximum of 10K rows.

There are a couple of mechanisms we will leverage to ensure we achieve the necessary performance goals:

-   Usage of the FAST `repeat` directive (avoiding using `positioning: true`)
-   The [TanStack Virtual](https://github.com/TanStack/virtual) library gives us a simple means of providing the proper state to render the right rows in response to scroll events.

#### Testing

As the performance for a table is of critical importance, we should formulate a deliberate approach to verifying the performance meets our expectations. For now, I recommend a series of manual tests, but ultimately it would be good to automate this process which I think we should cover in a separate HLD.

### Dependencies

-   [TanStack Table](https://github.com/tanstack/table)
-   [TanStack Virtual](https://github.com/TanStack/virtual)

These dependencies are MIT licensed, and have no dependencies of their own, so security concerns should be at a minimum. When building a TS app that does not include the `nimble-table` the TanStack libraries are not included in the build output.

### Test Plan

Intend to test completely with unit tests and Chromatic visual tests.

We also should attempt to create unit tests to cover the TanStack capabilities we will be leveraging, ideally by submitting them to the TanStack repo. Note that TanStack has already implemented much of the needed tests, except that they are targeting a React environment. The work should largely be a porting effort.

### Tooling

N/A

### Documentation

Storybook stories will be added to document/showcase the various features and APIs.

### Open Issues

-   Should all invalid configurations get reflected to the client & end user the same way? Currently, invalid row ID configuration will cause no rows to be rendered in the table and the `validity` object to reflect why the table is invalid. Other options include: showing invalid text in the table or stopping updates to the table's state. Some things to keep in mind related to this:
    -   We should be mindful of UI flickers when the client passes temporarily through an invalid state.
    -   Stopping updates to the table's state could cause two tables with the same property values assigned to have different rendered outputs, which is not ideal.
-   Should we implement our own algorithm for creating a default row ID rather than relying on TanStack? This would allow us to ensure backwards compatibility and would also allows us to make guarantees about it, such that it is always the index of the record within the `data` property (which isn't true in TanStack when dealing with hierarchical data).<|MERGE_RESOLUTION|>--- conflicted
+++ resolved
@@ -141,24 +141,17 @@
 _Properties_
 
 -   `data` - An array of key/value pairs where each item in the array represents one row of data. For more information about the `data` property, refer to the [data API spec](table-data-api.md).
-<<<<<<< HEAD
+-   `validity` - Readonly object of boolean values that represents the validity states that the table's configuration can be in. The object's type is `TableValidityState`, analogous to the [`ValidityState`](https://developer.mozilla.org/en-US/docs/Web/API/ValidityState) property used for HTML 5 control validation.
+
+_Functions_
+
+-   `checkValidity(): boolean` - Function that returns `true` if the configuration of the table is valid and `false` if the configuration of the table is not valid.
 
 _Events_
 
 -   `action-menu-opening` - An event that is emitted immediately prior to the action menu opening. This can be used to update the items in the menu so that they are in the correct state for the row(s) the menu is associated with. The event details include the following:
     -   `rowIds` - string array - The IDs of the rows that the menu is associated with.
     -   `columnId` - string, possibly undefined - The ID of the column that the menu is associated with. A column ID is optional on a column definition. If the menu is associated with a column without an ID, `columnId` will be undefined in the event details.
-=======
--   `validity` - Readonly object of boolean values that represents the validity states that the table's configuration can be in. The object's type is `TableValidityState`, analogous to the [`ValidityState`](https://developer.mozilla.org/en-US/docs/Web/API/ValidityState) property used for HTML 5 control validation.
-
-_Functions_
-
--   `checkValidity(): boolean` - Function that returns `true` if the configuration of the table is valid and `false` if the configuration of the table is not valid.
-
-_Events_
-
-Placeholder
->>>>>>> 1654ab4a
 
 ### Anatomy
 
