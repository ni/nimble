# Data Hierarchy

## Problem Statement

There are scenarios where clients want to provide collapsible hierarchy to the rows being presented in the table, where both parent and children rows provide values in a common set of columns.

For example, consider a table of geographic information that included location, population, flag, and possibly other location-related information. The location column could be either a continent, country, state, or any sub-regional construct. It would be reasonable to want to present this information in a way that allowed a user to collapse/expand any outer regional grouping, which itself would contain all rows whose locations existed inside it (e.g. 'United States' would be parent of all rows whose location was a U.S. state).

### Lazy Loading

In addition to just supporting data hierarchy with a fully provided set of data, we also need to support the scenario where a row is presented as a parent, but none of its children are currently represented in the data. Upon expanding the row, the client is then expected to load all of the data for that parent and provide it to the table (via the standard `setData` method).

## Links To Relevant Work Items and Reference Material

-   [#890: Design for hierarchical data support in tables](https://github.com/ni/nimble/issues/890)
-   [#861: Table hierarchical data support](https://github.com/ni/nimble/issues/861)
-   [Prototype using flat list that includes a parentId](https://github.com/ni/nimble/tree/data-hierarchy-flat-list-prototype) with [Storybook](https://60e89457a987cf003efc0a5b-qzwoshcidz.chromatic.com/?path=/story/incubating-table--table&args=data:LargeDataSet)
-   [Prototype with user data being hierarchical](https://github.com/ni/nimble/tree/data-hierarchy-prototype) with [Storybook](https://60e89457a987cf003efc0a5b-yncupvnoes.chromatic.com/?path=/story/incubating-table--table&args=data:LargeDataSet)

## Implementation / Design

Users will provide hierarchical data as a flat list (just as they do for non-hierarchical data), but will have to include a field in their data that is representative of the "parent Id" for that record of data.

### `Table` API

```ts
public Table() {
    ...
    // This attribute determines which field in the record specifies the id that is the
    // parent row. If it is not set, the data is presented without hierarchy as a flat list.
    @attr({ attribute: 'parent-id-field-name' })
    public parentIdFieldName?: string;

    // This field would be an option for how we allow a user to specify the field
    // name where they will provide a value indicating whether or not that row
    // should always contain an expand-collapse button.
    @attr({ attribute: 'force-expandable-field-name' })
    public forceExpandableFieldName?: string;

    // The set of rows the user would like to expand. Pass 'true' for `expandChildren` if all
    // children rows parented under any specified in rowIds should also be expanded.
    public async expandRows(rowIds: string[], expandChildren?: boolean): Promise<void> {
        ...
    }

    // The set of rows the user would like to collapse. Pass 'true' for `collapseChildren` if all
    // children rows parented under any specified in rowIds should also be collapsed.
    public async collapseRows(rowIds: string[], collapseChildren?: boolean) Promise<void> {
        ...
    }
}
```

### `TableRowExpandedEventDetail` API

The `Table` will also provide a `row-expand-toggle` event for when a row is expanded/collapsed that will provide details to the client including which row was expanded/collapsed, and what its new state is:

```ts
interface TableRowExpandedEventDetail {
    newState: boolean;
    oldState: boolean;
    recordId: string;
}
```

Note: This event will _not_ be emitted for group rows.

### Interactions

The following are various expected mouse and keyboard interactions related to parent rows:

1. The collapse-all button in the header will also collapse parent rows.
2. Clicking on a parent row (not on the expand/collapse button) will select the parent row. If the table `selectionMode` is set to `none`, then if a user clicks on a parent row (again _not_ on the expand/collapse button) nothing occurs.
3. Keyboard interactions are being defined as part of the [Table Keyboard Navigation HLD](https://github.com/ni/nimble/pull/1506).

### Validation

The table will be invalid if the user has set the `parentIdFieldName` attribute but not the `idFieldName`. Additionally, the table will be invalid if the user has set the `forceExpandCollapseFieldName` attribute but not the `parentIdFieldName`.

### Lazy Loading

The APIs noted above will enable the client to lazy load data into the `Table`. This will essentially be accomplished with the following steps:

1. Providing a field in a record of the table data that indicates whether that row of data is intended to be a parent row. Records that are intended to be parents must set the value of the field, whose name is specified by the `forceExpandCollapseFieldName` attribute, to `true`.
<<<<<<< HEAD
2. After providing the current data to the `Table` via the `setData` method, all rows that have a value of `true` in the field specified by the `forceExpandCollapseFieldName` attribute will display and expand/collapse button.
3. Clients must register a handler for the `row-expand-toggle` event on the `Table` instance, and will receive that event upon clicking the expand/collapse button.
=======
2. After providing the current data to the `Table` via the `setData` method, all rows that have a value of `true` in the field specified by the `forceExpandCollapseFieldName` attribute will display an expand/collapse button.
3. Users must register a handler for the `row-expand-toggle` event on the `Table` instance, and will receive that event upon clicking the expand/collapse button.
>>>>>>> 67316085
4. The details of the handled event will include the id for the row that was expanded.
5. The client must then create a set of data with rows where they provide a field with the name specified by the `parendIdFieldName` attribute that has the value of the `recordId` value supplied in the event details.
6. The client then sets the data on the `Table` again with the `setData` method.

<<<<<<< HEAD
_Note: It is up to the client to manage whether or not the children of a row has already been loaded in order to avoid recreation of their data and calling `setData` on the `Table` unnecessarily._
=======
_The client is responsible for checking if the row’s children have already been loaded. This can prevent unnecessary data recreation and `setData` calls on the `Table`.._
>>>>>>> 67316085

### Translating flat list to Tanstack-understandable hierarchy

Tanstack provides APIs for us to implement that allow it to return the rows in a hierarchical fashion where child rows are provided as a property on a row called `subRows`. For this to work as expected it is required that a flat list of data (that contains implicit hierarchy) be transformed into a hierarchical data structure.

A third party library called [`performant-array-to-tree`](https://www.npmjs.com/package/performant-array-to-tree) offers an easy, and as the package says, performant means of doing this (in O(n) time). It comes with an MIT license, and is apparently fully tested, so it seems like it would be suitable to use for this purpose.

_Note: When creating the hierarchical data structure we should create a new field in the data structure that is not expected to conflict with any existing fields, such as with a prefix that we don't expect clients to be using (e.g. "nimble-hierarchical-data")._

### Group rows with data hierarchy

Tanstack allows limited support of data modeling where there is both grouping and parent-child row relationships. Essentially, when there is grouping present, only rows at the top-level of a hierarchical set of data will be grouped. Child rows will continue to be shown under their parent row rather than being grouped based on their own data.

I see no reason to explicitly disable this behavior. One behavior we will need to ensure, however, is that the count value we display in the group row, is _only_ the number of immediate children in the group row. It would be odd for the number to change just because a row was expanded (such as in the
lazy loading case).

#### Managing expanded state

Currently, the `Table` defaults to expanding all rows by setting its Tanstack expanded state to the singleton `true`. This means that all group rows will be expanded by default. The Nimble `Table` also provides an implementation of `getIsRowExpanded` which is consumed by `TanStack` that will ultimately result in the per-row state of whether the row is expanded. It is in this implementation, where even if the Tanstack state is set to `true`, we can mark all parent rows, by default, as collapsed, which is required for the lazy-loading scenario.

This is achievable because the Nimble `Table` currently tracks when particular rows are collapsed by their row id, which both group and parent rows have. When the Tanstack state has the singleton value of `true` we know we are in a default expand/collapsed state (meaning the user hasn't interactively changed anything), as otherwise it will be a set of id values matched with a boolean state. This will allow us to implement a behavior in `getIsRowExpanded` that will denote group rows as expanded, but parent rows as collapsed, specifically when the TanStack expanded state is set to `true`.

Once _any_ row has been expanded or collapsed, we must update the Nimble `Table` state where we track collapsed rows with _all_ rows that are currently collapsed. This will be a one-time cost. Prototyping suggests that the performance penalty isn't that noticeable.

### Showing a progress indicator for lazy loading

After a user clicks on a parent row to expand it, and that parent does not have children yet, there could be a noticeable delay between when the user clicked the expand button, and when the children show up in the table. This could happen for a variety of reasons, but commonly might occur due to a slow network request.

It would be helpful for the `Table` to visually represent the state that it is currently waiting on data to be loaded from the client. It can accomplish this fairly easily using existing state with no additional APIs or new components.

Prototype visual:

![Lazy Loading Spinner](./spec-images/LazyLoadingSpinner.gif)

This ultimately will put the burden on the client to ensure that the `Table` is updated as needed to get rid of any displayed progress indicator, including in scenarios where the expansion of a parent row failed to load any children (possibly due to some client-side error). The `Table` will only guarantee that the progress indicator is shown when a parent row is expanded and it currently has no children, and that it will be removed once children are present.

Expected user workflow:

1. User loads data into table that specifies some rows as parents, but has no rows that indicate that row as a parent.
2. User clicks on a parent row
3. Row expands showing "row loading" indicator
4. User handles event that row was expanded
5. User sets data on table that has children for the row that was expanded
6. "Row loading" indicator is removed and child rows are now displayed

_Notes: When the new children are finally displayed, scroll position will be maintained in that the scroll index isn't adjusted. So a row that is currently displayed at the top of the table can be pushed down if new rows are added above it. Additionally, any previously expanded rows should remain expanded._

Error workflow:

1. Same as steps 1-4 above
2. Error occurs retrieving data for child rows
3. User calls `collapseRows(...)` on table instance passing parent row id that was previously expanded.
4. Row is collapsed and "row loading" indicator is no longer displayed.
5. Client should also provide appropriate error messaging within the application

### Sorting

Tanstack will sort children within each parent row by the same column that the parent is being sorted by. So, it will not be possible to sort children by a different column value than the one its parent is sorted by.

### Selection

Parent rows when selected, regardless of the selection mode that is set on the table, will _not_ select all of the children under that parent. That is, parent rows will behave in the exact same way as leaf rows with respect to selection. Thus, parents will _not_ show an indetermiate selection state if there are some children selected and some are not, as a parent's selection state is only determined by its own selection<sup>1</sup>.

<sup>1</sup>_The "leaf-only" mode mentioned in the 'Future work' section presents a caveat to this, in which parent rows are explicitly configured to not support certain actions, but we still may allow a user to perform selection through._

### ARIA

A parent row would have the same ARIA expectations of any child row, with the additional need to supply the `aria-expanded` attribute when it is expanded.

Things to consider:

-   Putting an appropriate label/title on the progress indicator for the lazy loaded row placeholder.
-   Expand/collapse button attributes for the parent row. Likely should just match what is done for the group row.

### Future work

#### Leaf-only mode

There are existing SLE grid variants (namely the Tags grid) that provide a type of hierarchical display that doesn't align exactly with either the proposed 'data hierarchy' outlined in this HLD, nor the grouping capability. Instead, while the parent rows may possibly be presented as a normal row (containing values in some subset of columns that the children have values for), they will not be able to be acted upon in the way child rows can, such as allowing an action menu to be defined on them, or being selected individually.

It is expected that this mode will involve creating a new API on the table in order to fully enable, but it should be able to use the other APIs defined in this HLD to support it, and leverage capabilities such as lazy-loading.

Here are a few of the considerations that were made with respect to this mode:

-   grouping should group on leaf items, not parents (could be cumbersome to accomplish with Tanstack)
-   action menu only on leafs
-   single selection mode can only select leafs
-   selection state (when set to `multiple`) of parents (if selected) should become indetermine when new rows loaded (e.g. via lazy loading)
-   selection counts should ignore parents
-   (maybe?) leaf-mode + multi-selection + lazy loading is considered an invalid confiuguration. This could mean that the Table API of `forceExpandCollapseFieldName` should be more semantically associated with lazy loading.
    -   (alternative?): Could we instead just hide the selection checkbox for parent rows that have no children?

#### Auto-expand-parent API

Currently, the proposed default behavior of parent rows is that they will display as collapsed initially (unlike groups). This is primarily done to support the lazy-loading case where we never want a row that has no children to default to being expanded. We could add an API that allows a user to determine what the default state of parents should be, which would ultimately not apply to rows that have no children (i.e. rows with children could be auto expanded, but any parent rows without children would remain collapsed).

## Alternative Implementations / Designs

### `TableRecord` hierarchical data structure

By making the `TableRecord` support hierarchy in its structure, it seemed possible that there would have been a performance benefit, as there would be no need to reformat the data internally for Tanstack to consume it properly. However, I believe we can discard this option for the following reasons:

-   There is no clear way to provide a strong type for `TableRecord` that would have a reserved field name of something like `subRows` that itself would be typed to an array of `TableRecord`.
-   The performance profile between the prototypes of a hierarchical data structure, and a flat list were pretty close with one another.

## Open Issues

-   Need visual design for "row loading" indicator.<|MERGE_RESOLUTION|>--- conflicted
+++ resolved
@@ -37,6 +37,12 @@
     @attr({ attribute: 'force-expandable-field-name' })
     public forceExpandableFieldName?: string;
 
+    // This attribute will determine the expand/collapse state of any parent row by default.
+    // Note that for parent rows that have no children yet, they will always default to 
+    // collapsed, regardless of the state of this attribute.
+    @attr({ attribute: 'auto-expand-parents' })
+    public autoExpandParents?: boolean;
+
     // The set of rows the user would like to expand. Pass 'true' for `expandChildren` if all
     // children rows parented under any specified in rowIds should also be expanded.
     public async expandRows(rowIds: string[], expandChildren?: boolean): Promise<void> {
@@ -51,12 +57,12 @@
 }
 ```
 
-### `TableRowExpandedEventDetail` API
+### `TableRowExpandToggleEventDetail` API
 
 The `Table` will also provide a `row-expand-toggle` event for when a row is expanded/collapsed that will provide details to the client including which row was expanded/collapsed, and what its new state is:
 
 ```ts
-interface TableRowExpandedEventDetail {
+interface TableRowExpandToggleEventDetail {
     newState: boolean;
     oldState: boolean;
     recordId: string;
@@ -82,26 +88,17 @@
 The APIs noted above will enable the client to lazy load data into the `Table`. This will essentially be accomplished with the following steps:
 
 1. Providing a field in a record of the table data that indicates whether that row of data is intended to be a parent row. Records that are intended to be parents must set the value of the field, whose name is specified by the `forceExpandCollapseFieldName` attribute, to `true`.
-<<<<<<< HEAD
-2. After providing the current data to the `Table` via the `setData` method, all rows that have a value of `true` in the field specified by the `forceExpandCollapseFieldName` attribute will display and expand/collapse button.
+2. After providing the current data to the `Table` via the `setData` method, all rows that have a value of `true` in the field specified by the `forceExpandCollapseFieldName` attribute will display an expand/collapse button.
 3. Clients must register a handler for the `row-expand-toggle` event on the `Table` instance, and will receive that event upon clicking the expand/collapse button.
-=======
-2. After providing the current data to the `Table` via the `setData` method, all rows that have a value of `true` in the field specified by the `forceExpandCollapseFieldName` attribute will display an expand/collapse button.
-3. Users must register a handler for the `row-expand-toggle` event on the `Table` instance, and will receive that event upon clicking the expand/collapse button.
->>>>>>> 67316085
 4. The details of the handled event will include the id for the row that was expanded.
-5. The client must then create a set of data with rows where they provide a field with the name specified by the `parendIdFieldName` attribute that has the value of the `recordId` value supplied in the event details.
+5. The client must then add the child records (with their `parentIdFieldName` value set to the parent's recordId) to the data set and call `setData()` on the Table.
 6. The client then sets the data on the `Table` again with the `setData` method.
 
-<<<<<<< HEAD
-_Note: It is up to the client to manage whether or not the children of a row has already been loaded in order to avoid recreation of their data and calling `setData` on the `Table` unnecessarily._
-=======
-_The client is responsible for checking if the row’s children have already been loaded. This can prevent unnecessary data recreation and `setData` calls on the `Table`.._
->>>>>>> 67316085
+_The client is responsible for checking if the row’s children have already been loaded. This can prevent unnecessary data recreation and `setData` calls on the `Table`._
 
 ### Translating flat list to Tanstack-understandable hierarchy
 
-Tanstack provides APIs for us to implement that allow it to return the rows in a hierarchical fashion where child rows are provided as a property on a row called `subRows`. For this to work as expected it is required that a flat list of data (that contains implicit hierarchy) be transformed into a hierarchical data structure.
+Tanstack provides the `getSubRows` API for us to implement that allows it to return the rows in a hierarchical fashion. To leverage this functionality, the flat list of data passed to the table via `setData()` will be transformed into a hierarchical data structure.
 
 A third party library called [`performant-array-to-tree`](https://www.npmjs.com/package/performant-array-to-tree) offers an easy, and as the package says, performant means of doing this (in O(n) time). It comes with an MIT license, and is apparently fully tested, so it seems like it would be suitable to use for this purpose.
 
@@ -156,6 +153,8 @@
 ### Sorting
 
 Tanstack will sort children within each parent row by the same column that the parent is being sorted by. So, it will not be possible to sort children by a different column value than the one its parent is sorted by.
+
+Additionally, sorting has a lower precedence than data hierarchy. Thus, there is no guarantee that a "largest" value for a column will be sorted such that that row will be either the first or last row, as all leaf-level rows will be sorted within the context of their parent.
 
 ### Selection
 
