import { html, ref, repeat, when } from '@microsoft/fast-element';
import type { TableRow } from '.';
import {
    ButtonAppearance,
    type MenuButtonToggleEventDetail
} from '../../../menu-button/types';
import { tableCellTag } from '../cell';
import { checkboxTag } from '../../../checkbox';
import {
    tableRowCollapseLabel,
    tableRowExpandLabel,
    tableRowSelectLabel
} from '../../../label-provider/table/label-tokens';
import type { TableColumn } from '../../../table-column/base';
import { buttonTag } from '../../../button';
import { iconArrowExpanderRightTag } from '../../../icons/arrow-expander-right';

// prettier-ignore
export const template = html<TableRow>`
    <template 
        role="row"
        aria-selected=${x => x.ariaSelected}
<<<<<<< HEAD
        style="
        --ni-private-table-row-indent-level: ${x => x.nestingLevel};"
=======
        aria-expanded=${x => x.expanded}
        style="--ni-private-table-row-indent-level: ${x => x.nestingLevel};"
>>>>>>> 824e321a
    >
        ${when(x => !x.rowOperationGridCellHidden, html<TableRow>`
            <span role="gridcell" class="row-operations-container">
                ${when(x => x.selectable && !x.hideSelection, html<TableRow>`
                    <${checkboxTag}
                        ${ref('selectionCheckbox')}
                        class="selection-checkbox"
                        @change="${(x, c) => x.onSelectionChange(c.event as CustomEvent)}"
                        @click="${(_, c) => c.event.stopPropagation()}"
                        title="${x => tableRowSelectLabel.getValueFor(x)}"
                        aria-label="${x => tableRowSelectLabel.getValueFor(x)}"
                    >
                    </${checkboxTag}>
                `)}
            </span>
        `)}
<<<<<<< HEAD

        <span class="row-front-spacer ${x => (x.isParentRow && x.nestingLevel === 0 ? 'top-level-parent' : '')}"></span>
        ${when(x => x.isParentRow, html<TableRow>`
            <${buttonTag}
                appearance="${ButtonAppearance.ghost}"
                content-hidden
                class="expand-collapse-button"
                tabindex="-1"
                @click="${(x, c) => x.onRowExpandToggle(c.event)}"
            >
                <${iconArrowExpanderRightTag} ${ref('expandIcon')} slot="start" class="expander-icon ${x => x.animationClass}"></${iconArrowExpanderRightTag}>
            </${buttonTag}>
        `)}

=======
        <span class="row-front-spacer ${x => (x.isParentRow && x.nestingLevel === 0 ? 'top-level-parent' : '')}"></span>
        ${when(x => x.isParentRow, html<TableRow>`
            <${buttonTag}
                appearance="${ButtonAppearance.ghost}"
                content-hidden
                class="expand-collapse-button"
                tabindex="-1"
                @click="${(x, c) => x.onRowExpandToggle(c.event)}"
                title="${x => (x.expanded ? tableRowCollapseLabel.getValueFor(x) : tableRowExpandLabel.getValueFor(x))}"
                aria-hidden="true"
            >
                <${iconArrowExpanderRightTag} ${ref('expandIcon')} slot="start" class="expander-icon ${x => x.animationClass}"></${iconArrowExpanderRightTag}>
            </${buttonTag}>
        `)}

>>>>>>> 824e321a
        <span ${ref('cellContainer')} 
            class="cell-container ${x => (x.isParentRow && x.nestingLevel > 0 ? 'nested-parent' : '')}"
        >
            ${repeat(x => x.columns, html<TableColumn, TableRow>`
                ${when(x => !x.columnHidden, html<TableColumn, TableRow>`
                    <${tableCellTag}
                        class="cell"
                        :cellState="${(_, c) => c.parent.cellStates[c.index]}"
                        :cellViewTemplate="${x => x.columnInternals.cellViewTemplate}"
                        :column="${x => x}"
                        column-id="${x => x.columnId}"
                        :recordId="${(_, c) => c.parent.recordId}"
                        ?has-action-menu="${x => !!x.actionMenuSlot}"
                        ?expanded="${(_, c) => c.parent.expanded}"
                        :isParentRow="${(_, c) => c.parent.isParentRow}"
                        :isFirstCell="${(_, c) => c.index === 0}"
                        action-menu-label="${x => x.actionMenuLabel}"
                        @cell-action-menu-beforetoggle="${(x, c) => c.parent.onCellActionMenuBeforeToggle(c.event as CustomEvent<MenuButtonToggleEventDetail>, x)}"
                        @cell-action-menu-toggle="${(x, c) => c.parent.onCellActionMenuToggle(c.event as CustomEvent<MenuButtonToggleEventDetail>, x)}"
                        :nestingLevel="${(_, c) => c.parent.cellIndentLevels[c.index]}"
                    >

                        ${when((x, c) => ((c.parent as TableRow).currentActionMenuColumn === x) && x.actionMenuSlot, html<TableColumn, TableRow>`
                            <slot
                                name="${x => `row-action-menu-${x.actionMenuSlot!}`}"
                                slot="cellActionMenu"
                            ></slot>
                        `)}
                    </${tableCellTag}>
                `)}
            `, { recycle: false, positioning: true })}
        </span>
    </template>
`;<|MERGE_RESOLUTION|>--- conflicted
+++ resolved
@@ -20,13 +20,8 @@
     <template 
         role="row"
         aria-selected=${x => x.ariaSelected}
-<<<<<<< HEAD
-        style="
-        --ni-private-table-row-indent-level: ${x => x.nestingLevel};"
-=======
         aria-expanded=${x => x.expanded}
         style="--ni-private-table-row-indent-level: ${x => x.nestingLevel};"
->>>>>>> 824e321a
     >
         ${when(x => !x.rowOperationGridCellHidden, html<TableRow>`
             <span role="gridcell" class="row-operations-container">
@@ -43,22 +38,6 @@
                 `)}
             </span>
         `)}
-<<<<<<< HEAD
-
-        <span class="row-front-spacer ${x => (x.isParentRow && x.nestingLevel === 0 ? 'top-level-parent' : '')}"></span>
-        ${when(x => x.isParentRow, html<TableRow>`
-            <${buttonTag}
-                appearance="${ButtonAppearance.ghost}"
-                content-hidden
-                class="expand-collapse-button"
-                tabindex="-1"
-                @click="${(x, c) => x.onRowExpandToggle(c.event)}"
-            >
-                <${iconArrowExpanderRightTag} ${ref('expandIcon')} slot="start" class="expander-icon ${x => x.animationClass}"></${iconArrowExpanderRightTag}>
-            </${buttonTag}>
-        `)}
-
-=======
         <span class="row-front-spacer ${x => (x.isParentRow && x.nestingLevel === 0 ? 'top-level-parent' : '')}"></span>
         ${when(x => x.isParentRow, html<TableRow>`
             <${buttonTag}
@@ -74,7 +53,6 @@
             </${buttonTag}>
         `)}
 
->>>>>>> 824e321a
         <span ${ref('cellContainer')} 
             class="cell-container ${x => (x.isParentRow && x.nestingLevel > 0 ? 'nested-parent' : '')}"
         >
