import { html, ref, repeat, when } from '@microsoft/fast-element';
import type { TableRow } from '.';
import type { MenuButtonToggleEventDetail } from '../../../menu-button/types';
import { tableCellTag } from '../cell';
import { checkboxTag } from '../../../checkbox';
<<<<<<< HEAD
import { tableRowSelectLabel } from '../../../label-provider/table/label-tokens';
=======
import type { TableColumn } from '../../../table-column/base';
>>>>>>> f4dc2eaa

// prettier-ignore
export const template = html<TableRow>`
    <template role="row" aria-selected=${x => x.ariaSelected}>
        ${when(x => !x.rowOperationGridCellHidden, html<TableRow>`
            <span role="gridcell" class="row-operations-container">
                ${when(x => x.selectable && !x.hideSelection, html<TableRow>`
                    <${checkboxTag}
                        ${ref('selectionCheckbox')}
                        class="selection-checkbox"
                        @change="${(x, c) => x.onSelectionChange(c.event as CustomEvent)}"
                        @click="${(_, c) => c.event.stopPropagation()}"
                        title="${x => tableRowSelectLabel.getValueFor(x)}"
                        aria-label="${x => tableRowSelectLabel.getValueFor(x)}"
                    >
                    </${checkboxTag}>
                `)}
            </span>
        `)}
        ${'' /* This is needed to help align the cell widths exactly with the column headers, due to the space reserved for
                the collapse-all button in the header. */}
        <span class="row-front-spacer"></span>

        <span ${ref('cellContainer')} class="cell-container">
            ${repeat(x => x.columns, html<TableColumn, TableRow>`
                ${when(x => !x.columnHidden, html<TableColumn, TableRow>`
                    <${tableCellTag}
                        class="cell"
                        :cellState="${(_, c) => c.parent.cellStates[c.index]}"
                        :cellViewTemplate="${x => x.columnInternals.cellViewTemplate}"
                        :column="${x => x}"
                        column-id="${x => x.columnId}"
                        :recordId="${(_, c) => c.parent.recordId}"
                        ?has-action-menu="${x => !!x.actionMenuSlot}"
                        action-menu-label="${x => x.actionMenuLabel}"
                        @cell-action-menu-beforetoggle="${(x, c) => c.parent.onCellActionMenuBeforeToggle(c.event as CustomEvent<MenuButtonToggleEventDetail>, x)}"
                        @cell-action-menu-toggle="${(x, c) => c.parent.onCellActionMenuToggle(c.event as CustomEvent<MenuButtonToggleEventDetail>, x)}"
                        :nestingLevel="${(_, c) => c.parent.cellIndentLevels[c.index]};"
                    >

                        ${when((x, c) => ((c.parent as TableRow).currentActionMenuColumn === x) && x.actionMenuSlot, html<TableColumn, TableRow>`
                            <slot
                                name="${x => `row-action-menu-${x.actionMenuSlot!}`}"
                                slot="cellActionMenu"
                            ></slot>
                        `)}
                    </${tableCellTag}>
                `)}
            `, { recycle: false, positioning: true })}
        </span>
    </template>
`;<|MERGE_RESOLUTION|>--- conflicted
+++ resolved
@@ -3,11 +3,8 @@
 import type { MenuButtonToggleEventDetail } from '../../../menu-button/types';
 import { tableCellTag } from '../cell';
 import { checkboxTag } from '../../../checkbox';
-<<<<<<< HEAD
 import { tableRowSelectLabel } from '../../../label-provider/table/label-tokens';
-=======
 import type { TableColumn } from '../../../table-column/base';
->>>>>>> f4dc2eaa
 
 // prettier-ignore
 export const template = html<TableRow>`
