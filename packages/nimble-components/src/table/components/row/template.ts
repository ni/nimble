import { html, ref, repeat, when } from '@microsoft/fast-element';
import type { TableRow, ColumnState } from '.';
import type { MenuButtonToggleEventDetail } from '../../../menu-button/types';
import { tableCellTag } from '../cell';
import { checkboxTag } from '../../../checkbox';

// prettier-ignore
export const template = html<TableRow>`
    <template role="row" aria-selected=${x => x.ariaSelected}>
<<<<<<< HEAD
        ${when(x => x.selectable && !x.hideSelection, html<TableRow>`
            <${checkboxTag}
                ${ref('selectionCheckbox')}
                class="selection-checkbox"
                @change="${(x, c) => x.onSelectionChange(c.event as CustomEvent)}"
                @click="${(_, c) => c.event.stopPropagation()}"
            >
            </${checkboxTag}>
        `)}

        <span ${ref('cellContainer')} class="cell-container">
            ${repeat(x => x.columnStates, html<ColumnState, TableRow>`
                ${when(x => !x.column.columnHidden, html<ColumnState, TableRow>`
                    <${tableCellTag}
                        class="cell"
                        :cellState="${x => x.cellState}"
                        :cellViewTemplate="${x => x.column.currentCellViewTemplate}"
                        ?has-action-menu="${x => !!x.column.actionMenuSlot}"
                        action-menu-label="${x => x.column.actionMenuLabel}"
                        @cell-action-menu-beforetoggle="${(x, c) => c.parent.onCellActionMenuBeforeToggle(c.event as CustomEvent<MenuButtonToggleEventDetail>, x.column)}"
                        @cell-action-menu-toggle="${(x, c) => c.parent.onCellActionMenuToggle(c.event as CustomEvent<MenuButtonToggleEventDetail>, x.column)}"
                        :nestingLevel="${x => x.cellIndentLevel};"
                    >
=======
        ${repeat(x => x.columnStates, html<ColumnState, TableRow>`
            ${when(x => !x.column.columnHidden, html<ColumnState, TableRow>`
                <${tableCellTag}
                    class="cell"
                    :cellState="${x => x.cellState}"
                    :cellViewTemplate="${x => x.column.columnInternals.cellViewTemplate}"
                    ?has-action-menu="${x => !!x.column.actionMenuSlot}"
                    action-menu-label="${x => x.column.actionMenuLabel}"
                    @cell-action-menu-beforetoggle="${(x, c) => c.parent.onCellActionMenuBeforeToggle(c.event as CustomEvent<MenuButtonToggleEventDetail>, x.column)}"
                    @cell-action-menu-toggle="${(x, c) => c.parent.onCellActionMenuToggle(c.event as CustomEvent<MenuButtonToggleEventDetail>, x.column)}"
                    :nestingLevel="${x => x.cellIndentLevel};"
                >
>>>>>>> a8b22a26

                        ${when((x, c) => ((c.parent as TableRow).currentActionMenuColumn === x.column) && x.column.actionMenuSlot, html<ColumnState, TableRow>`
                            <slot
                                name="${x => `row-action-menu-${x.column.actionMenuSlot!}`}"
                                slot="cellActionMenu"
                            ></slot>
                        `)}
                    </${tableCellTag}>
                `)}
            `)}
        </span>
    </template>
`;<|MERGE_RESOLUTION|>--- conflicted
+++ resolved
@@ -7,7 +7,6 @@
 // prettier-ignore
 export const template = html<TableRow>`
     <template role="row" aria-selected=${x => x.ariaSelected}>
-<<<<<<< HEAD
         ${when(x => x.selectable && !x.hideSelection, html<TableRow>`
             <${checkboxTag}
                 ${ref('selectionCheckbox')}
@@ -24,27 +23,13 @@
                     <${tableCellTag}
                         class="cell"
                         :cellState="${x => x.cellState}"
-                        :cellViewTemplate="${x => x.column.currentCellViewTemplate}"
+                        :cellViewTemplate="${x => x.column.columnInternals.currentCellViewTemplate}"
                         ?has-action-menu="${x => !!x.column.actionMenuSlot}"
                         action-menu-label="${x => x.column.actionMenuLabel}"
                         @cell-action-menu-beforetoggle="${(x, c) => c.parent.onCellActionMenuBeforeToggle(c.event as CustomEvent<MenuButtonToggleEventDetail>, x.column)}"
                         @cell-action-menu-toggle="${(x, c) => c.parent.onCellActionMenuToggle(c.event as CustomEvent<MenuButtonToggleEventDetail>, x.column)}"
                         :nestingLevel="${x => x.cellIndentLevel};"
                     >
-=======
-        ${repeat(x => x.columnStates, html<ColumnState, TableRow>`
-            ${when(x => !x.column.columnHidden, html<ColumnState, TableRow>`
-                <${tableCellTag}
-                    class="cell"
-                    :cellState="${x => x.cellState}"
-                    :cellViewTemplate="${x => x.column.columnInternals.cellViewTemplate}"
-                    ?has-action-menu="${x => !!x.column.actionMenuSlot}"
-                    action-menu-label="${x => x.column.actionMenuLabel}"
-                    @cell-action-menu-beforetoggle="${(x, c) => c.parent.onCellActionMenuBeforeToggle(c.event as CustomEvent<MenuButtonToggleEventDetail>, x.column)}"
-                    @cell-action-menu-toggle="${(x, c) => c.parent.onCellActionMenuToggle(c.event as CustomEvent<MenuButtonToggleEventDetail>, x.column)}"
-                    :nestingLevel="${x => x.cellIndentLevel};"
-                >
->>>>>>> a8b22a26
 
                         ${when((x, c) => ((c.parent as TableRow).currentActionMenuColumn === x.column) && x.column.actionMenuSlot, html<ColumnState, TableRow>`
                             <slot
