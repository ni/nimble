import { attr, observable, volatile } from '@microsoft/fast-element';
import {
    Checkbox,
    DesignSystem,
    FoundationElement
} from '@microsoft/fast-foundation';
import { styles } from './styles';
import { template } from './template';
import type { TableCellState } from '../../../table-column/base/types';
import type {
    TableActionMenuToggleEventDetail,
    TableFieldName,
    TableRecord,
    TableRowSelectionToggleEventDetail
} from '../../types';
import type { TableColumn } from '../../../table-column/base';
import type { MenuButtonToggleEventDetail } from '../../../menu-button/types';
import { TableCell } from '../cell';

declare global {
    interface HTMLElementTagNameMap {
        'nimble-table-row': TableRow;
    }
}

export interface ColumnState {
    column: TableColumn;
    cellState: TableCellState;
    cellIndentLevel: number;
}

/** Represents a single row (element) in the Table's data  */
// eslint-disable-next-line @typescript-eslint/no-empty-interface
export interface TableDataRecord extends TableRecord {}

/**
 * A styled row that is used within the nimble-table.
 * @internal
 */
export class TableRow<
    TDataRecord extends TableDataRecord = TableDataRecord
> extends FoundationElement {
    @attr({ attribute: 'record-id' })
    public recordId?: string;

    @attr({ mode: 'boolean' })
    public selectable = false;

    @attr({ mode: 'boolean' })
    public selected = false;

    @attr({ attribute: 'hide-selection', mode: 'boolean' })
    public hideSelection = false;

    @observable
    public dataRecord?: TDataRecord;

    @observable
    public columns: TableColumn[] = [];

    @observable
    public currentActionMenuColumn?: TableColumn;

    @observable
    public nestingLevel = 0;

    @attr({ attribute: 'menu-open', mode: 'boolean' })
    public menuOpen = false;

    /** @internal */
    @observable
    public readonly selectionCheckbox?: Checkbox;

    /** @internal */
    public readonly cellContainer!: HTMLSpanElement;

    // Programmatically updating the selection state of a checkbox fires the 'change' event.
    // Therefore, selection change events that occur due to programmatically updating
    // the selection checkbox 'checked' value should be ingored.
    // https://github.com/microsoft/fast/issues/5750
    private ignoreSelectionChangeEvents = false;

    @volatile
    public get columnStates(): ColumnState[] {
        return this.columns.map((column, i) => {
<<<<<<< HEAD
            const fieldNames = column.dataRecordFieldNames;
=======
            const fieldNames = column.columnInternals.dataRecordFieldNames;
>>>>>>> d5189373
            let cellState: TableCellState;
            if (this.hasValidFieldNames(fieldNames) && this.dataRecord) {
                const cellDataValues = fieldNames.map(
                    field => this.dataRecord![field]
                );
                const cellRecord = Object.fromEntries(
<<<<<<< HEAD
                    column.cellRecordFieldNames.map((k, j) => [
=======
                    column.columnInternals.cellRecordFieldNames.map((k, j) => [
>>>>>>> d5189373
                        k,
                        cellDataValues[j]
                    ])
                );
                const columnConfig = column.columnInternals.columnConfig ?? {};
                cellState = {
                    cellRecord,
                    columnConfig
                };
            } else {
                cellState = {
                    cellRecord: {},
                    columnConfig: {}
                };
            }
            const cellIndentLevel = i === 0 ? this.nestingLevel : 0;
            return { column, cellState, cellIndentLevel };
        });
    }

    @volatile
    public override get ariaSelected(): 'true' | 'false' | null {
        if (this.selectable) {
            return this.selected ? 'true' : 'false';
        }

        return null;
    }

    public onSelectionChange(event: CustomEvent): void {
        if (this.ignoreSelectionChangeEvents) {
            return;
        }

        const checkbox = event.target as Checkbox;
        const detail: TableRowSelectionToggleEventDetail = {
            oldState: !checkbox.checked,
            newState: checkbox.checked
        };
        this.$emit('row-selection-toggle', detail);
    }

    public onCellActionMenuBeforeToggle(
        event: CustomEvent<MenuButtonToggleEventDetail>,
        column: TableColumn
    ): void {
        this.currentActionMenuColumn = column;
        this.emitActionMenuToggleEvent(
            'row-action-menu-beforetoggle',
            event.detail,
            column
        );
    }

    public onCellActionMenuToggle(
        event: CustomEvent<MenuButtonToggleEventDetail>,
        column: TableColumn
    ): void {
        this.menuOpen = event.detail.newState;
        this.emitActionMenuToggleEvent(
            'row-action-menu-toggle',
            event.detail,
            column
        );
    }

    public closeOpenActionMenus(): void {
        if (this.menuOpen) {
            const cellWithMenuOpen = Array.from(
                this.cellContainer.children
            ).find(c => c instanceof TableCell && c.menuOpen) as TableCell;
            if (cellWithMenuOpen?.actionMenuButton?.open) {
                cellWithMenuOpen.actionMenuButton.toggleButton!.control.click();
            }
        }
    }

    private emitActionMenuToggleEvent(
        eventType: string,
        menuButtonEventDetail: MenuButtonToggleEventDetail,
        column: TableColumn
    ): void {
        const detail: TableActionMenuToggleEventDetail = {
            newState: menuButtonEventDetail.newState,
            oldState: menuButtonEventDetail.oldState,
            recordIds: [this.recordId!],
            columnId: column.columnId
        };
        this.$emit(eventType, detail);
    }

    private hasValidFieldNames(
        keys: readonly (TableFieldName | undefined)[]
    ): keys is TableFieldName[] {
        return keys.every(key => key !== undefined);
    }

    private selectedChanged(): void {
        this.setSelectionCheckboxState();
    }

    private selectionCheckboxChanged(): void {
        this.setSelectionCheckboxState();
    }

    private setSelectionCheckboxState(): void {
        if (this.selectionCheckbox) {
            this.ignoreSelectionChangeEvents = true;
            this.selectionCheckbox.checked = this.selected;
            this.ignoreSelectionChangeEvents = false;
        }
    }
}

const nimbleTableRow = TableRow.compose({
    baseName: 'table-row',
    template,
    styles
});

DesignSystem.getOrCreate().withPrefix('nimble').register(nimbleTableRow());
export const tableRowTag = DesignSystem.tagFor(TableRow);<|MERGE_RESOLUTION|>--- conflicted
+++ resolved
@@ -83,22 +83,14 @@
     @volatile
     public get columnStates(): ColumnState[] {
         return this.columns.map((column, i) => {
-<<<<<<< HEAD
-            const fieldNames = column.dataRecordFieldNames;
-=======
             const fieldNames = column.columnInternals.dataRecordFieldNames;
->>>>>>> d5189373
             let cellState: TableCellState;
             if (this.hasValidFieldNames(fieldNames) && this.dataRecord) {
                 const cellDataValues = fieldNames.map(
                     field => this.dataRecord![field]
                 );
                 const cellRecord = Object.fromEntries(
-<<<<<<< HEAD
-                    column.cellRecordFieldNames.map((k, j) => [
-=======
                     column.columnInternals.cellRecordFieldNames.map((k, j) => [
->>>>>>> d5189373
                         k,
                         cellDataValues[j]
                     ])
