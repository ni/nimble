import { css } from '@microsoft/fast-element';
import { display } from '@microsoft/fast-foundation';
import { White } from '@ni/nimble-tokens/dist/styledictionary/js/tokens';
import {
    applicationBackgroundColor,
    borderWidth,
    controlHeight,
    controlSlimHeight,
    fillHoverColor,
    fillHoverSelectedColor,
    fillSelectedColor,
<<<<<<< HEAD
    mediumDelay,
=======
>>>>>>> 824e321a
    mediumPadding,
    standardPadding
} from '../../../theme-provider/design-tokens';
import { Theme } from '../../../theme-provider/types';
import { hexToRgbaCssColor } from '../../../utilities/style/colors';
import { themeBehavior } from '../../../utilities/style/theme';
import { styles as expandCollapseStyles } from '../../../patterns/expand-collapse/styles';

export const styles = css`
    ${expandCollapseStyles}
    ${display('flex')}

    :host {
        width: fit-content;
        min-width: 100%;
        background-color: ${applicationBackgroundColor};
        height: calc(${controlHeight} + 2 * ${borderWidth});
        border-top: calc(2 * ${borderWidth}) solid transparent;
        box-sizing: border-box;
        background-clip: padding-box;
    }

    :host::before {
        content: '';
        width: 100%;
        height: ${controlHeight};
        pointer-events: none;
        box-sizing: border-box;
        bottom: 0px;
        position: absolute;
    }

    :host([selectable]:not([selected]):hover)::before {
        background-color: ${fillHoverColor};
    }

    :host([selected])::before {
        background-color: ${fillSelectedColor};
    }

    :host([selected]:hover)::before {
        background-color: ${fillHoverSelectedColor};
    }

<<<<<<< HEAD
    :host([expanded]) .animating,
    :host .animating {
        transition: ${mediumDelay} ease-in-out;
    }

    .expand-collapse-button {
        height: ${controlSlimHeight};
        align-self: center;
=======
    .expand-collapse-button {
>>>>>>> 824e321a
        padding-left: calc(
            ${mediumPadding} + (var(--ni-private-table-row-indent-level) - 1) *
                ${controlHeight}
        );
    }

<<<<<<< HEAD
    :host([expanded]) .expander-icon {
        transform: rotate(90deg);
    }

    .expander-icon {
        transform: rotate(0deg);
    }

=======
>>>>>>> 824e321a
    .row-operations-container {
        display: flex;
    }

    .selection-checkbox {
        margin-left: ${standardPadding};
    }

    .selection-checkbox::part(label) {
        padding-left: 0px;
    }

    .row-front-spacer {
        width: ${controlHeight};
        flex: 0 0 auto;
    }

    .row-front-spacer.top-level-parent {
        width: ${mediumPadding};
    }

    .cell-container {
        display: grid;
        width: 100%;
        grid-auto-flow: column;
        grid-auto-columns: 1fr;
        grid-template-columns: var(--ni-private-table-row-grid-columns) auto;
    }

    .cell-container.nested-parent {
        margin-left: calc(
            (${controlHeight} * var(--ni-private-table-row-indent-level)) * -1
        );
    }

<<<<<<< HEAD
    @media (prefers-reduced-motion) {
        :host .animating,
        :host([expanded]) .animating {
            transition-duration: 0s;
        }
    }

=======
>>>>>>> 824e321a
    nimble-table-cell {
        --ni-private-table-cell-action-menu-display: none;
    }

    nimble-table-cell[menu-open] {
        --ni-private-table-cell-action-menu-display: block;
    }

    :host(:hover) nimble-table-cell {
        --ni-private-table-cell-action-menu-display: block;
    }

    :host([selected]) nimble-table-cell {
        --ni-private-table-cell-action-menu-display: block;
    }
`.withBehaviors(
    themeBehavior(
        Theme.color,
        css`
            :host([selectable]:not([selected]):hover)::before {
                background-color: ${hexToRgbaCssColor(White, 0.05)};
            }

            :host([selected])::before {
                background-color: ${hexToRgbaCssColor(White, 0.25)};
            }

            :host([selected]:hover)::before {
                background-color: ${hexToRgbaCssColor(White, 0.2)};
            }
        `
    )
);<|MERGE_RESOLUTION|>--- conflicted
+++ resolved
@@ -5,14 +5,9 @@
     applicationBackgroundColor,
     borderWidth,
     controlHeight,
-    controlSlimHeight,
     fillHoverColor,
     fillHoverSelectedColor,
     fillSelectedColor,
-<<<<<<< HEAD
-    mediumDelay,
-=======
->>>>>>> 824e321a
     mediumPadding,
     standardPadding
 } from '../../../theme-provider/design-tokens';
@@ -57,35 +52,13 @@
         background-color: ${fillHoverSelectedColor};
     }
 
-<<<<<<< HEAD
-    :host([expanded]) .animating,
-    :host .animating {
-        transition: ${mediumDelay} ease-in-out;
-    }
-
     .expand-collapse-button {
-        height: ${controlSlimHeight};
-        align-self: center;
-=======
-    .expand-collapse-button {
->>>>>>> 824e321a
         padding-left: calc(
             ${mediumPadding} + (var(--ni-private-table-row-indent-level) - 1) *
                 ${controlHeight}
         );
     }
 
-<<<<<<< HEAD
-    :host([expanded]) .expander-icon {
-        transform: rotate(90deg);
-    }
-
-    .expander-icon {
-        transform: rotate(0deg);
-    }
-
-=======
->>>>>>> 824e321a
     .row-operations-container {
         display: flex;
     }
@@ -121,16 +94,6 @@
         );
     }
 
-<<<<<<< HEAD
-    @media (prefers-reduced-motion) {
-        :host .animating,
-        :host([expanded]) .animating {
-            transition-duration: 0s;
-        }
-    }
-
-=======
->>>>>>> 824e321a
     nimble-table-cell {
         --ni-private-table-cell-action-menu-display: none;
     }
