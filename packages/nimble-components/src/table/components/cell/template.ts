import { html, ref, ViewTemplate, when } from '@microsoft/fast-element';
import type { TableCell } from '.';
import { iconThreeDotsLineTag } from '../../../icons/three-dots-line';
import { menuButtonTag } from '../../../menu-button';
import {
    ButtonAppearance,
    MenuButtonToggleEventDetail
} from '../../../menu-button/types';

// prettier-ignore
export const template = html<TableCell>`
<<<<<<< HEAD
    <template role="cell" style="--ni-private-table-cell-nesting-level: ${x => x.nestingLevel}">
        <div ${ref('cellContentContainer')} class="cell-content-container"></div>

=======
    <template role="cell">
        ${x => x.cellViewTemplate}
>>>>>>> b06f6024
        ${when(x => x.hasActionMenu, html<TableCell>`
            <${menuButtonTag} ${ref('actionMenuButton')}
                content-hidden
                appearance="${ButtonAppearance.ghost}"
                @beforetoggle="${(x, c) => x.onActionMenuBeforeToggle(c.event as CustomEvent<MenuButtonToggleEventDetail>)}"
                @toggle="${(x, c) => x.onActionMenuToggle(c.event as CustomEvent<MenuButtonToggleEventDetail>)}"
                class="action-menu"                
            >
                <${iconThreeDotsLineTag} slot="start"></${iconThreeDotsLineTag}>
                ${x => x.actionMenuLabel}
                <slot name="cellActionMenu" slot="menu"></slot>
            </${menuButtonTag}>
        `)}
    </template>
`;

export const createCellViewTemplate = (
    cellViewTag: string
): ViewTemplate<TableCell> => html<TableCell>`<${cellViewTag} class="cell-view"
        :cellRecord="${y => y.cellState?.cellRecord}"
        :columnConfig="${y => y.cellState?.columnConfig}"
    >
    </${cellViewTag}>`;<|MERGE_RESOLUTION|>--- conflicted
+++ resolved
@@ -9,14 +9,8 @@
 
 // prettier-ignore
 export const template = html<TableCell>`
-<<<<<<< HEAD
     <template role="cell" style="--ni-private-table-cell-nesting-level: ${x => x.nestingLevel}">
-        <div ${ref('cellContentContainer')} class="cell-content-container"></div>
-
-=======
-    <template role="cell">
         ${x => x.cellViewTemplate}
->>>>>>> b06f6024
         ${when(x => x.hasActionMenu, html<TableCell>`
             <${menuButtonTag} ${ref('actionMenuButton')}
                 content-hidden
