import { html, ref, when } from '@microsoft/fast-element';
import type { TableCell } from '.';
import { iconThreeDotsLineTag } from '../../../icons/three-dots-line';
import { menuButtonTag } from '../../../menu-button';
import {
    ButtonAppearance,
    MenuButtonToggleEventDetail
} from '../../../menu-button/types';

// prettier-ignore
export const template = html<TableCell>`
    <template role="cell">
        ${when(x => x.cellViewTag, x => {
        const cellViewTag = x.cellViewTag!;
        return html<TableCell>`<${cellViewTag}
                    :cellRecord="${y => y.cellState?.cellRecord}"
                    :columnConfig="${y => y.cellState?.columnConfig}"
                >
                </${cellViewTag}>`;
    })}
        ${when(x => x.hasActionMenu, html<TableCell>`
<<<<<<< HEAD
            <${DesignSystem.tagFor(MenuButton)}
                ${ref('actionMenuButton')}
=======
            <${menuButtonTag}
>>>>>>> 75b3bfdc
                content-hidden
                appearance="${ButtonAppearance.ghost}"
                @beforetoggle="${(x, c) => x.onActionMenuBeforeToggle(c.event as CustomEvent<MenuButtonToggleEventDetail>)}"
                @toggle="${(x, c) => x.onActionMenuToggle(c.event as CustomEvent<MenuButtonToggleEventDetail>)}"
                class="action-menu"
            >
                <${iconThreeDotsLineTag} slot="start"></${iconThreeDotsLineTag}>
                ${x => x.actionMenuLabel}
                <slot name="cellActionMenu" slot="menu"></slot>
            </${menuButtonTag}>
        `)}
    </template>
`;<|MERGE_RESOLUTION|>--- conflicted
+++ resolved
@@ -19,12 +19,8 @@
                 </${cellViewTag}>`;
     })}
         ${when(x => x.hasActionMenu, html<TableCell>`
-<<<<<<< HEAD
-            <${DesignSystem.tagFor(MenuButton)}
+            <${menuButtonTag}
                 ${ref('actionMenuButton')}
-=======
-            <${menuButtonTag}
->>>>>>> 75b3bfdc
                 content-hidden
                 appearance="${ButtonAppearance.ghost}"
                 @beforetoggle="${(x, c) => x.onActionMenuBeforeToggle(c.event as CustomEvent<MenuButtonToggleEventDetail>)}"
