--- conflicted
+++ resolved
@@ -34,15 +34,12 @@
             ></${iconArrowDownTag}>
         `)}
         ${when(x => x.isGrouped, html<TableHeader>`
-<<<<<<< HEAD
-            <${iconTwoSquaresInBracketsTag} class="grouped-indicator" title="${x => tableColumnHeaderGroupedIndicatorLabel.getValueFor(x)}" role="graphics-symbol"></${iconTwoSquaresInBracketsTag}>
-=======
             <${iconTwoSquaresInBracketsTag}
                 class="grouped-indicator"
                 title="${x => tableColumnHeaderGroupedLabel.getValueFor(x)}"
+                role="graphics-symbol"
                 aria-label="${x => tableColumnHeaderGroupedLabel.getValueFor(x)}"
             ></${iconTwoSquaresInBracketsTag}>
->>>>>>> ab995f09
         `)}
     </template>
 `;