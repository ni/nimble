--- conflicted
+++ resolved
@@ -247,44 +247,15 @@
 
         table.style.width = `${
             rowWidth
-<<<<<<< HEAD
-            + (table.headerRowActionContainer.getBoundingClientRect().width
-                ?? 0)
-=======
             + table.headerRowActionContainer.getBoundingClientRect().width
->>>>>>> 2c358419
             + table.virtualizer.headerContainerMarginRight
         }px`;
         await waitForUpdatesAsync();
     }
 
-<<<<<<< HEAD
-    public getCellRenderedWidth(columnIndex: number, rowIndex = 0): number {
-        if (
-            columnIndex
-            >= this.tableElement.columns.filter(column => !column.columnHidden)
-                .length
-        ) {
-            throw new Error(
-                'Attempting to index past the total number of columns'
-            );
-        }
-
-        const row = this.getRow(rowIndex);
-        const cells = row?.shadowRoot?.querySelectorAll('nimble-table-cell');
-        if (columnIndex >= (cells?.length ?? 0)) {
-            throw new Error(
-                'Attempting to index past the total number of cells'
-            );
-        }
-
-        const columnCell = cells![columnIndex]!;
-        return columnCell.getBoundingClientRect().width;
-=======
     public getCellRenderedWidth(rowIndex: number, columnIndex: number): number {
         const cell = this.getCell(rowIndex, columnIndex);
         return cell.getBoundingClientRect().width;
->>>>>>> 2c358419
     }
 
     public getTotalCellRenderedWidth(): number {
@@ -472,17 +443,6 @@
 
     /**
      * @param columnIndex The index of the column to the left of a divider being dragged. Thus, this
-<<<<<<< HEAD
-     * can not be given a value representing the last column index.
-     * @param deltas The series of mouse movements in the x-direction while sizing a column.
-     */
-    public dragSizeColumn(columnIndex: number, deltas: number[]): void {
-        const divider = this.getColumnDivider(columnIndex);
-        divider.setAttribute('active', 'true');
-        const dividerRect = divider.getBoundingClientRect();
-        const mouseDownEvent = new MouseEvent('mousedown', {
-            clientX: (dividerRect.x + dividerRect.width) / 2,
-=======
      * can not be given a value representing the last visible column index.
      * @param deltas The series of mouse movements in the x-direction while sizing a column.
      */
@@ -500,20 +460,14 @@
         let currentMouseX = (dividerRect.x + dividerRect.width) / 2;
         const mouseDownEvent = new MouseEvent('mousedown', {
             clientX: currentMouseX,
->>>>>>> 2c358419
             clientY: (dividerRect.y + dividerRect.height) / 2
         });
         divider.dispatchEvent(mouseDownEvent);
 
         for (const delta of deltas) {
-<<<<<<< HEAD
-            const mouseMoveEvent = new MouseEvent('mousemove', {
-                movementX: delta
-=======
             currentMouseX += delta;
             const mouseMoveEvent = new MouseEvent('mousemove', {
                 clientX: currentMouseX
->>>>>>> 2c358419
             });
             document.dispatchEvent(mouseMoveEvent);
         }
@@ -522,18 +476,6 @@
         document.dispatchEvent(mouseUpEvent);
     }
 
-<<<<<<< HEAD
-    public getColumnDivider(index: number): HTMLElement {
-        const headerContainers = this.tableElement.shadowRoot!.querySelectorAll('.header-container');
-
-        if (index >= headerContainers.length - 1) {
-            throw new Error(
-                'Attempting to index past the number of available dividers. Max index is two less than the number of columns.'
-            );
-        }
-
-        return headerContainers[index]!.querySelector('.column-divider.right')!;
-=======
     /**
      * @param columnIndex The index of the column to the right of a divider being dragged. Thus, this
      * value must be greater than 0 and less than the total number of visible columns.
@@ -589,7 +531,6 @@
         }
 
         return headerContainers[index]!.querySelector('.column-divider.left');
->>>>>>> 2c358419
     }
 
     public isHorizontalScrollbarVisible(): boolean {
@@ -606,8 +547,6 @@
         );
     }
 
-<<<<<<< HEAD
-=======
     public getSortedColumns(): SortedColumn[] {
         return this.tableElement.columns
             .filter(
@@ -654,7 +593,6 @@
         return Number(countString);
     }
 
->>>>>>> 2c358419
     private getRow(rowIndex: number): TableRow {
         const rows = this.tableElement.shadowRoot!.querySelectorAll('nimble-table-row');
         if (rowIndex >= rows.length) {
