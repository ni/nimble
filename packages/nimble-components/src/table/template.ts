--- conflicted
+++ resolved
@@ -19,13 +19,10 @@
     TableRowSelectionToggleEventDetail
 } from './types';
 import { tableGroupRowTag } from './components/group-row';
-<<<<<<< HEAD
 import { buttonTag } from '../button';
 import { ButtonAppearance } from '../button/types';
 import { iconTriangleTwoLinesHorizontalTag } from '../icons/triangle-two-lines-horizontal';
-=======
 import { checkboxTag } from '../checkbox';
->>>>>>> d5189373
 
 // prettier-ignore
 export const template = html<Table>`
@@ -42,20 +39,6 @@
             --ni-private-table-row-grid-columns: ${x => x.rowGridColumns ?? ''}
             ">
             <div role="rowgroup" class="header-container">
-<<<<<<< HEAD
-                <div class="collapse-button-container" role="gridcell">
-                    <${buttonTag}
-                        class="collapse-all-button"
-                        content-hidden
-                        appearance="${ButtonAppearance.ghost}"
-                        @click="${x => x.handleCollapseAllGroupRows()}"
-                        >
-                        <${iconTriangleTwoLinesHorizontalTag} slot="start"></${iconTriangleTwoLinesHorizontalTag}>
-                    </${buttonTag}>
-                </div>
-                <div class="header-row-container">
-                    <div class="header-row" role="row">
-=======
                 <div class="header-row" role="row">
                     ${when(x => x.selectionMode === TableRowSelectionMode.multiple, html<Table>`
                         <span role="columnheader" class="checkbox-container">
@@ -67,9 +50,18 @@
                             </${checkboxTag}>
                         </span>
                     `)}
-
+                    <span class="collapse-button-container" role="gridcell">
+                        <${buttonTag}
+                            class="collapse-all-button"
+                            content-hidden
+                            appearance="${ButtonAppearance.ghost}"
+                            @click="${x => x.handleCollapseAllGroupRows()}"
+                            style="--ni-private-collapse-button-visibility: ${x => (x.showCollapseAll ? 'visible' : 'hidden')}"
+                            >
+                            <${iconTriangleTwoLinesHorizontalTag} slot="start"></${iconTriangleTwoLinesHorizontalTag}>
+                        </${buttonTag}>
+                    </span>
                     <span class="column-header-container">
->>>>>>> d5189373
                         ${repeat(x => x.columns, html<TableColumn>`
                             ${when(x => !x.columnHidden, html<TableColumn, Table>`
                                 <${tableHeaderTag}
@@ -82,11 +74,7 @@
                             `)}
                         `)}
                         <div class="header-scrollbar-spacer"></div>
-<<<<<<< HEAD
-                    </div>
-=======
                     </span>
->>>>>>> d5189373
                 </div>
             </div>
             <div class="table-viewport" ${ref('viewport')}>
