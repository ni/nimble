import {
    ElementsFilter,
    html,
    ref,
    repeat,
    slotted,
    when
} from '@microsoft/fast-element';
import { DesignSystem } from '@microsoft/fast-foundation';
import type { VirtualItem } from '@tanstack/virtual-core';
import type { Table } from '.';
import { TableHeader } from './components/header';
import { TableRow } from './components/row';
import { TableColumn } from '../table-column/base';

const isTableColumn = (): ElementsFilter => {
    const filter: ElementsFilter = (
        value: Node,
        _: number,
        __: Node[]
    ): boolean => {
        return value instanceof TableColumn;
    };
    return filter;
};

// prettier-ignore
export const template = html<Table>`
    <template role="table">
        <div class="table-container">
            <div role="rowgroup" class="header-container" style="margin-right: ${x => x.virtualizer.headerContainerMarginRight}px;">
                <div class="header-row" role="row">
                    ${repeat(x => x.columns, html<TableColumn>`
                        <${DesignSystem.tagFor(TableHeader)} class="header">
                            ${x => x.textContent}
                        </${DesignSystem.tagFor(TableHeader)}>
                    `)}
                </div>
            </div>
<<<<<<< HEAD
            <div class="table-viewport" ${ref('viewport')}>
                <div class="table-scroll" style="height: ${x => x.virtualizer.allRowsHeight}px;"></div>
                <div class="table-row-container" role="rowgroup" style="transform: ${x => (x.virtualizer.rowContainerYOffset === 0 ? 'none' : `translateY(${x.virtualizer.rowContainerYOffset}px)`)};">
                    ${when(x => x.columns.length > 0, html<Table>`
                        ${repeat(x => x.virtualizer.visibleItems, html<VirtualItem, Table>`
                            <${DesignSystem.tagFor(TableRow)}
                                class="row"
                                record-id="${(x, c) => c.parent.tableData[x.index]?.id}"
                                :dataRecord="${(x, c) => c.parent.tableData[x.index]?.record}"
                                :columns="${(_, c) => c.parent.columns}"
                                style="height: ${x => x.size}px;"
                            >
                            </${DesignSystem.tagFor(TableRow)}>
                        `)}
                    `)}
                </div>
=======
            <div class="table-viewport" role="rowgroup">
            ${when(x => x.columns.length > 0 && x.canRenderRows, html<Table>`
                ${repeat(x => x.tableData, html<TableRowState>`
                    <${DesignSystem.tagFor(TableRow)}
                        class="row"
                        record-id="${x => x.id}"
                        :dataRecord="${x => x.record}"
                        :columns="${(_, c) => (c.parent as Table).columns}"
                    >
                    </${DesignSystem.tagFor(TableRow)}>
                `)}
            `)}
>>>>>>> 9c8b6fa8
            </div>
        </div>
        <slot ${slotted({ property: 'columns', filter: isTableColumn() })}></slot>
    </template>
`;<|MERGE_RESOLUTION|>--- conflicted
+++ resolved
@@ -37,11 +37,10 @@
                     `)}
                 </div>
             </div>
-<<<<<<< HEAD
             <div class="table-viewport" ${ref('viewport')}>
                 <div class="table-scroll" style="height: ${x => x.virtualizer.allRowsHeight}px;"></div>
                 <div class="table-row-container" role="rowgroup" style="transform: ${x => (x.virtualizer.rowContainerYOffset === 0 ? 'none' : `translateY(${x.virtualizer.rowContainerYOffset}px)`)};">
-                    ${when(x => x.columns.length > 0, html<Table>`
+                    ${when(x => x.columns.length > 0 && x.canRenderRows, html<Table>`
                         ${repeat(x => x.virtualizer.visibleItems, html<VirtualItem, Table>`
                             <${DesignSystem.tagFor(TableRow)}
                                 class="row"
@@ -54,20 +53,6 @@
                         `)}
                     `)}
                 </div>
-=======
-            <div class="table-viewport" role="rowgroup">
-            ${when(x => x.columns.length > 0 && x.canRenderRows, html<Table>`
-                ${repeat(x => x.tableData, html<TableRowState>`
-                    <${DesignSystem.tagFor(TableRow)}
-                        class="row"
-                        record-id="${x => x.id}"
-                        :dataRecord="${x => x.record}"
-                        :columns="${(_, c) => (c.parent as Table).columns}"
-                    >
-                    </${DesignSystem.tagFor(TableRow)}>
-                `)}
-            `)}
->>>>>>> 9c8b6fa8
             </div>
         </div>
         <slot ${slotted({ property: 'columns', filter: isTableColumn() })}></slot>
