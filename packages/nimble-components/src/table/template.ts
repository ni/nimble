import {
    ElementsFilter,
    html,
    ref,
    repeat,
    slotted,
    when
} from '@microsoft/fast-element';
import { DesignSystem } from '@microsoft/fast-foundation';
import type { VirtualItem } from '@tanstack/virtual-core';
import type { Table } from '.';
import { TableHeader } from './components/header';
import { TableRow } from './components/row';
import { TableColumn } from '../table-column/base';

const isTableColumn = (): ElementsFilter => {
    const filter: ElementsFilter = (
        value: Node,
        _: number,
        __: Node[]
    ): boolean => {
        return value instanceof TableColumn;
    };
    return filter;
};

// prettier-ignore
export const template = html<Table>`
    <template role="table">
        <div class="table-container">
            <div role="rowgroup" class="header-container" style="margin-right: ${x => x.headerContainerMarginRight}px;">
                <div class="header-row" role="row">
                    ${repeat(x => x.columns, html<TableColumn>`
                        <${DesignSystem.tagFor(TableHeader)} class="header">
                            ${x => x.textContent}
                        </${DesignSystem.tagFor(TableHeader)}>
                    `)}
                </div>
            </div>
<<<<<<< HEAD
            <div class="table-viewport" ${ref('viewport')}>
                <div class="table-scroll" style="height: ${x => x.allRowsHeight}px;"></div>
                <div class="table-row-container" role="rowgroup" style="transform: ${x => (x.rowContainerYOffset === 0 ? 'none' : `translateY(${x.rowContainerYOffset}px)`)};">
                    ${when(x => x.columns.length > 0, html<Table>`
                        ${repeat(x => x.visibleItems, html<VirtualItem, Table>`
                            <${DesignSystem.tagFor(TableRow)}
                                :dataRecord="${(x, c) => c.parent.tableData[x.index]?.record}"
                                :columns="${(_, c) => c.parent.columns}"
                                style="height: ${x => x.size}px;"
                            >
                            </${DesignSystem.tagFor(TableRow)}>
                        `)}
                    `)}
                </div>
=======
            <div class="table-viewport" role="rowgroup">
            ${when(x => x.columns.length > 0, html<Table>`
                ${repeat(x => x.tableData, html<TableRowState>`
                    <${DesignSystem.tagFor(TableRow)}
                        class="row"
                        record-id="${x => x.id}"
                        :dataRecord="${x => x.record}"
                        :columns="${(_, c) => (c.parent as Table).columns}"
                    >
                    </${DesignSystem.tagFor(TableRow)}>
                `)}
            `)}
>>>>>>> 31fc52a1
            </div>
        </div>
        <slot ${slotted({ property: 'columns', filter: isTableColumn() })}></slot>
    </template>
`;<|MERGE_RESOLUTION|>--- conflicted
+++ resolved
@@ -37,13 +37,14 @@
                     `)}
                 </div>
             </div>
-<<<<<<< HEAD
             <div class="table-viewport" ${ref('viewport')}>
                 <div class="table-scroll" style="height: ${x => x.allRowsHeight}px;"></div>
                 <div class="table-row-container" role="rowgroup" style="transform: ${x => (x.rowContainerYOffset === 0 ? 'none' : `translateY(${x.rowContainerYOffset}px)`)};">
                     ${when(x => x.columns.length > 0, html<Table>`
                         ${repeat(x => x.visibleItems, html<VirtualItem, Table>`
                             <${DesignSystem.tagFor(TableRow)}
+                                class="row"
+                                record-id="${(x, c) => c.parent.tableData[x.index]?.id}"
                                 :dataRecord="${(x, c) => c.parent.tableData[x.index]?.record}"
                                 :columns="${(_, c) => c.parent.columns}"
                                 style="height: ${x => x.size}px;"
@@ -52,20 +53,6 @@
                         `)}
                     `)}
                 </div>
-=======
-            <div class="table-viewport" role="rowgroup">
-            ${when(x => x.columns.length > 0, html<Table>`
-                ${repeat(x => x.tableData, html<TableRowState>`
-                    <${DesignSystem.tagFor(TableRow)}
-                        class="row"
-                        record-id="${x => x.id}"
-                        :dataRecord="${x => x.record}"
-                        :columns="${(_, c) => (c.parent as Table).columns}"
-                    >
-                    </${DesignSystem.tagFor(TableRow)}>
-                `)}
-            `)}
->>>>>>> 31fc52a1
             </div>
         </div>
         <slot ${slotted({ property: 'columns', filter: isTableColumn() })}></slot>
