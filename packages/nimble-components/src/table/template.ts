import {
    children,
    elements,
    html,
    ref,
    repeat,
    when
} from '@microsoft/fast-element';
import type { VirtualItem } from '@tanstack/virtual-core';
import type { Table } from '.';
import { tableHeaderTag } from './components/header';
import { tableRowTag } from './components/row';
import type { TableColumn } from '../table-column/base';
import {
    TableActionMenuToggleEventDetail,
    TableColumnSortDirection,
    TableRowSelectionMode,
    TableRowSelectionState,
    TableRowSelectionToggleEventDetail
} from './types';
import { tableGroupRowTag } from './components/group-row';
import { buttonTag } from '../button';
import { ButtonAppearance } from '../button/types';
import { iconTriangleTwoLinesHorizontalTag } from '../icons/triangle-two-lines-horizontal';
import { checkboxTag } from '../checkbox';
import {
    tableCollapseAllLabel,
    tableRowOperationColumnLabel,
    tableSelectAllLabel
} from '../label-provider/table/label-tokens';
import { defaultMinPixelWidth } from '../table-column/base/types';

// prettier-ignore
export const template = html<Table>`
    <template
        role="treegrid"
        aria-multiselectable="${x => x.ariaMultiSelectable}"
        ${children({ property: 'childItems', filter: elements() })}
    >
        <div class="table-container ${x => (x.documentShiftKeyDown ? 'disable-select' : '')}"
            style="
            --ni-private-table-scroll-x: -${x => x.scrollX}px;
            --ni-private-table-header-container-margin-right: ${x => x.virtualizer.headerContainerMarginRight}px;
            --ni-private-table-scroll-height: ${x => x.virtualizer.scrollHeight}px;
            --ni-private-table-row-container-top: ${x => x.virtualizer.rowContainerYOffset}px;
            --ni-private-table-row-grid-columns: ${x => x.rowGridColumns ?? ''};
            --ni-private-table-cursor-override: ${x => (x.layoutManager.isColumnBeingSized ? 'col-resize' : 'default')};
            --ni-private-table-scrollable-min-width: ${x => x.tableScrollableMinWidth}px;
            --ni-private-glass-overlay-pointer-events: ${x => (x.layoutManager.isColumnBeingSized ? 'none' : 'default')};
            ">
            <div class="glass-overlay">
                <div role="rowgroup" class="header-row-container">
                    <div class="header-row" role="row">
                        <span role="${x => (x.showRowOperationColumn ? 'columnheader' : '')}" class="header-row-action-container" ${ref('headerRowActionContainer')}>
                            ${when(x => x.showRowOperationColumn, html<Table>`
                                <span class="accessibly-hidden">
                                    ${x => tableRowOperationColumnLabel.getValueFor(x)}
                                </span>
                            `)}
                            ${when(x => x.selectionMode === TableRowSelectionMode.multiple, html<Table>`
                                <span class="checkbox-container">
                                    <${checkboxTag}
                                        ${ref('selectionCheckbox')}
                                        class="${x => `selection-checkbox ${x.selectionMode ?? ''}`}"
                                        @change="${(x, c) => x.onAllRowsSelectionChange(c.event as CustomEvent)}"
                                        title="${x => tableSelectAllLabel.getValueFor(x)}"
                                        aria-label="${x => tableSelectAllLabel.getValueFor(x)}"
                                    >
                                    </${checkboxTag}>
                                </span>
                            `)}
                            <${buttonTag}
                                class="collapse-all-button ${x => `${x.showCollapseAll ? 'visible' : ''}`}"
                                content-hidden
                                appearance="${ButtonAppearance.ghost}"
                                title="${x => tableCollapseAllLabel.getValueFor(x)}"
                                @click="${x => x.handleCollapseAllRows()}"
                            >
                                <${iconTriangleTwoLinesHorizontalTag} slot="start"></${iconTriangleTwoLinesHorizontalTag}>
                                ${x => tableCollapseAllLabel.getValueFor(x)}
                            </${buttonTag}>
                        </span>
                        <span class="column-headers-container" ${ref('columnHeadersContainer')}>
                            ${repeat(x => x.visibleColumns, html<TableColumn, Table>`
                                <div class="header-container">
                                    ${when((_, c) => c.index > 0, html<TableColumn, Table>`
                                        <div
<<<<<<< HEAD
                                            class="column-divider left ${(_, c) => `${c.parent.layoutManager.activeColumnIndex === c.index ? 'active' : ''}`} ${(_, c) => `${c.parent.layoutManager.hasResizableColumnToLeft(c.index - 1, c.parent.visibleColumns) && c.parent.layoutManager.hasResizableColumnToRight(c.index, c.parent.visibleColumns) ? 'resizable' : ''}`}"
                                            @mousedown="${(_, c) => c.parent.onLeftDividerMouseDown(c.event as MouseEvent, c.index)}"
                                        >
=======
                                            class="
                                                column-divider
                                                left
                                                ${(_, c) => `${c.parent.layoutManager.activeColumnIndex === c.index ? 'column-active' : ''}`}
                                                ${(_, c) => `${c.parent.layoutManager.activeColumnDivider === c.parent.getLeftDividerIndex(c.index) ? 'divider-active' : ''}`}
                                            "
                                            @mousedown="${(_, c) => c.parent.onLeftDividerMouseDown(c.event as MouseEvent, c.index)}">
>>>>>>> 4b050121
                                        </div>
                                    `)}
                                        <${tableHeaderTag}
                                            class="header"
                                            sort-direction="${x => (typeof x.columnInternals.currentSortIndex === 'number' ? x.columnInternals.currentSortDirection : TableColumnSortDirection.none)}"
                                            ?first-sorted-column="${(x, c) => x === c.parent.firstSortedColumn}"
                                            ?decorations-hidden="${x => x.columnInternals.minPixelWidth < defaultMinPixelWidth}"
                                            @click="${(x, c) => c.parent.toggleColumnSort(x, (c.event as MouseEvent).shiftKey)}"
                                            :isGrouped=${x => (typeof x.columnInternals.groupIndex === 'number' && !x.columnInternals.groupingDisabled)}
                                        >
                                            <slot name="${x => x.slot}"></slot>
                                        </${tableHeaderTag}>
                                    ${when((_, c) => c.index < c.length - 1, html<TableColumn, Table>`
                                        <div
<<<<<<< HEAD
                                            class="column-divider right ${(_, c) => `${c.parent.layoutManager.activeColumnIndex === c.index ? 'active' : ''}`} ${(_, c) => `${c.parent.layoutManager.hasResizableColumnToLeft(c.index, c.parent.visibleColumns) && c.parent.layoutManager.hasResizableColumnToRight(c.index + 1, c.parent.visibleColumns) ? 'resizable' : ''}`}"
                                            @mousedown="${(_, c) => c.parent.onRightDividerMouseDown(c.event as MouseEvent, c.index)}"
                                        >
=======
                                            class="
                                                column-divider
                                                right
                                                ${(_, c) => `${c.parent.layoutManager.activeColumnIndex === c.index ? 'column-active' : ''}`}
                                                ${(_, c) => `${c.parent.layoutManager.activeColumnDivider === c.parent.getRightDividerIndex(c.index) ? 'divider-active' : ''}`}
                                            "
                                             @mousedown="${(_, c) => c.parent.onRightDividerMouseDown(c.event as MouseEvent, c.index)}">
>>>>>>> 4b050121
                                        </div>
                                    `)}                        
                                </div>
                            `, { positioning: true })}
                            <div class="header-scrollbar-spacer"></div>
                        </span>
                    </div>
                </div>
                <div class="table-viewport" ${ref('viewport')}>
                    <div class="table-scroll"></div>
                    <div class="table-row-container" ${children({ property: 'rowElements', filter: elements(tableRowTag) })}
                        role="rowgroup">
                        ${when(x => x.columns.length > 0 && x.canRenderRows, html<Table>`
                            ${repeat(x => x.virtualizer.visibleItems, html<VirtualItem, Table>`
                                ${when((x, c) => (c.parent as Table).tableData[x.index]?.isGroupRow, html<VirtualItem, Table>`
                                    <${tableGroupRowTag}
                                        class="group-row"
                                        :groupRowValue="${(x, c) => c.parent.tableData[x.index]?.groupRowValue}"
                                        ?expanded="${(x, c) => c.parent.tableData[x.index]?.isExpanded}"
                                        :nestingLevel="${(x, c) => c.parent.tableData[x.index]?.nestingLevel}"
                                        :immediateChildCount="${(x, c) => c.parent.tableData[x.index]?.immediateChildCount}"
                                        :groupColumn="${(x, c) => c.parent.tableData[x.index]?.groupColumn}"
                                        ?selectable="${(_, c) => c.parent.selectionMode === TableRowSelectionMode.multiple}"
                                        selection-state="${(x, c) => c.parent.tableData[x.index]?.selectionState}"
                                        @group-selection-toggle="${(x, c) => c.parent.onRowSelectionToggle(x.index, c.event as CustomEvent<TableRowSelectionToggleEventDetail>)}"
                                        @group-expand-toggle="${(x, c) => c.parent.handleGroupRowExpanded(x.index, c.event)}"
                                    >
                                    </${tableGroupRowTag}>
                                `)}
                                ${when((x, c) => !(c.parent as Table).tableData[x.index]?.isGroupRow, html<VirtualItem, Table>`
                                    <${tableRowTag}
                                        class="row"
                                        record-id="${(x, c) => c.parent.tableData[x.index]?.id}"
                                        ?selectable="${(_, c) => c.parent.selectionMode !== TableRowSelectionMode.none}"
                                        ?selected="${(x, c) => c.parent.tableData[x.index]?.selectionState === TableRowSelectionState.selected}"
                                        ?expanded="${(x, c) => c.parent.tableData[x.index]?.isExpanded}"
                                        ?hide-selection="${(_, c) => c.parent.selectionMode !== TableRowSelectionMode.multiple}"
                                        :dataRecord="${(x, c) => c.parent.tableData[x.index]?.record}"
                                        :columns="${(_, c) => c.parent.columns}"
                                        :isParentRow="${(x, c) => c.parent.tableData[x.index]?.isParentRow}"
                                        :nestingLevel="${(x, c) => c.parent.tableData[x.index]?.nestingLevel}"
                                        ?row-operation-grid-cell-hidden="${(_, c) => !c.parent.showRowOperationColumn}"
                                        ?loading="${(x, c) => c.parent.tableData[x.index]?.isLoadingChildren}"
                                        @click="${(x, c) => c.parent.onRowClick(x.index, c.event as MouseEvent)}"
                                        @row-selection-toggle="${(x, c) => c.parent.onRowSelectionToggle(x.index, c.event as CustomEvent<TableRowSelectionToggleEventDetail>)}"
                                        @row-action-menu-beforetoggle="${(x, c) => c.parent.onRowActionMenuBeforeToggle(x.index, c.event as CustomEvent<TableActionMenuToggleEventDetail>)}"
                                        @row-action-menu-toggle="${(_, c) => c.parent.onRowActionMenuToggle(c.event as CustomEvent<TableActionMenuToggleEventDetail>)}"
                                        @row-expand-toggle="${(x, c) => c.parent.handleRowExpanded(x.index)}"
                                        :dataIndex="${x => x.index}"
                                    >
                                    ${when((x, c) => (c.parent as Table).openActionMenuRecordId === (c.parent as Table).tableData[x.index]?.id, html<VirtualItem, Table>`
                                        ${repeat((_, c) => (c.parent as Table).actionMenuSlots, html<string, Table>`
                                            <slot
                                                name="${x => x}"
                                                slot="${x => `row-action-menu-${x}`}">
                                            </slot>
                                        `)}
                                    `)}
                                    </${tableRowTag}>
                                `)}
                            `)}
                        `)}
                    </div>
                </div>
            </div>
        </div>
    </template>
`;<|MERGE_RESOLUTION|>--- conflicted
+++ resolved
@@ -85,19 +85,14 @@
                                 <div class="header-container">
                                     ${when((_, c) => c.index > 0, html<TableColumn, Table>`
                                         <div
-<<<<<<< HEAD
-                                            class="column-divider left ${(_, c) => `${c.parent.layoutManager.activeColumnIndex === c.index ? 'active' : ''}`} ${(_, c) => `${c.parent.layoutManager.hasResizableColumnToLeft(c.index - 1, c.parent.visibleColumns) && c.parent.layoutManager.hasResizableColumnToRight(c.index, c.parent.visibleColumns) ? 'resizable' : ''}`}"
-                                            @mousedown="${(_, c) => c.parent.onLeftDividerMouseDown(c.event as MouseEvent, c.index)}"
-                                        >
-=======
                                             class="
                                                 column-divider
                                                 left
                                                 ${(_, c) => `${c.parent.layoutManager.activeColumnIndex === c.index ? 'column-active' : ''}`}
                                                 ${(_, c) => `${c.parent.layoutManager.activeColumnDivider === c.parent.getLeftDividerIndex(c.index) ? 'divider-active' : ''}`}
+                                                ${(_, c) => `${c.parent.layoutManager.hasResizableColumnToLeft(c.index - 1, c.parent.visibleColumns) && c.parent.layoutManager.hasResizableColumnToRight(c.index, c.parent.visibleColumns) ? 'resizable' : ''}`}
                                             "
                                             @mousedown="${(_, c) => c.parent.onLeftDividerMouseDown(c.event as MouseEvent, c.index)}">
->>>>>>> 4b050121
                                         </div>
                                     `)}
                                         <${tableHeaderTag}
@@ -112,19 +107,14 @@
                                         </${tableHeaderTag}>
                                     ${when((_, c) => c.index < c.length - 1, html<TableColumn, Table>`
                                         <div
-<<<<<<< HEAD
-                                            class="column-divider right ${(_, c) => `${c.parent.layoutManager.activeColumnIndex === c.index ? 'active' : ''}`} ${(_, c) => `${c.parent.layoutManager.hasResizableColumnToLeft(c.index, c.parent.visibleColumns) && c.parent.layoutManager.hasResizableColumnToRight(c.index + 1, c.parent.visibleColumns) ? 'resizable' : ''}`}"
-                                            @mousedown="${(_, c) => c.parent.onRightDividerMouseDown(c.event as MouseEvent, c.index)}"
-                                        >
-=======
                                             class="
                                                 column-divider
                                                 right
                                                 ${(_, c) => `${c.parent.layoutManager.activeColumnIndex === c.index ? 'column-active' : ''}`}
                                                 ${(_, c) => `${c.parent.layoutManager.activeColumnDivider === c.parent.getRightDividerIndex(c.index) ? 'divider-active' : ''}`}
+                                                ${(_, c) => `${c.parent.layoutManager.hasResizableColumnToLeft(c.index, c.parent.visibleColumns) && c.parent.layoutManager.hasResizableColumnToRight(c.index + 1, c.parent.visibleColumns) ? 'resizable' : ''}`}
                                             "
                                              @mousedown="${(_, c) => c.parent.onRightDividerMouseDown(c.event as MouseEvent, c.index)}">
->>>>>>> 4b050121
                                         </div>
                                     `)}                        
                                 </div>
