--- conflicted
+++ resolved
@@ -95,16 +95,10 @@
                                     :dataRecord="${(x, c) => c.parent.tableData[x.index]?.record}"
                                     :columns="${(_, c) => c.parent.columns}"
                                     :nestingLevel="${(x, c) => c.parent.tableData[x.index]?.nestingLevel}"
-<<<<<<< HEAD
                                     @click="${(x, c) => c.parent.onRowClick(x.index)}"
-                                    @row-action-menu-beforetoggle="${(_, c) => c.parent.onRowActionMenuBeforeToggle(c.event as CustomEvent<TableActionMenuToggleEventDetail>)}"
-                                    @row-action-menu-toggle="${(_, c) => c.parent.onRowActionMenuToggle(c.event as CustomEvent<TableActionMenuToggleEventDetail>)}"
-=======
-                                    @click="${async (x, c) => c.parent.onRowClick(x.index)}"
                                     @row-selection-toggle="${async (x, c) => c.parent.onRowSelectionToggle(x.index, c.event as CustomEvent<TableRowSelectionToggleEventDetail>)}"
                                     @row-action-menu-beforetoggle="${async (x, c) => c.parent.onRowActionMenuBeforeToggle(x.index, c.event as CustomEvent<TableActionMenuToggleEventDetail>)}"
                                     @row-action-menu-toggle="${async (_, c) => c.parent.onRowActionMenuToggle(c.event as CustomEvent<TableActionMenuToggleEventDetail>)}"
->>>>>>> d5189373
                                 >
                                 ${when((x, c) => (c.parent as Table).openActionMenuRecordId === (c.parent as Table).tableData[x.index]?.id, html<VirtualItem, Table>`
                                     ${repeat((_, c) => (c.parent as Table).actionMenuSlots, html<string, Table>`
