--- conflicted
+++ resolved
@@ -37,31 +37,6 @@
                     `)}
                 </div>
             </div>
-<<<<<<< HEAD
-            <div class="table-viewport" role="rowgroup">
-            ${when(x => x.columns.length > 0 && x.canRenderRows, html<Table>`
-                ${repeat(x => x.tableData, html<TableRowState, Table>`
-                    <${DesignSystem.tagFor(TableRow)}
-                        class="row"
-                        record-id="${x => x.id}"
-                        :dataRecord="${x => x.record}"
-                        :columns="${(_, c) => c.parent.columns}"
-                        @row-action-menu-beforetoggle="${(_, c) => c.parent.onRowActionMenuBeforeToggle(c.event as CustomEvent)}"
-                        @row-action-menu-toggle="${(_, c) => c.parent.onRowActionMenuToggle(c.event as CustomEvent)}"
-                    >
-                        ${when((x, c) => (c.parent as Table).openActionMenuRecordId === x.id, html<TableRowState, Table>`
-                            ${repeat((_, c) => (c.parent as Table).actionMenuSlots, html<string, Table>`
-                                <slot
-                                    name="${x => x}"
-                                    slot="${x => `row-action-menu-${x}`}">
-                                </slot>
-                            `)}
-                        `)}
-                        
-                    </${DesignSystem.tagFor(TableRow)}>
-                `)}
-            `)}
-=======
             <div class="table-viewport" ${ref('viewport')}>
                 <div class="table-scroll" style="height: ${x => x.virtualizer.allRowsHeight}px;"></div>
                 <div class="table-row-container" role="rowgroup" style="transform: ${x => (x.virtualizer.rowContainerYOffset === 0 ? 'none' : `translateY(${x.virtualizer.rowContainerYOffset}px)`)};">
@@ -72,13 +47,21 @@
                                 record-id="${(x, c) => c.parent.tableData[x.index]?.id}"
                                 :dataRecord="${(x, c) => c.parent.tableData[x.index]?.record}"
                                 :columns="${(_, c) => c.parent.columns}"
-                                style="height: ${x => x.size}px;"
+                                @row-action-menu-beforetoggle="${(_, c) => c.parent.onRowActionMenuBeforeToggle(c.event as CustomEvent)}"
+                                @row-action-menu-toggle="${(_, c) => c.parent.onRowActionMenuToggle(c.event as CustomEvent)}"
                             >
+                            ${when((x, c) => (c.parent as Table).openActionMenuRecordId === (c.parent as Table).tableData[x.index]?.id, html<VirtualItem, Table>`
+                                ${repeat((_, c) => (c.parent as Table).actionMenuSlots, html<string, Table>`
+                                    <slot
+                                        name="${x => x}"
+                                        slot="${x => `row-action-menu-${x}`}">
+                                    </slot>
+                                `)}
+                            `)}                        
                             </${DesignSystem.tagFor(TableRow)}>
                         `)}
                     `)}
                 </div>
->>>>>>> c334239a
             </div>
         </div>
         <slot ${slotted({ property: 'columns', filter: isTableColumn() })}></slot>
