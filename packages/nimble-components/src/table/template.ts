--- conflicted
+++ resolved
@@ -21,20 +21,14 @@
             <div role="rowgroup" class="header-container">
                 <div class="header-row" role="row">
                     ${repeat(x => x.columns, html<TableColumn>`
-<<<<<<< HEAD
-                        <${DesignSystem.tagFor(TableHeader)}
-                            class="header"
-                            sort-direction="${x => x.sortDirection}"
-                        >
-                            <slot name="${x => x.slot}"></slot>
-                        </${DesignSystem.tagFor(TableHeader)}>
-=======
                         ${when(x => !x.columnHidden, html<TableColumn>`
-                            <${DesignSystem.tagFor(TableHeader)} class="header">
+                            <${DesignSystem.tagFor(TableHeader)}
+                                class="header"
+                                sort-direction="${x => x.sortDirection}"
+                            >
                                 <slot name="${x => x.slot}"></slot>
                             </${DesignSystem.tagFor(TableHeader)}>
                         `)}
->>>>>>> f9973299
                     `)}
                     <div class="header-scrollbar-spacer" style="width: ${x => x.virtualizer.headerContainerMarginRight}px;"></div>
                 </div>
