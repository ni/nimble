import {
    children,
    elements,
    html,
    ref,
    repeat,
    when
} from '@microsoft/fast-element';
import type { VirtualItem } from '@tanstack/virtual-core';
import type { Table } from '.';
import { tableHeaderTag } from './components/header';
import { tableRowTag } from './components/row';
import type { TableColumn } from '../table-column/base';
import {
    TableActionMenuToggleEventDetail,
    TableColumnResizeMode,
    TableColumnSortDirection,
    TableRowSelectionMode,
    TableRowSelectionState,
    TableRowSelectionToggleEventDetail
} from './types';
import { tableGroupRowTag } from './components/group-row';
import { buttonTag } from '../button';
import { ButtonAppearance } from '../button/types';
import { iconTriangleTwoLinesHorizontalTag } from '../icons/triangle-two-lines-horizontal';
import { checkboxTag } from '../checkbox';

// prettier-ignore
export const template = html<Table>`
    <template
        role="grid"
        aria-multiselectable="${x => x.ariaMultiSelectable}"
        ${children({ property: 'childItems', filter: elements() })}
    >
        <div class="table-container ${x => (x.documentShiftKeyDown ? 'disable-select' : '')}"
            style="
            --ni-private-table-scroll-x: -${x => x.scrollX}px;
            --ni-private-table-header-scrollbar-spacer-width: ${x => x.virtualizer.headerContainerMarginRight}px;
            --ni-private-table-scroll-height: ${x => x.virtualizer.allRowsHeight}px;
            --ni-private-table-row-container-top: ${x => x.virtualizer.rowContainerYOffset}px;
            --ni-private-table-row-grid-columns: ${x => x.rowGridColumns ?? ''};
<<<<<<< HEAD
            --ni-private-table-cursor-override: ${x => (x.isColumnBeingSized ? 'col-resize' : 'default')};
            --ni-private-table-total-width: ${x => x.tableWidthFactor * 100}%;
            --ni-private-table-header-row-min-width: ${x => ((x.tableViewportMinWidth === undefined) ? '100%' : `${x.tableViewportMinWidth}px`)};
            --ni-private-table-viewport-min-width: ${x => ((x.tableViewportMinWidth === undefined) ? 'auto' : `${x.tableViewportMinWidth}px`)};
=======
>>>>>>> 1d5ab5f6
            ">
            <div role="rowgroup" class="header-row-container">
                <div class="header-row" role="row">
<<<<<<< HEAD
                    <span class="header-row-action-container" ${ref('headerRowActionContainer')}>
                        ${when(x => x.selectionMode === TableRowSelectionMode.multiple, html<Table>`
                            <span role="columnheader" class="checkbox-container">
                                <${checkboxTag}
                                    ${ref('selectionCheckbox')}
                                    class="${x => `selection-checkbox ${x.selectionMode ?? ''}`}"
                                    @change="${(x, c) => x.onAllRowsSelectionChange(c.event as CustomEvent)}"
                                >
                                </${checkboxTag}>
                            </span>
                        `)}
                        <span role="gridcell">
                            <${buttonTag}
                                class="collapse-all-button ${x => `${x.showCollapseAll ? 'visible' : ''}`}"
                                content-hidden
                                appearance="${ButtonAppearance.ghost}"
                                @click="${x => x.handleCollapseAllGroupRows()}"
                            >
                                <${iconTriangleTwoLinesHorizontalTag} slot="start"></${iconTriangleTwoLinesHorizontalTag}>
                            </${buttonTag}>
                        </span>
                    </span>
                    <span class="all-columns-header-container" ${ref('columnHeadersContainer')}>
                        ${repeat(x => x.columns, html<TableColumn>`
                            ${when(x => !x.columnHidden, html<TableColumn, Table>`
                                <div class="header-container">
                                    ${when((_, c) => c.index > 0 && ((c.parent as Table).columnResizeMode !== TableColumnResizeMode.none), html<TableColumn, Table>`
                                        <div class="column-divider left" @mousedown="${(_, c) => c.parent.onLeftDividerMouseDown(c.index)}"></div>
                                    `)}
                                        <${tableHeaderTag}
                                            class="header"
                                            sort-direction="${x => (typeof x.columnInternals.currentSortIndex === 'number' ? x.columnInternals.currentSortDirection : TableColumnSortDirection.none)}"
                                            ?first-sorted-column="${(x, c) => x === c.parent.firstSortedColumn}"
                                            @click="${(x, c) => c.parent.toggleColumnSort(x, (c.event as MouseEvent).shiftKey)}"
                                            :isGrouped=${x => (typeof x.columnInternals.groupIndex === 'number' && !x.columnInternals.groupingDisabled)}
                                        >
                                            <slot name="${x => x.slot}"></slot>
                                        </${tableHeaderTag}>
                                    ${when((_, c) => (c.index < (c.parent as Table).columns.length - 1) && ((c.parent as Table).columnResizeMode !== TableColumnResizeMode.none), html`
                                        <div class="column-divider right" @mousedown="${(_, c) => (c.parent as Table).onRightDividerMouseDown(c.index)}"></div>
                                    `)}                        
                                </div>
                            `)}
                        `, { positioning: true })}
=======
                    ${when(x => x.selectionMode === TableRowSelectionMode.multiple, html<Table>`
                        <span role="columnheader" class="checkbox-container">
                            <${checkboxTag}
                                ${ref('selectionCheckbox')}
                                class="${x => `selection-checkbox ${x.selectionMode ?? ''}`}"
                                @change="${(x, c) => x.onAllRowsSelectionChange(c.event as CustomEvent)}"
                            >
                            </${checkboxTag}>
                        </span>
                    `)}
                    <span role="gridcell">
                        <${buttonTag}
                            class="collapse-all-button ${x => `${x.showCollapseAll ? 'visible' : ''}`}"
                            content-hidden
                            appearance="${ButtonAppearance.ghost}"
                            @click="${x => x.handleCollapseAllGroupRows()}"
                        >
                            <${iconTriangleTwoLinesHorizontalTag} slot="start"></${iconTriangleTwoLinesHorizontalTag}>
                        </${buttonTag}>
                    </span>
                    <span class="column-header-container">
                        ${repeat(x => x.columns, html<TableColumn>`
                            ${when(x => !x.columnHidden, html<TableColumn, Table>`
                                <${tableHeaderTag}
                                    class="header"
                                    sort-direction="${x => (typeof x.columnInternals.currentSortIndex === 'number' ? x.columnInternals.currentSortDirection : TableColumnSortDirection.none)}"
                                    ?first-sorted-column="${(x, c) => x === c.parent.firstSortedColumn}"
                                    @click="${(x, c) => c.parent.toggleColumnSort(x, (c.event as MouseEvent).shiftKey)}"
                                    :isGrouped=${x => (typeof x.columnInternals.groupIndex === 'number' && !x.columnInternals.groupingDisabled)}
                                >
                                    <slot name="${x => x.slot}"></slot>
                                </${tableHeaderTag}>
                            `)}
                        `)}
>>>>>>> 1d5ab5f6
                        <div class="header-scrollbar-spacer"></div>
                    </span>
                </div>
            </div>
            <div class="table-viewport" ${ref('viewport')}>
                <div class="table-scroll"></div>
                <div class="table-row-container" ${children({ property: 'rowElements', filter: elements(tableRowTag) })}
                     role="rowgroup">
                    ${when(x => x.columns.length > 0 && x.canRenderRows, html<Table>`
                        ${repeat(x => x.virtualizer.visibleItems, html<VirtualItem, Table>`
                            ${when((x, c) => (c.parent as Table).tableData[x.index]?.isGrouped, html<VirtualItem, Table>`
                                <${tableGroupRowTag}
                                    class="group-row"
                                    :groupRowValue="${(x, c) => c.parent.tableData[x.index]?.groupRowValue}"
                                    ?expanded="${(x, c) => c.parent.tableData[x.index]?.isExpanded}"
                                    :nestingLevel="${(x, c) => c.parent.tableData[x.index]?.nestingLevel}"
                                    :leafItemCount="${(x, c) => c.parent.tableData[x.index]?.leafItemCount}"
                                    :groupColumn="${(x, c) => c.parent.tableData[x.index]?.groupColumn}"
                                    ?selectable="${(_, c) => c.parent.selectionMode === TableRowSelectionMode.multiple}"
                                    selection-state="${(x, c) => c.parent.tableData[x.index]?.selectionState}"
                                    @group-selection-toggle="${(x, c) => c.parent.onRowSelectionToggle(x.index, c.event as CustomEvent<TableRowSelectionToggleEventDetail>)}"
                                    @group-expand-toggle="${(x, c) => c.parent.handleGroupRowExpanded(x.index, c.event)}"
                                >
                                </${tableGroupRowTag}>
                            `)}
                            ${when((x, c) => !(c.parent as Table).tableData[x.index]?.isGrouped, html<VirtualItem, Table>`
                                <${tableRowTag}
                                    class="row"
                                    record-id="${(x, c) => c.parent.tableData[x.index]?.id}"
                                    ?selectable="${(_, c) => c.parent.selectionMode !== TableRowSelectionMode.none}"
                                    ?selected="${(x, c) => c.parent.tableData[x.index]?.selectionState === TableRowSelectionState.selected}"
                                    ?hide-selection="${(_, c) => c.parent.selectionMode !== TableRowSelectionMode.multiple}"
                                    :dataRecord="${(x, c) => c.parent.tableData[x.index]?.record}"
                                    :columns="${(_, c) => c.parent.columns}"
                                    :nestingLevel="${(x, c) => c.parent.tableData[x.index]?.nestingLevel}"
                                    @click="${(x, c) => c.parent.onRowClick(x.index, c.event as MouseEvent)}"
                                    @row-selection-toggle="${(x, c) => c.parent.onRowSelectionToggle(x.index, c.event as CustomEvent<TableRowSelectionToggleEventDetail>)}"
                                    @row-action-menu-beforetoggle="${(x, c) => c.parent.onRowActionMenuBeforeToggle(x.index, c.event as CustomEvent<TableActionMenuToggleEventDetail>)}"
                                    @row-action-menu-toggle="${(_, c) => c.parent.onRowActionMenuToggle(c.event as CustomEvent<TableActionMenuToggleEventDetail>)}"
                                >
                                ${when((x, c) => (c.parent as Table).openActionMenuRecordId === (c.parent as Table).tableData[x.index]?.id, html<VirtualItem, Table>`
                                    ${repeat((_, c) => (c.parent as Table).actionMenuSlots, html<string, Table>`
                                        <slot
                                            name="${x => x}"
                                            slot="${x => `row-action-menu-${x}`}">
                                        </slot>
                                    `)}
                                `)}
                                </${tableRowTag}>
                            `)}
                        `)}
                    `)}
                </div>
            </div>
        </div>
    </template>
`;<|MERGE_RESOLUTION|>--- conflicted
+++ resolved
@@ -39,17 +39,13 @@
             --ni-private-table-scroll-height: ${x => x.virtualizer.allRowsHeight}px;
             --ni-private-table-row-container-top: ${x => x.virtualizer.rowContainerYOffset}px;
             --ni-private-table-row-grid-columns: ${x => x.rowGridColumns ?? ''};
-<<<<<<< HEAD
             --ni-private-table-cursor-override: ${x => (x.isColumnBeingSized ? 'col-resize' : 'default')};
             --ni-private-table-total-width: ${x => x.tableWidthFactor * 100}%;
             --ni-private-table-header-row-min-width: ${x => ((x.tableViewportMinWidth === undefined) ? '100%' : `${x.tableViewportMinWidth}px`)};
             --ni-private-table-viewport-min-width: ${x => ((x.tableViewportMinWidth === undefined) ? 'auto' : `${x.tableViewportMinWidth}px`)};
-=======
->>>>>>> 1d5ab5f6
             ">
             <div role="rowgroup" class="header-row-container">
                 <div class="header-row" role="row">
-<<<<<<< HEAD
                     <span class="header-row-action-container" ${ref('headerRowActionContainer')}>
                         ${when(x => x.selectionMode === TableRowSelectionMode.multiple, html<Table>`
                             <span role="columnheader" class="checkbox-container">
@@ -72,10 +68,10 @@
                             </${buttonTag}>
                         </span>
                     </span>
-                    <span class="all-columns-header-container" ${ref('columnHeadersContainer')}>
+                    <span class="column-headers-container" ${ref('columnHeadersContainer')}>
                         ${repeat(x => x.columns, html<TableColumn>`
                             ${when(x => !x.columnHidden, html<TableColumn, Table>`
-                                <div class="header-container">
+                            <div class="header-container">
                                     ${when((_, c) => c.index > 0 && ((c.parent as Table).columnResizeMode !== TableColumnResizeMode.none), html<TableColumn, Table>`
                                         <div class="column-divider left" @mousedown="${(_, c) => c.parent.onLeftDividerMouseDown(c.index)}"></div>
                                     `)}
@@ -94,42 +90,6 @@
                                 </div>
                             `)}
                         `, { positioning: true })}
-=======
-                    ${when(x => x.selectionMode === TableRowSelectionMode.multiple, html<Table>`
-                        <span role="columnheader" class="checkbox-container">
-                            <${checkboxTag}
-                                ${ref('selectionCheckbox')}
-                                class="${x => `selection-checkbox ${x.selectionMode ?? ''}`}"
-                                @change="${(x, c) => x.onAllRowsSelectionChange(c.event as CustomEvent)}"
-                            >
-                            </${checkboxTag}>
-                        </span>
-                    `)}
-                    <span role="gridcell">
-                        <${buttonTag}
-                            class="collapse-all-button ${x => `${x.showCollapseAll ? 'visible' : ''}`}"
-                            content-hidden
-                            appearance="${ButtonAppearance.ghost}"
-                            @click="${x => x.handleCollapseAllGroupRows()}"
-                        >
-                            <${iconTriangleTwoLinesHorizontalTag} slot="start"></${iconTriangleTwoLinesHorizontalTag}>
-                        </${buttonTag}>
-                    </span>
-                    <span class="column-header-container">
-                        ${repeat(x => x.columns, html<TableColumn>`
-                            ${when(x => !x.columnHidden, html<TableColumn, Table>`
-                                <${tableHeaderTag}
-                                    class="header"
-                                    sort-direction="${x => (typeof x.columnInternals.currentSortIndex === 'number' ? x.columnInternals.currentSortDirection : TableColumnSortDirection.none)}"
-                                    ?first-sorted-column="${(x, c) => x === c.parent.firstSortedColumn}"
-                                    @click="${(x, c) => c.parent.toggleColumnSort(x, (c.event as MouseEvent).shiftKey)}"
-                                    :isGrouped=${x => (typeof x.columnInternals.groupIndex === 'number' && !x.columnInternals.groupingDisabled)}
-                                >
-                                    <slot name="${x => x.slot}"></slot>
-                                </${tableHeaderTag}>
-                            `)}
-                        `)}
->>>>>>> 1d5ab5f6
                         <div class="header-scrollbar-spacer"></div>
                     </span>
                 </div>
