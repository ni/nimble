import {
    children,
    elements,
    html,
    ref,
    repeat,
    when
} from '@microsoft/fast-element';
import type { VirtualItem } from '@tanstack/virtual-core';
import type { Table } from '.';
import { tableHeaderTag } from './components/header';
import { tableRowTag } from './components/row';
import type { TableColumn } from '../table-column/base';
import {
    TableActionMenuToggleEventDetail,
    TableColumnSortDirection,
    TableRowSelectionMode,
    TableRowSelectionState,
    TableRowSelectionToggleEventDetail
} from './types';
import { tableGroupRowTag } from './components/group-row';
import { buttonTag } from '../button';
import { ButtonAppearance } from '../button/types';
import { iconTriangleTwoLinesHorizontalTag } from '../icons/triangle-two-lines-horizontal';
import { checkboxTag } from '../checkbox';
import { tableGroupsCollapseAllLabel } from '../label-provider/table/label-tokens';

// prettier-ignore
export const template = html<Table>`
    <template
        role="grid"
        aria-multiselectable="${x => x.ariaMultiSelectable}"
        ${children({ property: 'childItems', filter: elements() })}
    >
        <div class="table-container ${x => (x.documentShiftKeyDown ? 'disable-select' : '')}"
            style="
            --ni-private-table-scroll-x: -${x => x.scrollX}px;
            --ni-private-table-header-container-margin-right: ${x => x.virtualizer.headerContainerMarginRight}px;
            --ni-private-table-scroll-height: ${x => x.virtualizer.scrollHeight}px;
            --ni-private-table-row-container-top: ${x => x.virtualizer.rowContainerYOffset}px;
            --ni-private-table-row-grid-columns: ${x => x.rowGridColumns ?? ''};
<<<<<<< HEAD
            --ni-private-table-cursor-override: ${x => (x.isColumnBeingSized ? 'col-resize' : 'default')};
            --ni-private-table-row-min-width: ${x => `max(100%, ${x.tableScrollableMinWidth}px)`};
            --ni-private-table-header-row-min-width: ${x => `max(100%, calc(${x.tableScrollableMinWidth}px + ${x.virtualizer.headerContainerMarginRight}px))`};
            ">
            <div class="glass-pane" style="
                --ni-private-glass-pane-pointer-events: ${x => (x.isColumnBeingSized ? 'none' : 'default')};
            ">
=======
            --ni-private-table-cursor-override: ${x => (x.layoutManager.isColumnBeingSized ? 'col-resize' : 'default')};
            --ni-private-table-scrollable-min-width: ${x => x.tableScrollableMinWidth}px;
            --ni-private-glass-overlay-pointer-events: ${x => (x.layoutManager.isColumnBeingSized ? 'none' : 'default')};
            ">
            <div class="glass-overlay">
>>>>>>> 2c358419
                <div role="rowgroup" class="header-row-container">
                    <div class="header-row" role="row">
                        <span class="header-row-action-container" ${ref('headerRowActionContainer')}>
                            ${when(x => x.selectionMode === TableRowSelectionMode.multiple, html<Table>`
                                <span role="columnheader" class="checkbox-container">
                                    <${checkboxTag}
                                        ${ref('selectionCheckbox')}
                                        class="${x => `selection-checkbox ${x.selectionMode ?? ''}`}"
                                        @change="${(x, c) => x.onAllRowsSelectionChange(c.event as CustomEvent)}"
                                    >
                                    </${checkboxTag}>
                                </span>
                            `)}
                            <span role="gridcell">
                                <${buttonTag}
                                    class="collapse-all-button ${x => `${x.showCollapseAll ? 'visible' : ''}`}"
                                    content-hidden
                                    appearance="${ButtonAppearance.ghost}"
<<<<<<< HEAD
                                    @click="${x => x.handleCollapseAllGroupRows()}"
                                >
                                    <${iconTriangleTwoLinesHorizontalTag} slot="start"></${iconTriangleTwoLinesHorizontalTag}>
=======
                                    title="${x => tableGroupsCollapseAllLabel.getValueFor(x)}"
                                    @click="${x => x.handleCollapseAllGroupRows()}"
                                >
                                    <${iconTriangleTwoLinesHorizontalTag} slot="start"></${iconTriangleTwoLinesHorizontalTag}>
                                    ${x => tableGroupsCollapseAllLabel.getValueFor(x)}
>>>>>>> 2c358419
                                </${buttonTag}>
                            </span>
                        </span>
                        <span class="column-headers-container" ${ref('columnHeadersContainer')}>
<<<<<<< HEAD
                            ${repeat(x => x.columns, html<TableColumn>`
                                ${when(x => !x.columnHidden, html<TableColumn, Table>`
                                    <div class="header-container">
                                        ${when((_, c) => c.index > 0, html<TableColumn, Table>`
                                            <div class="column-divider left" @pointerdown="${(_, c) => c.parent.onLeftDividerMouseDown((c.event as PointerEvent), c.index)}"></div>
                                        `)}
                                            <${tableHeaderTag}
                                                class="header"
                                                sort-direction="${x => (typeof x.columnInternals.currentSortIndex === 'number' ? x.columnInternals.currentSortDirection : TableColumnSortDirection.none)}"
                                                ?first-sorted-column="${(x, c) => x === c.parent.firstSortedColumn}"
                                                @click="${(x, c) => c.parent.toggleColumnSort(x, (c.event as MouseEvent).shiftKey)}"
                                                :isGrouped=${x => (typeof x.columnInternals.groupIndex === 'number' && !x.columnInternals.groupingDisabled)}
                                            >
                                                <slot name="${x => x.slot}"></slot>
                                            </${tableHeaderTag}>
                                        ${when((_, c) => c.index < (c.parent as Table).columns.length - 1, html`
                                            <div class="column-divider right" @pointerdown="${(_, c) => (c.parent as Table).onRightDividerMouseDown((c.event as PointerEvent), c.index)}"></div>
                                        `)}                        
                                    </div>
                                `)}
=======
                            ${repeat(x => x.visibleColumns, html<TableColumn, Table>`
                                <div class="header-container">
                                    ${when((_, c) => c.index > 0, html<TableColumn, Table>`
                                        <div class="column-divider left ${(_, c) => `${c.parent.layoutManager.activeColumnIndex === c.index ? 'active' : ''}`}" 
                                             @mousedown="${(_, c) => c.parent.onLeftDividerMouseDown(c.event as MouseEvent, c.index)}">
                                        </div>
                                    `)}
                                        <${tableHeaderTag}
                                            class="header"
                                            sort-direction="${x => (typeof x.columnInternals.currentSortIndex === 'number' ? x.columnInternals.currentSortDirection : TableColumnSortDirection.none)}"
                                            ?first-sorted-column="${(x, c) => x === c.parent.firstSortedColumn}"
                                            @click="${(x, c) => c.parent.toggleColumnSort(x, (c.event as MouseEvent).shiftKey)}"
                                            :isGrouped=${x => (typeof x.columnInternals.groupIndex === 'number' && !x.columnInternals.groupingDisabled)}
                                        >
                                            <slot name="${x => x.slot}"></slot>
                                        </${tableHeaderTag}>
                                    ${when((_, c) => c.index < c.length - 1, html<TableColumn, Table>`
                                        <div class="column-divider right ${(_, c) => `${c.parent.layoutManager.activeColumnIndex === c.index ? 'active' : ''}`}"
                                             @mousedown="${(_, c) => c.parent.onRightDividerMouseDown(c.event as MouseEvent, c.index)}">
                                        </div>
                                    `)}                        
                                </div>
>>>>>>> 2c358419
                            `, { positioning: true })}
                            <div class="header-scrollbar-spacer"></div>
                        </span>
                    </div>
                </div>
                <div class="table-viewport" ${ref('viewport')}>
                    <div class="table-scroll"></div>
                    <div class="table-row-container" ${children({ property: 'rowElements', filter: elements(tableRowTag) })}
                        role="rowgroup">
                        ${when(x => x.columns.length > 0 && x.canRenderRows, html<Table>`
                            ${repeat(x => x.virtualizer.visibleItems, html<VirtualItem, Table>`
                                ${when((x, c) => (c.parent as Table).tableData[x.index]?.isGrouped, html<VirtualItem, Table>`
                                    <${tableGroupRowTag}
                                        class="group-row"
                                        :groupRowValue="${(x, c) => c.parent.tableData[x.index]?.groupRowValue}"
                                        ?expanded="${(x, c) => c.parent.tableData[x.index]?.isExpanded}"
                                        :nestingLevel="${(x, c) => c.parent.tableData[x.index]?.nestingLevel}"
                                        :leafItemCount="${(x, c) => c.parent.tableData[x.index]?.leafItemCount}"
                                        :groupColumn="${(x, c) => c.parent.tableData[x.index]?.groupColumn}"
                                        ?selectable="${(_, c) => c.parent.selectionMode === TableRowSelectionMode.multiple}"
                                        selection-state="${(x, c) => c.parent.tableData[x.index]?.selectionState}"
                                        @group-selection-toggle="${(x, c) => c.parent.onRowSelectionToggle(x.index, c.event as CustomEvent<TableRowSelectionToggleEventDetail>)}"
                                        @group-expand-toggle="${(x, c) => c.parent.handleGroupRowExpanded(x.index, c.event)}"
                                    >
                                    </${tableGroupRowTag}>
                                `)}
                                ${when((x, c) => !(c.parent as Table).tableData[x.index]?.isGrouped, html<VirtualItem, Table>`
                                    <${tableRowTag}
                                        class="row"
                                        record-id="${(x, c) => c.parent.tableData[x.index]?.id}"
                                        ?selectable="${(_, c) => c.parent.selectionMode !== TableRowSelectionMode.none}"
                                        ?selected="${(x, c) => c.parent.tableData[x.index]?.selectionState === TableRowSelectionState.selected}"
                                        ?hide-selection="${(_, c) => c.parent.selectionMode !== TableRowSelectionMode.multiple}"
                                        :dataRecord="${(x, c) => c.parent.tableData[x.index]?.record}"
                                        :columns="${(_, c) => c.parent.columns}"
                                        :nestingLevel="${(x, c) => c.parent.tableData[x.index]?.nestingLevel}"
                                        @click="${(x, c) => c.parent.onRowClick(x.index, c.event as MouseEvent)}"
                                        @row-selection-toggle="${(x, c) => c.parent.onRowSelectionToggle(x.index, c.event as CustomEvent<TableRowSelectionToggleEventDetail>)}"
                                        @row-action-menu-beforetoggle="${(x, c) => c.parent.onRowActionMenuBeforeToggle(x.index, c.event as CustomEvent<TableActionMenuToggleEventDetail>)}"
                                        @row-action-menu-toggle="${(_, c) => c.parent.onRowActionMenuToggle(c.event as CustomEvent<TableActionMenuToggleEventDetail>)}"
                                    >
                                    ${when((x, c) => (c.parent as Table).openActionMenuRecordId === (c.parent as Table).tableData[x.index]?.id, html<VirtualItem, Table>`
                                        ${repeat((_, c) => (c.parent as Table).actionMenuSlots, html<string, Table>`
                                            <slot
                                                name="${x => x}"
                                                slot="${x => `row-action-menu-${x}`}">
                                            </slot>
                                        `)}
                                    `)}
                                    </${tableRowTag}>
                                `)}
                            `)}
                        `)}
                    </div>
                </div>
            </div>
        </div>
    </template>
`;<|MERGE_RESOLUTION|>--- conflicted
+++ resolved
@@ -39,21 +39,11 @@
             --ni-private-table-scroll-height: ${x => x.virtualizer.scrollHeight}px;
             --ni-private-table-row-container-top: ${x => x.virtualizer.rowContainerYOffset}px;
             --ni-private-table-row-grid-columns: ${x => x.rowGridColumns ?? ''};
-<<<<<<< HEAD
-            --ni-private-table-cursor-override: ${x => (x.isColumnBeingSized ? 'col-resize' : 'default')};
-            --ni-private-table-row-min-width: ${x => `max(100%, ${x.tableScrollableMinWidth}px)`};
-            --ni-private-table-header-row-min-width: ${x => `max(100%, calc(${x.tableScrollableMinWidth}px + ${x.virtualizer.headerContainerMarginRight}px))`};
-            ">
-            <div class="glass-pane" style="
-                --ni-private-glass-pane-pointer-events: ${x => (x.isColumnBeingSized ? 'none' : 'default')};
-            ">
-=======
             --ni-private-table-cursor-override: ${x => (x.layoutManager.isColumnBeingSized ? 'col-resize' : 'default')};
             --ni-private-table-scrollable-min-width: ${x => x.tableScrollableMinWidth}px;
             --ni-private-glass-overlay-pointer-events: ${x => (x.layoutManager.isColumnBeingSized ? 'none' : 'default')};
             ">
             <div class="glass-overlay">
->>>>>>> 2c358419
                 <div role="rowgroup" class="header-row-container">
                     <div class="header-row" role="row">
                         <span class="header-row-action-container" ${ref('headerRowActionContainer')}>
@@ -72,43 +62,15 @@
                                     class="collapse-all-button ${x => `${x.showCollapseAll ? 'visible' : ''}`}"
                                     content-hidden
                                     appearance="${ButtonAppearance.ghost}"
-<<<<<<< HEAD
-                                    @click="${x => x.handleCollapseAllGroupRows()}"
-                                >
-                                    <${iconTriangleTwoLinesHorizontalTag} slot="start"></${iconTriangleTwoLinesHorizontalTag}>
-=======
                                     title="${x => tableGroupsCollapseAllLabel.getValueFor(x)}"
                                     @click="${x => x.handleCollapseAllGroupRows()}"
                                 >
                                     <${iconTriangleTwoLinesHorizontalTag} slot="start"></${iconTriangleTwoLinesHorizontalTag}>
                                     ${x => tableGroupsCollapseAllLabel.getValueFor(x)}
->>>>>>> 2c358419
                                 </${buttonTag}>
                             </span>
                         </span>
                         <span class="column-headers-container" ${ref('columnHeadersContainer')}>
-<<<<<<< HEAD
-                            ${repeat(x => x.columns, html<TableColumn>`
-                                ${when(x => !x.columnHidden, html<TableColumn, Table>`
-                                    <div class="header-container">
-                                        ${when((_, c) => c.index > 0, html<TableColumn, Table>`
-                                            <div class="column-divider left" @pointerdown="${(_, c) => c.parent.onLeftDividerMouseDown((c.event as PointerEvent), c.index)}"></div>
-                                        `)}
-                                            <${tableHeaderTag}
-                                                class="header"
-                                                sort-direction="${x => (typeof x.columnInternals.currentSortIndex === 'number' ? x.columnInternals.currentSortDirection : TableColumnSortDirection.none)}"
-                                                ?first-sorted-column="${(x, c) => x === c.parent.firstSortedColumn}"
-                                                @click="${(x, c) => c.parent.toggleColumnSort(x, (c.event as MouseEvent).shiftKey)}"
-                                                :isGrouped=${x => (typeof x.columnInternals.groupIndex === 'number' && !x.columnInternals.groupingDisabled)}
-                                            >
-                                                <slot name="${x => x.slot}"></slot>
-                                            </${tableHeaderTag}>
-                                        ${when((_, c) => c.index < (c.parent as Table).columns.length - 1, html`
-                                            <div class="column-divider right" @pointerdown="${(_, c) => (c.parent as Table).onRightDividerMouseDown((c.event as PointerEvent), c.index)}"></div>
-                                        `)}                        
-                                    </div>
-                                `)}
-=======
                             ${repeat(x => x.visibleColumns, html<TableColumn, Table>`
                                 <div class="header-container">
                                     ${when((_, c) => c.index > 0, html<TableColumn, Table>`
@@ -131,7 +93,6 @@
                                         </div>
                                     `)}                        
                                 </div>
->>>>>>> 2c358419
                             `, { positioning: true })}
                             <div class="header-scrollbar-spacer"></div>
                         </span>
