--- conflicted
+++ resolved
@@ -2,28 +2,17 @@
 import { DesignSystem } from '@microsoft/fast-foundation';
 import type { Table } from '.';
 import type { TableRecord } from './types';
-<<<<<<< HEAD
-import { TableRow } from './row';
-import { TableHeader } from './header';
-=======
 import { TableHeader } from './components/header';
 import { TableRow } from './components/row';
->>>>>>> aac60041
 
 // prettier-ignore
 export const template = html<Table>`
     <template role="table">
         <div class="table-container">
             <div role="rowgroup">
-<<<<<<< HEAD
-                <div class="table-header-row" role="row">
-                    ${repeat(x => x.columnHeaders, html<string>`
-                        <${DesignSystem.tagFor(TableHeader)} class="table-header">
-=======
                 <div class="header-row" role="row">
                     ${repeat(x => x.columnHeaders, html<string>`
                         <${DesignSystem.tagFor(TableHeader)} class="header">
->>>>>>> aac60041
                             ${x => x}
                         </${DesignSystem.tagFor(TableHeader)}>
                     `)}
