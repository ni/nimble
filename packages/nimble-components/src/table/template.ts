import {
    children,
    elements,
    html,
    ref,
    repeat,
    when
} from '@microsoft/fast-element';
import type { VirtualItem } from '@tanstack/virtual-core';
import type { Table } from '.';
import { tableHeaderTag } from './components/header';
import { tableRowTag } from './components/row';
import type { TableColumn } from '../table-column/base';
import {
    TableActionMenuToggleEventDetail,
    TableColumnSortDirection,
    TableRowSelectionMode,
    TableRowSelectionState,
    TableRowSelectionToggleEventDetail
} from './types';
import { tableGroupRowTag } from './components/group-row';
import { buttonTag } from '../button';
import { ButtonAppearance } from '../button/types';
import { iconTriangleTwoLinesHorizontalTag } from '../icons/triangle-two-lines-horizontal';
import { checkboxTag } from '../checkbox';
import {
    tableCollapseAllLabel,
    tableRowOperationColumnLabel,
    tableSelectAllLabel
} from '../label-provider/table/label-tokens';

// prettier-ignore
export const template = html<Table>`
    <template
        role="treegrid"
        tabindex="0"
        aria-multiselectable="${x => x.ariaMultiSelectable}"
        ${children({ property: 'childItems', filter: elements() })}
    >
        <div class="table-container ${x => (x.documentShiftKeyDown ? 'disable-select' : '')}"
            style="
            --ni-private-table-scroll-x: -${x => x.scrollX}px;
            --ni-private-table-header-container-margin-right: ${x => x.virtualizer.headerContainerMarginRight}px;
            --ni-private-table-scroll-height: ${x => x.virtualizer.scrollHeight}px;
            --ni-private-table-row-container-top: ${x => x.virtualizer.rowContainerYOffset}px;
            --ni-private-table-row-grid-columns: ${x => (x.rowGridColumns ? x.rowGridColumns : '')};
            --ni-private-table-cursor-override: ${x => (x.layoutManager.isColumnBeingSized ? 'col-resize' : 'default')};
            --ni-private-table-scrollable-min-width: ${x => x.tableScrollableMinWidth}px;
            --ni-private-glass-overlay-pointer-events: ${x => (x.layoutManager.isColumnBeingSized ? 'none' : 'default')};
            ">
            <div class="glass-overlay">
                <div role="rowgroup" class="header-row-container">
                    <div class="header-row" role="row">
                        <span role="${x => (x.showRowOperationColumn ? 'columnheader' : '')}" class="header-row-action-container" ${ref('headerRowActionContainer')}>
                            ${when(x => x.showRowOperationColumn, html<Table>`
                                <span class="accessibly-hidden">
                                    ${x => tableRowOperationColumnLabel.getValueFor(x)}
                                </span>
                            `)}
                            ${when(x => x.selectionMode === TableRowSelectionMode.multiple, html<Table>`
                                <span class="checkbox-container">
                                    <${checkboxTag}
                                        ${ref('selectionCheckbox')}
                                        :tabIndexOverride="${_ => -1}"
                                        class="${x => `selection-checkbox ${x.selectionMode ? x.selectionMode : ''}`}"
                                        @change="${(x, c) => x.onAllRowsSelectionChange(c.event as CustomEvent)}"
                                        title="${x => tableSelectAllLabel.getValueFor(x)}"
                                        aria-label="${x => tableSelectAllLabel.getValueFor(x)}"
                                    >
                                    </${checkboxTag}>
                                </span>
                            `)}
                            <${buttonTag}
                                ${ref('collapseAllButton')}
                                tabindex="-1"
                                class="collapse-all-button ${x => `${x.showCollapseAll ? 'visible' : ''}`}"
                                content-hidden
                                appearance="${ButtonAppearance.ghost}"
                                title="${x => tableCollapseAllLabel.getValueFor(x)}"
                                @click="${x => x.handleCollapseAllRows()}"
                            >
                                <${iconTriangleTwoLinesHorizontalTag} slot="start"></${iconTriangleTwoLinesHorizontalTag}>
                                ${x => tableCollapseAllLabel.getValueFor(x)}
                            </${buttonTag}>
                        </span>
                        <span class="column-headers-container" ${ref('columnHeadersContainer')}>
                            ${repeat(x => x.visibleColumns, html<TableColumn, Table>`
                                <div class="header-container">
                                    ${when((_, c) => c.index > 0, html<TableColumn, Table>`
                                        <div
                                            class="
                                                column-divider
                                                left
                                                ${(_, c) => `${c.parent.layoutManager.activeColumnIndex === c.index ? 'column-active' : ''}`}
                                                ${(_, c) => `${c.parent.layoutManager.activeColumnDivider === c.parent.getLeftDividerIndex(c.index) ? 'divider-active' : ''}`}
                                                ${(_, c) => `${c.parent.layoutManager.hasResizableColumnToLeft(c.index - 1) ? 'draggable' : ''}`}
                                            "
                                            @mousedown="${(_, c) => c.parent.onLeftDividerMouseDown(c.event as MouseEvent, c.index)}">
                                        </div>
                                    `)}
                                        <${tableHeaderTag}
                                            class="header"
                                            sort-direction="${x => (typeof x.columnInternals.currentSortIndex === 'number' ? x.columnInternals.currentSortDirection : TableColumnSortDirection.none)}"
                                            ?first-sorted-column="${(x, c) => x === c.parent.firstSortedColumn}"
<<<<<<< HEAD
                                            @keydown="${(x, c) => c.parent.onHeaderKeyDown(x, c.event as KeyboardEvent)}"
=======
                                            ?indicators-hidden="${x => x.columnInternals.hideHeaderIndicators}"
>>>>>>> 358fef9c
                                            @click="${(x, c) => c.parent.toggleColumnSort(x, (c.event as MouseEvent).shiftKey)}"
                                            :isGrouped=${x => (typeof x.columnInternals.groupIndex === 'number' && !x.columnInternals.groupingDisabled)}
                                        >
                                            <slot name="${x => x.slot}"></slot>
                                        </${tableHeaderTag}>
                                    ${when((_, c) => c.index < c.length - 1, html<TableColumn, Table>`
                                        <div
                                            class="
                                                column-divider
                                                right
                                                ${(_, c) => `${c.parent.layoutManager.activeColumnIndex === c.index ? 'column-active' : ''}`}
                                                ${(_, c) => `${c.parent.layoutManager.activeColumnDivider === c.parent.getRightDividerIndex(c.index) ? 'divider-active' : ''}`}
                                                ${(_, c) => `${c.parent.layoutManager.hasResizableColumnToLeft(c.index) ? 'draggable' : ''}`}
                                            "
                                             @mousedown="${(_, c) => c.parent.onRightDividerMouseDown(c.event as MouseEvent, c.index)}">
                                        </div>
                                    `)}                        
                                </div>
                            `, { positioning: true })}
                            <div class="header-scrollbar-spacer"></div>
                        </span>
                    </div>
                </div>
                <div class="table-viewport" ${ref('viewport')}>
                    <div class="table-scroll"></div>
                    <div class="table-row-container" ${children({ property: 'rowElements', filter: elements(`${tableRowTag}, ${tableGroupRowTag}`) })}
                        role="rowgroup">
                        ${when(x => x.columns.length > 0 && x.canRenderRows, html<Table>`
                            ${repeat(x => x.virtualizer.visibleItems, html<VirtualItem, Table>`
                                ${when((x, c) => (c.parent as Table).tableData[x.index]?.isGroupRow, html<VirtualItem, Table>`
                                    <${tableGroupRowTag}
                                        class="group-row"
                                        :groupRowValue="${(x, c) => c.parent.tableData[x.index]?.groupRowValue}"
                                        ?expanded="${(x, c) => c.parent.tableData[x.index]?.isExpanded}"
                                        :nestingLevel="${(x, c) => c.parent.tableData[x.index]?.nestingLevel}"
                                        :immediateChildCount="${(x, c) => c.parent.tableData[x.index]?.immediateChildCount}"
                                        :groupColumn="${(x, c) => c.parent.tableData[x.index]?.groupColumn}"
                                        ?selectable="${(_, c) => c.parent.selectionMode === TableRowSelectionMode.multiple}"
                                        selection-state="${(x, c) => c.parent.tableData[x.index]?.selectionState}"
                                        :dataIndex="${x => x.index}"
                                        @group-selection-toggle="${(x, c) => c.parent.onRowSelectionToggle(x.index, c.event as CustomEvent<TableRowSelectionToggleEventDetail>)}"
                                        @group-expand-toggle="${(x, c) => c.parent.handleGroupRowExpanded(x.index, c.event)}"
                                    >
                                    </${tableGroupRowTag}>
                                `)}
                                ${when((x, c) => !(c.parent as Table).tableData[x.index]?.isGroupRow, html<VirtualItem, Table>`
                                    <${tableRowTag}
                                        class="row"
                                        record-id="${(x, c) => c.parent.tableData[x.index]?.id}"
                                        ?selectable="${(_, c) => c.parent.selectionMode !== TableRowSelectionMode.none}"
                                        ?selected="${(x, c) => c.parent.tableData[x.index]?.selectionState === TableRowSelectionState.selected}"
                                        ?expanded="${(x, c) => c.parent.tableData[x.index]?.isExpanded}"
                                        ?hide-selection="${(_, c) => c.parent.selectionMode !== TableRowSelectionMode.multiple}"
                                        :dataRecord="${(x, c) => c.parent.tableData[x.index]?.record}"
                                        :columns="${(_, c) => c.parent.columns}"
                                        :isParentRow="${(x, c) => c.parent.tableData[x.index]?.isParentRow}"
                                        :nestingLevel="${(x, c) => c.parent.tableData[x.index]?.nestingLevel}"
                                        ?row-operation-grid-cell-hidden="${(_, c) => !c.parent.showRowOperationColumn}"
                                        ?loading="${(x, c) => c.parent.tableData[x.index]?.isLoadingChildren}"
                                        :dataIndex="${x => x.index}"
                                        @click="${(x, c) => c.parent.onRowClick(x.index, c.event as MouseEvent)}"
                                        @row-selection-toggle="${(x, c) => c.parent.onRowSelectionToggle(x.index, c.event as CustomEvent<TableRowSelectionToggleEventDetail>)}"
                                        @row-action-menu-beforetoggle="${(x, c) => c.parent.onRowActionMenuBeforeToggle(x.index, c.event as CustomEvent<TableActionMenuToggleEventDetail>)}"
                                        @row-action-menu-toggle="${(_, c) => c.parent.onRowActionMenuToggle(c.event as CustomEvent<TableActionMenuToggleEventDetail>)}"
                                        @row-expand-toggle="${(x, c) => c.parent.handleRowExpanded(x.index)}"
                                        :dataIndex="${x => x.index}"
                                    >
                                    ${when((x, c) => (c.parent as Table).openActionMenuRecordId === (c.parent as Table).tableData[x.index]?.id, html<VirtualItem, Table>`
                                        ${repeat((_, c) => (c.parent as Table).actionMenuSlots, html<string, Table>`
                                            <slot
                                                name="${x => x}"
                                                slot="${x => `row-action-menu-${x}`}">
                                            </slot>
                                        `)}
                                    `)}
                                    </${tableRowTag}>
                                `)}
                            `)}
                        `)}
                    </div>
                </div>
            </div>
        </div>
    </template>
`;<|MERGE_RESOLUTION|>--- conflicted
+++ resolved
@@ -102,11 +102,8 @@
                                             class="header"
                                             sort-direction="${x => (typeof x.columnInternals.currentSortIndex === 'number' ? x.columnInternals.currentSortDirection : TableColumnSortDirection.none)}"
                                             ?first-sorted-column="${(x, c) => x === c.parent.firstSortedColumn}"
-<<<<<<< HEAD
+                                            ?indicators-hidden="${x => x.columnInternals.hideHeaderIndicators}"
                                             @keydown="${(x, c) => c.parent.onHeaderKeyDown(x, c.event as KeyboardEvent)}"
-=======
-                                            ?indicators-hidden="${x => x.columnInternals.hideHeaderIndicators}"
->>>>>>> 358fef9c
                                             @click="${(x, c) => c.parent.toggleColumnSort(x, (c.event as MouseEvent).shiftKey)}"
                                             :isGrouped=${x => (typeof x.columnInternals.groupIndex === 'number' && !x.columnInternals.groupingDisabled)}
                                         >
