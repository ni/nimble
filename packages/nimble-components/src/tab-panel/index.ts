import {
    DesignSystem,
    TabPanel,
    tabPanelTemplate as template
} from '@microsoft/fast-foundation';
import { styles } from './styles';

<<<<<<< HEAD
const nimbleTabPanel = TabPanel.compose({
=======
export type { TabPanel };

export const nimbleTabPanel = TabPanel.compose({
>>>>>>> 387093c0
    baseName: 'tab-panel',
    template,
    styles
});

DesignSystem.getOrCreate().withPrefix('nimble').register(nimbleTabPanel());<|MERGE_RESOLUTION|>--- conflicted
+++ resolved
@@ -5,13 +5,9 @@
 } from '@microsoft/fast-foundation';
 import { styles } from './styles';
 
-<<<<<<< HEAD
-const nimbleTabPanel = TabPanel.compose({
-=======
 export type { TabPanel };
 
-export const nimbleTabPanel = TabPanel.compose({
->>>>>>> 387093c0
+const nimbleTabPanel = TabPanel.compose({
     baseName: 'tab-panel',
     template,
     styles
