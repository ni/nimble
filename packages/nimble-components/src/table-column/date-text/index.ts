--- conflicted
+++ resolved
@@ -6,13 +6,8 @@
 import { styles } from '../base/styles';
 import { template } from '../base/template';
 import type { TableNumberField } from '../../table/types';
-<<<<<<< HEAD
-import { mixinTextBase } from '../text-base';
+import { TableColumnTextBase, mixinTextBase } from '../text-base';
 import { TableColumnSortOperation } from '../base/types';
-=======
-import { TableColumnTextBase, mixinTextBase } from '../text-base';
-import { TableColumnSortOperation, TableColumnValidity } from '../base/types';
->>>>>>> 0dac1498
 import { tableColumnDateTextGroupHeaderViewTag } from './group-header-view';
 import { tableColumnDateTextCellViewTag } from './cell-view';
 import type { ColumnInternalsOptions } from '../base/models/column-internals';
@@ -54,19 +49,9 @@
 /**
  * The table column for displaying dates/times as text.
  */
-<<<<<<< HEAD
-export class TableColumnDateText extends mixinTextBase<
-TableColumnDateTextColumnConfig,
-TableColumnDateTextValidator
->() {
-=======
 export class TableColumnDateText extends mixinTextBase(
-    TableColumnTextBase<TableColumnDateTextColumnConfig>
+    TableColumnTextBase<TableColumnDateTextColumnConfig, TableColumnDateTextValidator>
 ) {
-    /** @internal */
-    public validator = new TableColumnDateTextValidator(this.columnInternals);
-
->>>>>>> 0dac1498
     @attr
     public format: DateTextFormat;
 
