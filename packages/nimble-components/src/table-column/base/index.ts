--- conflicted
+++ resolved
@@ -6,9 +6,6 @@
 import { FoundationElement } from '@microsoft/fast-foundation';
 import { uniqueId } from '@microsoft/fast-web-utilities';
 import { TableColumnSortDirection, TableFieldName } from '../../table/types';
-<<<<<<< HEAD
-import { TableColumnSortOperation } from './types';
-=======
 import {
     defaultFractionalWidth,
     defaultMinPixelWidth,
@@ -16,7 +13,6 @@
     TableCellState,
     TableColumnSortOperation
 } from './types';
->>>>>>> 75b3bfdc
 
 /**
  * The base class for table columns
