import {
    attr,
    ElementStyles,
    nullableNumberConverter,
    observable,
    ViewTemplate
} from '@microsoft/fast-element';
import { FoundationElement } from '@microsoft/fast-foundation';
import { uniqueId } from '@microsoft/fast-web-utilities';
import {
    TableCellRecord,
    TableCellState,
    TableColumnSortDirection,
    TableColumnSortOperation,
    TableFieldName
} from '../../table/types';

/**
 * The base class for table columns
 */
export abstract class TableColumn<
    TCellRecord extends TableCellRecord = TableCellRecord,
    TColumnConfig = unknown
> extends FoundationElement {
    @attr({ attribute: 'column-id' })
    public columnId?: string;

    @attr({ attribute: 'action-menu-slot' })
    public actionMenuSlot?: string;

    @attr({ attribute: 'action-menu-label' })
    public actionMenuLabel?: string;

<<<<<<< HEAD
    @attr({ attribute: 'sort-index', converter: nullableNumberConverter })
    public sortIndex: number | null = null;

    @attr({ attribute: 'sort-direction' })
    public sortDirection: TableColumnSortDirection = TableColumnSortDirection.none;
=======
    @attr({ attribute: 'column-hidden', mode: 'boolean' })
    public columnHidden = false;
>>>>>>> f9973299

    /**
     * @internal
     *
     * The template to use to render the cell content for the column
     */
    // prettier-ignore
    public abstract readonly cellTemplate: ViewTemplate<TableCellState<TCellRecord, TColumnConfig>>;

    /**
     * @internal
     *
     * The style to apply to the cellTemplate
     */
    public abstract readonly cellStyles?: ElementStyles;

    /**
     * @internal
     *
     * The names of the fields that should be present in TCellRecord.
     * This array is parallel with the field names specified by `dataRecordFieldNames`.
     */
    public abstract readonly cellRecordFieldNames: readonly TableFieldName[];

    /**
     * @internal
     *
     * The names of the fields from the row's record that correlate to the data that will be in TCellRecord.
     * This array is parallel with the field names specified by `cellRecordFieldNames`.
     */
    @observable
    public dataRecordFieldNames: readonly (TableFieldName | undefined)[] = [];

    /**
     * @internal
     *
     * The relevant, static configuration a column requires its cellTemplate to have access to.
     */
    @observable
    public columnConfig?: TColumnConfig;

    /**
     * @internal
     *
     * The name of the data field that will be used for operations on the table, such as sorting and grouping.
     */
    @observable
    public operandDataRecordFieldName: TableFieldName | undefined;

    /**
     * @internal
     *
     * The operation to use when sorting the table by this column.
     */
    @observable
    public sortOperation: TableColumnSortOperation = TableColumnSortOperation.basic;

    /**
     * @internal
     */
    public readonly internalUniqueId: string;

    public constructor() {
        super();
        this.internalUniqueId = uniqueId('table-column-slot');
    }

    /**
     * @internal
     */
    public override connectedCallback(): void {
        super.connectedCallback();

        this.setAttribute('slot', this.internalUniqueId);
    }
}<|MERGE_RESOLUTION|>--- conflicted
+++ resolved
@@ -31,16 +31,14 @@
     @attr({ attribute: 'action-menu-label' })
     public actionMenuLabel?: string;
 
-<<<<<<< HEAD
+    @attr({ attribute: 'column-hidden', mode: 'boolean' })
+    public columnHidden = false;
+
     @attr({ attribute: 'sort-index', converter: nullableNumberConverter })
     public sortIndex: number | null = null;
 
     @attr({ attribute: 'sort-direction' })
     public sortDirection: TableColumnSortDirection = TableColumnSortDirection.none;
-=======
-    @attr({ attribute: 'column-hidden', mode: 'boolean' })
-    public columnHidden = false;
->>>>>>> f9973299
 
     /**
      * @internal
