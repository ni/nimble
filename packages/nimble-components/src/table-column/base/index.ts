<<<<<<< HEAD
import {
    attr,
    ElementStyles,
    observable,
    ViewTemplate
} from '@microsoft/fast-element';
=======
import type { ElementStyles, ViewTemplate } from '@microsoft/fast-element';
import { attr } from '@microsoft/fast-element';
>>>>>>> 3a64ac7c
import { FoundationElement } from '@microsoft/fast-foundation';
import { uniqueId } from '@microsoft/fast-web-utilities';
import type {
    TableCellRecord,
    TableCellState,
    TableFieldName
} from '../../table/types';

/**
 * The base class for table columns
 */
export abstract class TableColumn<
    TCellRecord extends TableCellRecord = TableCellRecord,
    TColumnConfig = unknown
> extends FoundationElement {
    @attr({ attribute: 'column-id' })
    public columnId?: string;

    @attr({ attribute: 'action-menu-slot' })
    public actionMenuSlot?: string;

    @attr({ attribute: 'action-menu-label' })
    public actionMenuLabel?: string;

    /**
     * @internal
     *
     * The template to use to render the cell content for the column
     */
    // prettier-ignore
    public abstract readonly cellTemplate: ViewTemplate<TableCellState<TCellRecord, TColumnConfig>>;

    /**
     * @internal
     *
     * The style to apply to the cellTemplate
     */
    public abstract readonly cellStyles?: ElementStyles;

    /**
     * @internal
     *
     * The names of the fields that should be present in TCellRecord.
     * This array is parallel with the field names specified by `dataRecordFieldNames`.
     */
    public abstract readonly cellRecordFieldNames: readonly TableFieldName[];

    /**
     * @internal
     *
     * The names of the fields from the row's record that correlate to the data that will be in TCellRecord.
     * This array is parallel with the field names specified by `cellRecordFieldNames`.
     */
    @observable
    public dataRecordFieldNames: readonly (TableFieldName | undefined)[] = [];

    /**
     * @internal
     *
     * The relevant, static configuration a column requires its cellTemplate to have access to.
     */
    @observable
    public columnConfig?: TColumnConfig;

    /**
     * @internal
     */
    public override connectedCallback(): void {
        super.connectedCallback();

        this.setAttribute('slot', uniqueId('table-column-slot'));
    }
}<|MERGE_RESOLUTION|>--- conflicted
+++ resolved
@@ -1,14 +1,9 @@
-<<<<<<< HEAD
 import {
     attr,
     ElementStyles,
     observable,
     ViewTemplate
 } from '@microsoft/fast-element';
-=======
-import type { ElementStyles, ViewTemplate } from '@microsoft/fast-element';
-import { attr } from '@microsoft/fast-element';
->>>>>>> 3a64ac7c
 import { FoundationElement } from '@microsoft/fast-foundation';
 import { uniqueId } from '@microsoft/fast-web-utilities';
 import type {
