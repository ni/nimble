import { attr, nullableNumberConverter } from '@microsoft/fast-element';
import { FoundationElement } from '@microsoft/fast-foundation';
<<<<<<< HEAD
import { uniqueId } from '@microsoft/fast-web-utilities';
import { createGroupHeaderViewTemplate } from './group-header-view/template';
import type { TableGroupRow } from '../../table/components/group-row';
import type { TableCell } from '../../table/components/cell';
import { createCellViewTemplate } from '../../table/components/cell/template';
import { TableColumnSortDirection, TableFieldName } from '../../table/types';
=======
import { TableColumnSortDirection } from '../../table/types';
>>>>>>> d5189373
import {
    ColumnInternalsOptions,
    ColumnInternals
} from './models/column-internals';

/**
 * The base class for table columns
 */
export abstract class TableColumn<
    TColumnConfig = unknown
> extends FoundationElement {
    @attr({ attribute: 'column-id' })
    public columnId?: string;

    @attr({ attribute: 'action-menu-slot' })
    public actionMenuSlot?: string;

    @attr({ attribute: 'action-menu-label' })
    public actionMenuLabel?: string;

    @attr({ attribute: 'column-hidden', mode: 'boolean' })
    public columnHidden = false;

    @attr({ attribute: 'sort-index', converter: nullableNumberConverter })
    public sortIndex?: number | null;

    @attr({ attribute: 'sort-direction' })
    public sortDirection: TableColumnSortDirection = TableColumnSortDirection.none;

    /**
     * @internal
<<<<<<< HEAD
     * Used by the Table in order to give a column a specific pixel width.
     * When set 'currentFractionalWidth' will be ignored.
     */
    @observable
    public currentPixelWidth?: number;

    /**
     * @internal
     * Used by the Table in order to size a column proportionally to the available
     * width of a row.
     */
    @observable
    public currentFractionalWidth = defaultFractionalWidth;

    /**
     * @internal
     * Used by column plugins to set a specific pixel width. Sets currentPixelWidth when changed.
     */
    @observable
    public internalPixelWidth?: number;

    /**
     * @internal
     * Used by column plugins to size a column proportionally to the available
     * width of a row. Sets currentFractionalWidth when changed.
     */
    @observable
    public internalFractionalWidth = defaultFractionalWidth;

    /**
     * @internal
     * The minimum size in pixels according to the design doc
     */
    @observable
    public internalMinPixelWidth = defaultMinPixelWidth;

    /**
     * @internal
     * Whether or not this column can be used to group rows by
     */
    @observable
    public internalGroupingDisabled = false;

    /**
     * @internal
     * Specifies the grouping precedence of the column within the set of all columns participating in grouping.
     * Columns are rendered in the grouping tree from lowest group-index as the tree root to highest
     * group-index as tree leaves.
     */
    @observable
    public internalGroupIndex?: number;

    /**
     * The tag to use to render the group header content for a column.
     * The element this tag refers to must derive from TableGroupHeaderView.
     */
    @observable
    public abstract readonly groupHeaderViewTag?: string;

    /**
     * @internal
     */
    @observable
    public internalGroupHeaderViewTemplate?: ViewTemplate<TableGroupRow>;

    /**
     * @internal
     *
     * The template to use to render the cell content for the column
     * The tag (element name) of the custom element that renders the cell content for the column.
     * That element should derive from TableCellView<TCellRecord, TColumnConfig>.
     */
    @observable
    public abstract readonly cellViewTag: string;

    /* @internal */
    @observable
    public currentCellViewTemplate?: ViewTemplate<TableCell>;

    /**
     * @internal
     *
     * The names of the fields that should be present in TCellRecord.
     * This array is parallel with the field names specified by `dataRecordFieldNames`.
     */
    public abstract readonly cellRecordFieldNames: readonly TableFieldName[];

    /**
     * @internal
=======
>>>>>>> d5189373
     *
     * Column properties configurable by plugin authors
     */
    public readonly columnInternals: ColumnInternals<TColumnConfig>;

    public constructor(options: ColumnInternalsOptions) {
        super();
        if (!options) {
            throw new Error(
                'ColumnInternalsOptions must be provided to constructor'
            );
        }
        this.columnInternals = new ColumnInternals(options);
    }

    protected groupHeaderViewTagChanged(): void {
        this.internalGroupHeaderViewTemplate = this.groupHeaderViewTag
            ? createGroupHeaderViewTemplate(this.groupHeaderViewTag)
            : undefined;
    }
}<|MERGE_RESOLUTION|>--- conflicted
+++ resolved
@@ -1,15 +1,6 @@
 import { attr, nullableNumberConverter } from '@microsoft/fast-element';
 import { FoundationElement } from '@microsoft/fast-foundation';
-<<<<<<< HEAD
-import { uniqueId } from '@microsoft/fast-web-utilities';
-import { createGroupHeaderViewTemplate } from './group-header-view/template';
-import type { TableGroupRow } from '../../table/components/group-row';
-import type { TableCell } from '../../table/components/cell';
-import { createCellViewTemplate } from '../../table/components/cell/template';
-import { TableColumnSortDirection, TableFieldName } from '../../table/types';
-=======
 import { TableColumnSortDirection } from '../../table/types';
->>>>>>> d5189373
 import {
     ColumnInternalsOptions,
     ColumnInternals
@@ -41,98 +32,6 @@
 
     /**
      * @internal
-<<<<<<< HEAD
-     * Used by the Table in order to give a column a specific pixel width.
-     * When set 'currentFractionalWidth' will be ignored.
-     */
-    @observable
-    public currentPixelWidth?: number;
-
-    /**
-     * @internal
-     * Used by the Table in order to size a column proportionally to the available
-     * width of a row.
-     */
-    @observable
-    public currentFractionalWidth = defaultFractionalWidth;
-
-    /**
-     * @internal
-     * Used by column plugins to set a specific pixel width. Sets currentPixelWidth when changed.
-     */
-    @observable
-    public internalPixelWidth?: number;
-
-    /**
-     * @internal
-     * Used by column plugins to size a column proportionally to the available
-     * width of a row. Sets currentFractionalWidth when changed.
-     */
-    @observable
-    public internalFractionalWidth = defaultFractionalWidth;
-
-    /**
-     * @internal
-     * The minimum size in pixels according to the design doc
-     */
-    @observable
-    public internalMinPixelWidth = defaultMinPixelWidth;
-
-    /**
-     * @internal
-     * Whether or not this column can be used to group rows by
-     */
-    @observable
-    public internalGroupingDisabled = false;
-
-    /**
-     * @internal
-     * Specifies the grouping precedence of the column within the set of all columns participating in grouping.
-     * Columns are rendered in the grouping tree from lowest group-index as the tree root to highest
-     * group-index as tree leaves.
-     */
-    @observable
-    public internalGroupIndex?: number;
-
-    /**
-     * The tag to use to render the group header content for a column.
-     * The element this tag refers to must derive from TableGroupHeaderView.
-     */
-    @observable
-    public abstract readonly groupHeaderViewTag?: string;
-
-    /**
-     * @internal
-     */
-    @observable
-    public internalGroupHeaderViewTemplate?: ViewTemplate<TableGroupRow>;
-
-    /**
-     * @internal
-     *
-     * The template to use to render the cell content for the column
-     * The tag (element name) of the custom element that renders the cell content for the column.
-     * That element should derive from TableCellView<TCellRecord, TColumnConfig>.
-     */
-    @observable
-    public abstract readonly cellViewTag: string;
-
-    /* @internal */
-    @observable
-    public currentCellViewTemplate?: ViewTemplate<TableCell>;
-
-    /**
-     * @internal
-     *
-     * The names of the fields that should be present in TCellRecord.
-     * This array is parallel with the field names specified by `dataRecordFieldNames`.
-     */
-    public abstract readonly cellRecordFieldNames: readonly TableFieldName[];
-
-    /**
-     * @internal
-=======
->>>>>>> d5189373
      *
      * Column properties configurable by plugin authors
      */
@@ -147,10 +46,4 @@
         }
         this.columnInternals = new ColumnInternals(options);
     }
-
-    protected groupHeaderViewTagChanged(): void {
-        this.internalGroupHeaderViewTemplate = this.groupHeaderViewTag
-            ? createGroupHeaderViewTemplate(this.groupHeaderViewTag)
-            : undefined;
-    }
 }