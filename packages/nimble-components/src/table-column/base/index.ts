--- conflicted
+++ resolved
@@ -1,9 +1,5 @@
-<<<<<<< HEAD
 import type { ElementStyles, ViewTemplate } from '@microsoft/fast-element';
 import { attr } from '@microsoft/fast-element';
-=======
-import { attr, ElementStyles, ViewTemplate } from '@microsoft/fast-element';
->>>>>>> a88731d3
 import { FoundationElement } from '@microsoft/fast-foundation';
 import { uniqueId } from '@microsoft/fast-web-utilities';
 import type {
@@ -19,16 +15,14 @@
     TCellRecord extends TableCellRecord = TableCellRecord,
     TColumnConfig = unknown
 > extends FoundationElement {
-<<<<<<< HEAD
+    @attr({ attribute: 'column-id' })
+    public columnId?: string;
+
     @attr({ attribute: 'action-menu-slot' })
     public actionMenuSlot? = '';
 
     @attr({ attribute: 'action-menu-label' })
     public actionMenuLabel? = '';
-=======
-    @attr({ attribute: 'column-id' })
-    public columnId?: string;
->>>>>>> a88731d3
 
     /**
      * The template to use to render the cell content for the column
