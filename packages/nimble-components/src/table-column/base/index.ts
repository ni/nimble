import {
    attr,
    nullableNumberConverter,
    observable,
    ViewTemplate
} from '@microsoft/fast-element';
import { FoundationElement } from '@microsoft/fast-foundation';
import { uniqueId } from '@microsoft/fast-web-utilities';
<<<<<<< HEAD
import { createGroupHeaderViewTemplate } from '../../table/components/group-header-view/template';
import type { TableGroupRow } from '../../table/components/group-row';
=======
import type { TableCell } from '../../table/components/cell';
import { createCellViewTemplate } from '../../table/components/cell/template';
>>>>>>> b06f6024
import { TableColumnSortDirection, TableFieldName } from '../../table/types';
import {
    defaultFractionalWidth,
    defaultMinPixelWidth,
    TableColumnSortOperation
} from './types';

/**
 * The base class for table columns
 */
export abstract class TableColumn<
    TColumnConfig = unknown
> extends FoundationElement {
    @attr({ attribute: 'column-id' })
    public columnId?: string;

    @attr({ attribute: 'action-menu-slot' })
    public actionMenuSlot?: string;

    @attr({ attribute: 'action-menu-label' })
    public actionMenuLabel?: string;

    @attr({ attribute: 'column-hidden', mode: 'boolean' })
    public columnHidden = false;

    @attr({ attribute: 'sort-index', converter: nullableNumberConverter })
    public sortIndex?: number | null;

    @attr({ attribute: 'sort-direction' })
    public sortDirection: TableColumnSortDirection = TableColumnSortDirection.none;

    /**
     * @internal
     * Used by the Table in order to give a column a specific pixel width.
     * When set 'currentFractionalWidth' will be ignored.
     */
    @observable
    public currentPixelWidth?: number;

    /**
     * @internal
     * Used by the Table in order to size a column proportionally to the available
     * width of a row.
     */
    @observable
    public currentFractionalWidth = defaultFractionalWidth;

    /**
     * @internal
     * Used by column plugins to set a specific pixel width. Sets currentPixelWidth when changed.
     */
    @observable
    public internalPixelWidth?: number;

    /**
     * @internal
     * Used by column plugins to size a column proportionally to the available
     * width of a row. Sets currentFractionalWidth when changed.
     */
    @observable
    public internalFractionalWidth = defaultFractionalWidth;

    /**
     * @internal
     * The minimum size in pixels according to the design doc
     */
    @observable
    public internalMinPixelWidth = defaultMinPixelWidth;

    /**
     * @internal
<<<<<<< HEAD
     * Whether or not a column can be used to group rows by
     */
    @observable
    public internalGroupingDisabled = false;

    /**
     * @internal
     * Specifies the grouping precedence of the column within the set of all columns participating in grouping.
     * Columns are rendered in the grouping tree from lowest group-index as the tree root to highest
     * group-index as tree leaves.
     */
    @observable
    public internalGroupIndex?: number;

    /**
     * @internal
     *
     * The template to use to render the cell content for the column
=======
     * The tag (element name) of the custom element that renders the cell content for the column.
     * That element should derive from TableCellView<TCellRecord, TColumnConfig>.
>>>>>>> b06f6024
     */
    @observable
    public abstract readonly cellViewTag: string;

<<<<<<< HEAD
    /**
     * The tag to use to render the group header content for a column.
     * The element this tag refers to must derive from TableGroupHeaderView.
     */
    @observable
    public abstract readonly groupHeaderViewTag?: string;

    /**
     * @internal
     */
    @observable
    public internalGroupHeaderViewTemplate?: ViewTemplate<TableGroupRow>;

    /**
     * @internal
     *
     * The style to apply to the cellTemplate
     */
    public abstract readonly cellStyles?: ElementStyles;
=======
    /* @internal */
    @observable
    public currentCellViewTemplate?: ViewTemplate<TableCell>;
>>>>>>> b06f6024

    /**
     * @internal
     *
     * The names of the fields that should be present in TCellRecord.
     * This array is parallel with the field names specified by `dataRecordFieldNames`.
     */
    public abstract readonly cellRecordFieldNames: readonly TableFieldName[];

    /**
     * @internal
     *
     * The names of the fields from the row's record that correlate to the data that will be in TCellRecord.
     * This array is parallel with the field names specified by `cellRecordFieldNames`.
     */
    @observable
    public dataRecordFieldNames: readonly (TableFieldName | undefined)[] = [];

    /**
     * @internal
     *
     * The relevant, static configuration a column requires its cell view to have access to.
     */
    @observable
    public columnConfig?: TColumnConfig;

    /**
     * @internal
     *
     * The name of the data field that will be used for operations on the table, such as sorting and grouping.
     */
    @observable
    public operandDataRecordFieldName?: TableFieldName;

    /**
     * @internal
     *
     * The operation to use when sorting the table by this column.
     */
    @observable
    public sortOperation: TableColumnSortOperation = TableColumnSortOperation.basic;

    /**
     * @internal
     *
     * Properties prefixed with `internal` are for internal table-use only.
     */
    public readonly internalUniqueId: string;

    public constructor() {
        super();
        this.internalUniqueId = uniqueId('table-column-slot');
    }

    /**
     * @internal
     */
    public override connectedCallback(): void {
        super.connectedCallback();

        this.setAttribute('slot', this.internalUniqueId);
    }

    protected cellViewTagChanged(): void {
        this.currentCellViewTemplate = this.cellViewTag
            ? createCellViewTemplate(this.cellViewTag)
            : undefined;
    }

    protected internalFractionalWidthChanged(): void {
        this.currentFractionalWidth = this.internalFractionalWidth;
    }

    protected internalPixelWidthChanged(): void {
        this.currentPixelWidth = this.internalPixelWidth;
    }

    protected groupHeaderViewTagChanged(): void {
        this.internalGroupHeaderViewTemplate = this.groupHeaderViewTag
            ? createGroupHeaderViewTemplate(this.groupHeaderViewTag)
            : undefined;
    }
}<|MERGE_RESOLUTION|>--- conflicted
+++ resolved
@@ -6,13 +6,10 @@
 } from '@microsoft/fast-element';
 import { FoundationElement } from '@microsoft/fast-foundation';
 import { uniqueId } from '@microsoft/fast-web-utilities';
-<<<<<<< HEAD
 import { createGroupHeaderViewTemplate } from '../../table/components/group-header-view/template';
 import type { TableGroupRow } from '../../table/components/group-row';
-=======
 import type { TableCell } from '../../table/components/cell';
 import { createCellViewTemplate } from '../../table/components/cell/template';
->>>>>>> b06f6024
 import { TableColumnSortDirection, TableFieldName } from '../../table/types';
 import {
     defaultFractionalWidth,
@@ -84,7 +81,6 @@
 
     /**
      * @internal
-<<<<<<< HEAD
      * Whether or not a column can be used to group rows by
      */
     @observable
@@ -100,42 +96,31 @@
     public internalGroupIndex?: number;
 
     /**
+     * The tag to use to render the group header content for a column.
+     * The element this tag refers to must derive from TableGroupHeaderView.
+     */
+    @observable
+    public abstract readonly groupHeaderViewTag?: string;
+
+    /**
+     * @internal
+     */
+    @observable
+    public internalGroupHeaderViewTemplate?: ViewTemplate<TableGroupRow>;
+
+    /**
      * @internal
      *
      * The template to use to render the cell content for the column
-=======
      * The tag (element name) of the custom element that renders the cell content for the column.
      * That element should derive from TableCellView<TCellRecord, TColumnConfig>.
->>>>>>> b06f6024
      */
     @observable
     public abstract readonly cellViewTag: string;
 
-<<<<<<< HEAD
-    /**
-     * The tag to use to render the group header content for a column.
-     * The element this tag refers to must derive from TableGroupHeaderView.
-     */
-    @observable
-    public abstract readonly groupHeaderViewTag?: string;
-
-    /**
-     * @internal
-     */
-    @observable
-    public internalGroupHeaderViewTemplate?: ViewTemplate<TableGroupRow>;
-
-    /**
-     * @internal
-     *
-     * The style to apply to the cellTemplate
-     */
-    public abstract readonly cellStyles?: ElementStyles;
-=======
     /* @internal */
     @observable
     public currentCellViewTemplate?: ViewTemplate<TableCell>;
->>>>>>> b06f6024
 
     /**
      * @internal
