/* eslint-disable max-classes-per-file, @typescript-eslint/no-unused-vars */

import { attr, customElement } from '@microsoft/fast-element';
import { TableCellView } from '../cell-view';
import { TableGroupHeaderView } from '../group-header-view';
import { TableColumn } from '..';
<<<<<<< HEAD
import type { ColumnInternalsOptions } from '../models/column-internals';
=======
import { ColumnValidator } from '../models/column-validator';
import type { ColumnInternals } from '../models/column-internals';
>>>>>>> 54462166

export const tableColumnEmptyCellViewTag = 'nimble-test-table-column-empty-cell-view';
/**
 * Simple empty cell view for testing
 */
@customElement({
    name: tableColumnEmptyCellViewTag
})
class EmptyTableCellView extends TableCellView {}

export const tableColumnEmptyGroupHeaderViewTag = 'nimble-test-table-column-empty-group-header-view';
/**
 * Simple empty group header view for testing
 */
@customElement({
    name: tableColumnEmptyGroupHeaderViewTag
})
class EmptyTableGroupHeaderView extends TableGroupHeaderView {}

export const tableColumnEmptyTag = 'nimble-test-table-column-empty';
/**
 * Simple empty table column for testing
 */
@customElement({
    name: tableColumnEmptyTag
})
export class TableColumnEmpty extends TableColumn {
    protected override getColumnInternalsOptions(): ColumnInternalsOptions {
        return {
            cellRecordFieldNames: [],
            cellViewTag: tableColumnEmptyCellViewTag,
            groupHeaderViewTag: tableColumnEmptyGroupHeaderViewTag,
            delegatedEvents: []
        };
    }
}

const configValidity = ['invalidFoo', 'invalidBar'] as const;

/**
 * Column validator used by TableColumnValidationTest
 */
export class TestColumnValidator extends ColumnValidator<
    typeof configValidity
> {
    public constructor(columnInternals: ColumnInternals<unknown>) {
        super(columnInternals, configValidity);
    }

    public validateFoo(isValid: boolean): void {
        this.setConditionValue('invalidFoo', !isValid);
    }

    public validateBar(isValid: boolean): void {
        this.setConditionValue('invalidBar', !isValid);
    }
}

declare global {
    interface HTMLElementTagNameMap {
        'nimble-test-table-column-validation': TableColumnValidationTest;
    }
}

export const tableColumnValidationTestTag = 'nimble-test-table-column-validation';
/**
 * Test column type used to verify column config validation.
 * The foo and bar properties are only considered valid when their values are true.
 */
@customElement({
    name: tableColumnValidationTestTag
})
<<<<<<< HEAD
export class TableColumnDelegatesClickAndKeydown extends TableColumn {
    protected override getColumnInternalsOptions(): ColumnInternalsOptions {
        return {
            cellRecordFieldNames: [],
            cellViewTag: tableColumnEmptyCellViewTag,
            groupHeaderViewTag: tableColumnEmptyGroupHeaderViewTag,
            delegatedEvents: ['click', 'keydown']
        };
=======
export class TableColumnValidationTest extends TableColumn {
    @attr({ mode: 'boolean' })
    public foo: boolean;

    @attr({ mode: 'boolean' })
    public bar: boolean;

    private readonly validator: TestColumnValidator;

    public constructor() {
        super({
            cellRecordFieldNames: [],
            cellViewTag: tableColumnEmptyCellViewTag,
            groupHeaderViewTag: tableColumnEmptyGroupHeaderViewTag,
            delegatedEvents: []
        });
        this.validator = new TestColumnValidator(this.columnInternals);
        // Initializing in constructor instead of in property declaration because it triggers
        // our foo/barChanged handlers, which should not be run before the validator is initialized.
        this.foo = false;
        this.bar = false;
    }

    private fooChanged(): void {
        this.validator.validateFoo(this.foo);
    }

    private barChanged(): void {
        this.validator.validateBar(this.bar);
>>>>>>> 54462166
    }
}<|MERGE_RESOLUTION|>--- conflicted
+++ resolved
@@ -4,12 +4,8 @@
 import { TableCellView } from '../cell-view';
 import { TableGroupHeaderView } from '../group-header-view';
 import { TableColumn } from '..';
-<<<<<<< HEAD
-import type { ColumnInternalsOptions } from '../models/column-internals';
-=======
+import type { ColumnInternalsOptions, ColumnInternals } from '../models/column-internals';
 import { ColumnValidator } from '../models/column-validator';
-import type { ColumnInternals } from '../models/column-internals';
->>>>>>> 54462166
 
 export const tableColumnEmptyCellViewTag = 'nimble-test-table-column-empty-cell-view';
 /**
@@ -82,37 +78,23 @@
 @customElement({
     name: tableColumnValidationTestTag
 })
-<<<<<<< HEAD
-export class TableColumnDelegatesClickAndKeydown extends TableColumn {
+export class TableColumnValidationTest extends TableColumn {
+    /* @internal */
+    public readonly validator = new TestColumnValidator(this.columnInternals);
+
+    @attr({ mode: 'boolean' })
+    public foo = false;
+
+    @attr({ mode: 'boolean' })
+    public bar = false;
+
     protected override getColumnInternalsOptions(): ColumnInternalsOptions {
         return {
             cellRecordFieldNames: [],
             cellViewTag: tableColumnEmptyCellViewTag,
             groupHeaderViewTag: tableColumnEmptyGroupHeaderViewTag,
-            delegatedEvents: ['click', 'keydown']
+            delegatedEvents: []
         };
-=======
-export class TableColumnValidationTest extends TableColumn {
-    @attr({ mode: 'boolean' })
-    public foo: boolean;
-
-    @attr({ mode: 'boolean' })
-    public bar: boolean;
-
-    private readonly validator: TestColumnValidator;
-
-    public constructor() {
-        super({
-            cellRecordFieldNames: [],
-            cellViewTag: tableColumnEmptyCellViewTag,
-            groupHeaderViewTag: tableColumnEmptyGroupHeaderViewTag,
-            delegatedEvents: []
-        });
-        this.validator = new TestColumnValidator(this.columnInternals);
-        // Initializing in constructor instead of in property declaration because it triggers
-        // our foo/barChanged handlers, which should not be run before the validator is initialized.
-        this.foo = false;
-        this.bar = false;
     }
 
     private fooChanged(): void {
@@ -121,6 +103,5 @@
 
     private barChanged(): void {
         this.validator.validateBar(this.bar);
->>>>>>> 54462166
     }
 }