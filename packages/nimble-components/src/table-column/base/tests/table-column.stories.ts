--- conflicted
+++ resolved
@@ -5,15 +5,12 @@
     createUserSelectedThemeStory,
     usageWarning
 } from '../../../utilities/tests/storybook';
-<<<<<<< HEAD
 import {
+    ExampleColumnFractionalWidthType,
     ExampleGroupingDisabledType,
     ExampleGroupType,
     ExampleSortType
 } from './types';
-=======
-import { ExampleColumnFractionalWidthType, ExampleSortType } from './types';
->>>>>>> f4a85c5b
 import { tableTag } from '../../../table';
 import {
     SharedTableArgs,
@@ -465,34 +462,6 @@
     }
 };
 
-<<<<<<< HEAD
-const groupedRowOptions = {
-    [ExampleGroupType.none]: [],
-    [ExampleGroupType.firstName]: [
-        {
-            columnId: 'first-name-column'
-        }
-    ],
-    [ExampleGroupType.lastName]: [
-        {
-            columnId: 'last-name-column'
-        }
-    ],
-    [ExampleGroupType.firstThenLastName]: [
-        {
-            columnId: 'first-name-column'
-        },
-        {
-            columnId: 'last-name-column'
-        }
-    ],
-    [ExampleGroupType.lastThenFirstName]: [
-        {
-            columnId: 'last-name-column'
-        },
-        {
-            columnId: 'first-name-column'
-=======
 interface ColumnWidthTableArgs extends SharedTableArgs {
     fractionalWidth: ExampleColumnFractionalWidthType;
     minPixelWidth: number;
@@ -524,12 +493,143 @@
         {
             columnId: 'quote-column',
             width: 2
->>>>>>> f4a85c5b
         }
     ]
 } as const;
 
-<<<<<<< HEAD
+const fractionalWidthDescription = `Configure each column's width relative to the other columns with the \`fractional-width\` property. For example, a column with a \`fractional-width\` set to 2 will be twice as wide as a column with a \`fractional-width\` set to 1. 
+The default value for \`fractional-width\` is 1, and columns that don't support \`fractional-width\` explicitly, or another API responsible for managing the width of the column, will also behave as if they have a \`fractional-width\` of 1.`;
+
+const minPixelWidthDescription = `Table columns that support having a \`fractional-width\` can also be configured to have a minimum width such that its width
+will never shrink below the specified pixel width.`;
+
+export const fractionalWidthColumn: StoryObj<ColumnWidthTableArgs> = {
+    parameters: {
+        docs: {
+            description: {
+                story: fractionalWidthDescription
+            }
+        }
+    },
+    // prettier-ignore
+    render: createUserSelectedThemeStory(html<ColumnWidthTableArgs>`
+        ${usageWarning('table')}
+        <${tableTag}
+            ${ref('tableRef')}
+            data-unused="${x => x.updateData(x)}"
+        >
+           <${tableColumnTextTag}
+                field-name="firstName"
+                fractional-width="${x => x.getColumnWidthData('first-name-column', x)}"
+                min-pixel-width="${x => x.minPixelWidth}"
+            >
+                First Name
+            </${tableColumnTextTag}>
+            <${tableColumnTextTag}
+                field-name="lastName"
+                fractional-width="${x => x.getColumnWidthData('last-name-column', x)}"
+                min-pixel-width="${x => x.minPixelWidth}"
+            >
+                Last Name
+            </${tableColumnTextTag}>
+            <${tableColumnTextTag}
+                field-name="favoriteColor"
+                fractional-width="${x => x.getColumnWidthData('favorite-color-column', x)}"
+                min-pixel-width="${x => x.minPixelWidth}"
+           >
+                Favorite Color
+            </${tableColumnTextTag}>
+            <${tableColumnTextTag}
+                field-name="quote"
+                placeholder="${'<pacifier noise>'}"
+                fractional-width="${x => x.getColumnWidthData('quote-column', x)}"
+                min-pixel-width="${x => x.minPixelWidth}"
+            >
+                Quote
+            </${tableColumnTextTag}>
+        </${tableTag}>
+    `),
+    argTypes: {
+        fractionalWidth: {
+            name: 'Fractional width configuration',
+            description: fractionalWidthDescription,
+            options: Object.values(ExampleColumnFractionalWidthType),
+            control: {
+                type: 'radio',
+                labels: {
+                    [ExampleColumnFractionalWidthType.default]: 'Default',
+                    [ExampleColumnFractionalWidthType.firstColumnHalfSize]:
+                        'First column half size',
+                    [ExampleColumnFractionalWidthType.firstColumTwiceSize]:
+                        'First column double size',
+                    [ExampleColumnFractionalWidthType.thirdColumnHalfFourthColumnTwice]:
+                        'Third column half size, fourth column double size'
+                }
+            }
+        },
+        minPixelWidth: {
+            name: 'min-pixel-width',
+            description: minPixelWidthDescription,
+            control: {
+                type: 'number'
+            }
+        },
+        getColumnWidthData: {
+            table: {
+                disable: true
+            }
+        }
+    },
+    args: {
+        fractionalWidth: ExampleColumnFractionalWidthType.default,
+        minPixelWidth: 100,
+        getColumnWidthData: (
+            columnId: string,
+            args: ColumnWidthTableArgs
+        ): number | undefined => {
+            const widthData = fractionalWidthOptions[args.fractionalWidth];
+            const matchingIndex = widthData?.findIndex(
+                column => column.columnId === columnId
+            );
+            if (matchingIndex === -1) {
+                return 1;
+            }
+
+            return widthData[matchingIndex]?.width;
+        }
+    }
+};
+
+const groupedRowOptions = {
+    [ExampleGroupType.none]: [],
+    [ExampleGroupType.firstName]: [
+        {
+            columnId: 'first-name-column'
+        }
+    ],
+    [ExampleGroupType.lastName]: [
+        {
+            columnId: 'last-name-column'
+        }
+    ],
+    [ExampleGroupType.firstThenLastName]: [
+        {
+            columnId: 'first-name-column'
+        },
+        {
+            columnId: 'last-name-column'
+        }
+    ],
+    [ExampleGroupType.lastThenFirstName]: [
+        {
+            columnId: 'last-name-column'
+        },
+        {
+            columnId: 'first-name-column'
+        }
+    ]
+} as const;
+
 const groupingDisabledOptions = {
     [ExampleGroupingDisabledType.firstName]: {
         columnId: 'first-name-column'
@@ -564,73 +664,37 @@
         docs: {
             description: {
                 story: groupedRowsDescription
-=======
-const fractionalWidthDescription = `Configure each column's width relative to the other columns with the \`fractional-width\` property. For example, a column with a \`fractional-width\` set to 2 will be twice as wide as a column with a \`fractional-width\` set to 1. 
-The default value for \`fractional-width\` is 1, and columns that don't support \`fractional-width\` explicitly, or another API responsible for managing the width of the column, will also behave as if they have a \`fractional-width\` of 1.`;
-
-const minPixelWidthDescription = `Table columns that support having a \`fractional-width\` can also be configured to have a minimum width such that its width
-will never shrink below the specified pixel width.`;
-
-export const fractionalWidthColumn: StoryObj<ColumnWidthTableArgs> = {
-    parameters: {
-        docs: {
-            description: {
-                story: fractionalWidthDescription
->>>>>>> f4a85c5b
             }
         }
     },
     // prettier-ignore
-<<<<<<< HEAD
     render: createUserSelectedThemeStory(html<GroupingTableArgs>`
-=======
-    render: createUserSelectedThemeStory(html<ColumnWidthTableArgs>`
->>>>>>> f4a85c5b
         ${usageWarning('table')}
         <${tableTag}
             ${ref('tableRef')}
             data-unused="${x => x.updateData(x)}"
         >
-<<<<<<< HEAD
             <${tableColumnTextTag}
                 field-name="firstName"
                 group-index="${x => x.getColumnGroupData('first-name-column', x).index}"
                 grouping-disabled="${x => x.getGroupingDisabledData('first-name-column', x).disabled}"
-=======
-           <${tableColumnTextTag}
-                field-name="firstName"
-                fractional-width="${x => x.getColumnWidthData('first-name-column', x)}"
-                min-pixel-width="${x => x.minPixelWidth}"
->>>>>>> f4a85c5b
             >
                 First Name
             </${tableColumnTextTag}>
             <${tableColumnTextTag}
                 field-name="lastName"
-<<<<<<< HEAD
                 group-index="${x => x.getColumnGroupData('last-name-column', x).index}"
                 grouping-disabled="${x => x.getGroupingDisabledData('last-name-column', x).disabled}"
-=======
-                fractional-width="${x => x.getColumnWidthData('last-name-column', x)}"
-                min-pixel-width="${x => x.minPixelWidth}"
->>>>>>> f4a85c5b
             >
                 Last Name
             </${tableColumnTextTag}>
             <${tableColumnTextTag}
                 field-name="favoriteColor"
-<<<<<<< HEAD
-            >
-=======
-                fractional-width="${x => x.getColumnWidthData('favorite-color-column', x)}"
-                min-pixel-width="${x => x.minPixelWidth}"
-           >
->>>>>>> f4a85c5b
+            >
                 Favorite Color
             </${tableColumnTextTag}>
             <${tableColumnTextTag}
                 field-name="quote"
-<<<<<<< HEAD
             >
                 Quote
             </${tableColumnTextTag}>
@@ -675,49 +739,12 @@
             }
         },
         getGroupingDisabledData: {
-=======
-                placeholder="${'<pacifier noise>'}"
-                fractional-width="${x => x.getColumnWidthData('quote-column', x)}"
-                min-pixel-width="${x => x.minPixelWidth}"
-            >
-                Quote
-            </${tableColumnTextTag}>
-        </${tableTag}>
-    `),
-    argTypes: {
-        fractionalWidth: {
-            name: 'Fractional width configuration',
-            description: fractionalWidthDescription,
-            options: Object.values(ExampleColumnFractionalWidthType),
-            control: {
-                type: 'radio',
-                labels: {
-                    [ExampleColumnFractionalWidthType.default]: 'Default',
-                    [ExampleColumnFractionalWidthType.firstColumnHalfSize]:
-                        'First column half size',
-                    [ExampleColumnFractionalWidthType.firstColumTwiceSize]:
-                        'First column double size',
-                    [ExampleColumnFractionalWidthType.thirdColumnHalfFourthColumnTwice]:
-                        'Third column half size, fourth column double size'
-                }
-            }
-        },
-        minPixelWidth: {
-            name: 'min-pixel-width',
-            description: minPixelWidthDescription,
-            control: {
-                type: 'number'
-            }
-        },
-        getColumnWidthData: {
->>>>>>> f4a85c5b
             table: {
                 disable: true
             }
         }
     },
     args: {
-<<<<<<< HEAD
         groupedColumns: ExampleGroupType.none,
         groupingDisabled: [],
         getColumnGroupData: (
@@ -755,23 +782,6 @@
                         x => x.columnId === columnId
                     ) >= 0
             };
-=======
-        fractionalWidth: ExampleColumnFractionalWidthType.default,
-        minPixelWidth: 100,
-        getColumnWidthData: (
-            columnId: string,
-            args: ColumnWidthTableArgs
-        ): number | undefined => {
-            const widthData = fractionalWidthOptions[args.fractionalWidth];
-            const matchingIndex = widthData?.findIndex(
-                column => column.columnId === columnId
-            );
-            if (matchingIndex === -1) {
-                return 1;
-            }
-
-            return widthData[matchingIndex]?.width;
->>>>>>> f4a85c5b
         }
     }
 };