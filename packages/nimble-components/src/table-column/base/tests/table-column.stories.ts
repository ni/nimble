--- conflicted
+++ resolved
@@ -81,11 +81,7 @@
 information about specific types of column.`;
 
 const metadata: Meta<SharedTableArgs> = {
-<<<<<<< HEAD
-    title: 'Table Column Configuration',
-=======
     title: 'Incubating/Table Column Configuration',
->>>>>>> 1d5ab5f6
     decorators: [withActions],
     parameters: {
         docs: {
