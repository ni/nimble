--- conflicted
+++ resolved
@@ -4,12 +4,8 @@
     firstColumnDescending: 'FirstColumnDescending',
     secondColumnDescendingFirstColumnAscending:
         'SecondColumnDescendingFirstColumnAscending',
-<<<<<<< HEAD
-    thirdColumnAscending: 'ThirdColumnAscending'
-=======
     firstColumnAscendingSecondColumnDisabled:
         'FirstColumnAscendingSecondColumnDisabled'
->>>>>>> 394c07f8
 } as const;
 export type ExampleSortType =
     (typeof ExampleSortType)[keyof typeof ExampleSortType];
