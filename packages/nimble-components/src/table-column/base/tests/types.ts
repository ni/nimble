--- conflicted
+++ resolved
@@ -8,7 +8,6 @@
 export type ExampleSortType =
     (typeof ExampleSortType)[keyof typeof ExampleSortType];
 
-<<<<<<< HEAD
 export const ExampleGroupType = {
     none: 'None',
     firstName: 'FirstName',
@@ -25,7 +24,7 @@
 } as const;
 export type ExampleGroupingDisabledType =
     (typeof ExampleGroupingDisabledType)[keyof typeof ExampleGroupingDisabledType];
-=======
+
 export const ExampleColumnFractionalWidthType = {
     default: 'Default',
     firstColumnHalfSize: 'FirstColumnHalfSize',
@@ -33,5 +32,4 @@
     thirdColumnHalfFourthColumnTwice: 'ThirdColumnHalfFourthColumnTwice'
 } as const;
 export type ExampleColumnFractionalWidthType =
-    (typeof ExampleColumnFractionalWidthType)[keyof typeof ExampleColumnFractionalWidthType];
->>>>>>> f4a85c5b
+    (typeof ExampleColumnFractionalWidthType)[keyof typeof ExampleColumnFractionalWidthType];