--- conflicted
+++ resolved
@@ -21,14 +21,9 @@
     name: columnName
 })
 class TestTableColumn extends TableColumn {
-<<<<<<< HEAD
+    public cellViewTag = columnCellViewName;
+    public cellRecordFieldNames: readonly string[] = [];
     public groupHeaderViewTag = '';
-    public cellTemplate: ViewTemplate<TableCellState> = html``;
-    public cellStyles?: ElementStyles | undefined;
-=======
-    public cellViewTag = columnCellViewName;
->>>>>>> b06f6024
-    public cellRecordFieldNames: readonly string[] = [];
 }
 
 // prettier-ignore
