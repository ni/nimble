/* eslint-disable max-classes-per-file */
import { customElement } from '@microsoft/fast-element';
import {
    fixture,
    Fixture,
    uniqueElementName
} from '../../../utilities/tests/fixture';
import {
    TableColumnEmpty,
    tableColumnEmptyCellViewTag,
    tableColumnEmptyGroupHeaderViewTag,
    tableColumnEmptyTag
} from './table-column.fixtures';
import { TableColumn } from '..';
<<<<<<< HEAD
import { TableCellView } from '../cell-view';

const columnName = uniqueElementName();
const columnCellViewName = uniqueElementName();

@customElement({
    name: columnCellViewName
})
// eslint-disable-next-line @typescript-eslint/no-unused-vars
class TestTableColumnCellView extends TableCellView {}

@customElement({
    name: columnName
})
class TestTableColumn extends TableColumn {
    public cellViewTag = columnCellViewName;
    public cellRecordFieldNames: readonly string[] = [];
    public groupHeaderViewTag = '';
}
=======
>>>>>>> d5189373

async function setup(): Promise<Fixture<TableColumnEmpty>> {
    return fixture(tableColumnEmptyTag);
}

describe('TableColumn', () => {
    let element: TableColumnEmpty;
    let connect: () => Promise<void>;
    let disconnect: () => Promise<void>;

    beforeEach(async () => {
        ({ element, connect, disconnect } = await setup());
    });

    afterEach(async () => {
        await disconnect();
    });

    it('setting columnInternals.fractionalWidth sets columnInternals.currentFractionalWidth', async () => {
        await connect();
        element.columnInternals.currentFractionalWidth = 1;

        element.columnInternals.fractionalWidth = 2;

        expect(element.columnInternals.currentFractionalWidth).toBe(2);
    });

    it('setting columnInternals.pixelWidth sets columnInternals.currentPixelWidth', async () => {
        await connect();
        element.columnInternals.currentPixelWidth = 100;

        element.columnInternals.pixelWidth = 200;

        expect(element.columnInternals.currentPixelWidth).toBe(200);
    });

    describe('with a custom constructor', () => {
        // Seems subject to change how errors are handled during custom
        // element construction: https://github.com/WICG/webcomponents/issues/635
        // Right now they are propagated to the global error handler.

        // Manually cast the globalErrorSpy
        // See: https://github.com/DefinitelyTyped/DefinitelyTyped/issues/61819#issuecomment-1502152632
        function castSpy(spy: Error): jasmine.Spy<(err: Error) => void> {
            return spy as unknown as jasmine.Spy<(err: Error) => void>;
        }

        describe('that is a default constructor without ColumnInternalsOptions', () => {
            const columnName = uniqueElementName();
            @customElement({
                name: columnName
            })
            // eslint-disable-next-line @typescript-eslint/no-unused-vars
            class TestTableColumn extends TableColumn {}

            it('throws when instantiated', async () => {
                await jasmine.spyOnGlobalErrorsAsync(async globalErrorSpy => {
                    const spy = castSpy(globalErrorSpy);
                    document.createElement(columnName);
                    await Promise.resolve();
                    expect(spy).toHaveBeenCalledTimes(1);
                    expect(spy.calls.first().args[0].message).toMatch(
                        'ColumnInternalsOptions must be provided'
                    );
                });
            });
        });

        describe('that passes an invalid cellViewTag', () => {
            const columnName = uniqueElementName();
            @customElement({
                name: columnName
            })
            // eslint-disable-next-line @typescript-eslint/no-unused-vars
            class TestTableColumn extends TableColumn {
                public constructor() {
                    super({
                        cellRecordFieldNames: [],
                        cellViewTag: 'div',
                        groupHeaderViewTag: tableColumnEmptyGroupHeaderViewTag
                    });
                }
            }

            it('throws when instantiated', async () => {
                await jasmine.spyOnGlobalErrorsAsync(async globalErrorSpy => {
                    const spy = castSpy(globalErrorSpy);
                    document.createElement(columnName);
                    await Promise.resolve();
                    expect(spy).toHaveBeenCalledTimes(1);
                    expect(spy.calls.first().args[0].message).toMatch(
                        'must evaluate to an element extending TableCellView'
                    );
                });
            });
        });

        describe('that passes an invalid groupHeaderViewTag', () => {
            const columnName = uniqueElementName();
            @customElement({
                name: columnName
            })
            // eslint-disable-next-line @typescript-eslint/no-unused-vars
            class TestTableColumn extends TableColumn {
                public constructor() {
                    super({
                        cellRecordFieldNames: [],
                        cellViewTag: tableColumnEmptyCellViewTag,
                        groupHeaderViewTag: 'div'
                    });
                }
            }

            it('throws when instantiated', async () => {
                await jasmine.spyOnGlobalErrorsAsync(async globalErrorSpy => {
                    const spy = castSpy(globalErrorSpy);
                    document.createElement(columnName);
                    await Promise.resolve();
                    expect(spy).toHaveBeenCalledTimes(1);
                    expect(spy.calls.first().args[0].message).toMatch(
                        'must evaluate to an element extending TableGroupHeaderView'
                    );
                });
            });
        });
    });
});<|MERGE_RESOLUTION|>--- conflicted
+++ resolved
@@ -12,28 +12,6 @@
     tableColumnEmptyTag
 } from './table-column.fixtures';
 import { TableColumn } from '..';
-<<<<<<< HEAD
-import { TableCellView } from '../cell-view';
-
-const columnName = uniqueElementName();
-const columnCellViewName = uniqueElementName();
-
-@customElement({
-    name: columnCellViewName
-})
-// eslint-disable-next-line @typescript-eslint/no-unused-vars
-class TestTableColumnCellView extends TableCellView {}
-
-@customElement({
-    name: columnName
-})
-class TestTableColumn extends TableColumn {
-    public cellViewTag = columnCellViewName;
-    public cellRecordFieldNames: readonly string[] = [];
-    public groupHeaderViewTag = '';
-}
-=======
->>>>>>> d5189373
 
 async function setup(): Promise<Fixture<TableColumnEmpty>> {
     return fixture(tableColumnEmptyTag);
