--- conflicted
+++ resolved
@@ -21,18 +21,13 @@
     name: columnName
 })
 class TestTableColumn extends TableColumn {
-<<<<<<< HEAD
+    public groupHeaderViewTag = '';
     public constructor() {
         super({
             cellRecordFieldNames: [],
             cellViewTag: columnCellViewName
         });
     }
-=======
-    public cellViewTag = columnCellViewName;
-    public cellRecordFieldNames: readonly string[] = [];
-    public groupHeaderViewTag = '';
->>>>>>> 46eafc13
 }
 
 // prettier-ignore
