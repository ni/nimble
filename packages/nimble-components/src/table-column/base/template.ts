--- conflicted
+++ resolved
@@ -2,13 +2,8 @@
 import type { TableColumn } from '.';
 
 export const template = html<TableColumn>`
-<<<<<<< HEAD
-    <template>
+    <template slot="${x => x.columnInternals.uniqueId}">
         <span class="header-content" title="${x => x.textContent}">
-=======
-    <template slot="${x => x.columnInternals.uniqueId}">
-        <span class="header-content">
->>>>>>> 00bdcea5
             <slot></slot>
         </span>
     </template>
