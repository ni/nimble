import { html, ref } from '@microsoft/fast-element';
import type { TableColumn } from '.';

// prettier-ignore
export const template = html<TableColumn>`
    <template slot="${x => x.columnInternals.uniqueId}">
<<<<<<< HEAD
        <span class="header-content" title="${x => x.textContent}">
            <slot></slot>
=======
        <span
            ${ref('headerSpan')}
            class="header-content"
            @mouseover="${x => {
        x.isValidContentAndHasOverflow = !!x.headerTextContent
                    && x.headerSpan.offsetWidth < x.headerSpan.scrollWidth;
    }}"
            @mouseout="${x => {
        x.isValidContentAndHasOverflow = false;
    }}"
            title=${x => (x.isValidContentAndHasOverflow ? x.headerTextContent : null)}
        >
            <slot ${ref('contentSlot')}></slot>
>>>>>>> 1d5ab5f6
        </span>
    </template>
`;<|MERGE_RESOLUTION|>--- conflicted
+++ resolved
@@ -4,10 +4,6 @@
 // prettier-ignore
 export const template = html<TableColumn>`
     <template slot="${x => x.columnInternals.uniqueId}">
-<<<<<<< HEAD
-        <span class="header-content" title="${x => x.textContent}">
-            <slot></slot>
-=======
         <span
             ${ref('headerSpan')}
             class="header-content"
@@ -21,7 +17,6 @@
             title=${x => (x.isValidContentAndHasOverflow ? x.headerTextContent : null)}
         >
             <slot ${ref('contentSlot')}></slot>
->>>>>>> 1d5ab5f6
         </span>
     </template>
 `;