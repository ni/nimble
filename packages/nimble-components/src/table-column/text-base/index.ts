import { attr } from '@microsoft/fast-element';
import { TableColumn } from '../base';
import { mixinFractionalWidthColumnAPI } from '../mixins/fractional-width-column';
import { mixinGroupableColumnAPI } from '../mixins/groupable-column';
import { mixinColumnWithPlaceholderAPI } from '../mixins/placeholder';
import type { ColumnValidator } from '../base/models/column-validator';

/**
 * The base class for table columns that display fields of any type as text.
 */
export abstract class TableColumnTextBase<
<<<<<<< HEAD
    TColumnConfig,
    TColumnValidator extends ColumnValidator<[]>
> extends TableColumn<TColumnConfig, TColumnValidator> {
=======
    TColumnConfig
> extends TableColumn<TColumnConfig> {
>>>>>>> 0dac1498
    @attr({ attribute: 'field-name' })
    public fieldName?: string;

    protected fieldNameChanged(): void {
        this.columnInternals.dataRecordFieldNames = [this.fieldName];
        this.columnInternals.operandDataRecordFieldName = this.fieldName;
    }
}

<<<<<<< HEAD
// eslint-disable-next-line @typescript-eslint/explicit-module-boundary-types, @typescript-eslint/explicit-function-return-type
export function mixinTextBase<
    TColumnConfig,
    TColumnValidator extends ColumnValidator<[]> = ColumnValidator<[]>
>() {
    return mixinGroupableColumnAPI(
        mixinFractionalWidthColumnAPI(
            mixinColumnWithPlaceholderAPI(
                TableColumnTextBase<TColumnConfig, TColumnValidator>
            )
        )
=======
type TableColumnBaseConstructor<TColumnConfig> = abstract new (
    // eslint-disable-next-line @typescript-eslint/no-explicit-any
    ...args: any[]
) => TableColumnTextBase<TColumnConfig>;

// eslint-disable-next-line @typescript-eslint/explicit-module-boundary-types, @typescript-eslint/explicit-function-return-type, @typescript-eslint/no-explicit-any
export function mixinTextBase<
    TBase extends TableColumnBaseConstructor<TColumnConfig>,
    TColumnConfig
>(base: TBase) {
    return mixinGroupableColumnAPI(
        mixinFractionalWidthColumnAPI(mixinColumnWithPlaceholderAPI(base))
>>>>>>> 0dac1498
    );
}<|MERGE_RESOLUTION|>--- conflicted
+++ resolved
@@ -9,14 +9,9 @@
  * The base class for table columns that display fields of any type as text.
  */
 export abstract class TableColumnTextBase<
-<<<<<<< HEAD
     TColumnConfig,
-    TColumnValidator extends ColumnValidator<[]>
+    TColumnValidator extends ColumnValidator<[]> = ColumnValidator<[]>
 > extends TableColumn<TColumnConfig, TColumnValidator> {
-=======
-    TColumnConfig
-> extends TableColumn<TColumnConfig> {
->>>>>>> 0dac1498
     @attr({ attribute: 'field-name' })
     public fieldName?: string;
 
@@ -26,31 +21,18 @@
     }
 }
 
-<<<<<<< HEAD
-// eslint-disable-next-line @typescript-eslint/explicit-module-boundary-types, @typescript-eslint/explicit-function-return-type
-export function mixinTextBase<
-    TColumnConfig,
-    TColumnValidator extends ColumnValidator<[]> = ColumnValidator<[]>
->() {
-    return mixinGroupableColumnAPI(
-        mixinFractionalWidthColumnAPI(
-            mixinColumnWithPlaceholderAPI(
-                TableColumnTextBase<TColumnConfig, TColumnValidator>
-            )
-        )
-=======
-type TableColumnBaseConstructor<TColumnConfig> = abstract new (
+type TableColumnBaseConstructor<TColumnConfig, TColumnValidator extends ColumnValidator<[]>> = abstract new (
     // eslint-disable-next-line @typescript-eslint/no-explicit-any
     ...args: any[]
-) => TableColumnTextBase<TColumnConfig>;
+) => TableColumnTextBase<TColumnConfig, TColumnValidator>;
 
 // eslint-disable-next-line @typescript-eslint/explicit-module-boundary-types, @typescript-eslint/explicit-function-return-type, @typescript-eslint/no-explicit-any
 export function mixinTextBase<
-    TBase extends TableColumnBaseConstructor<TColumnConfig>,
-    TColumnConfig
+    TBase extends TableColumnBaseConstructor<TColumnConfig, TColumnValidator>,
+    TColumnConfig,
+    TColumnValidator extends ColumnValidator<[]> = ColumnValidator<[]>
 >(base: TBase) {
     return mixinGroupableColumnAPI(
         mixinFractionalWidthColumnAPI(mixinColumnWithPlaceholderAPI(base))
->>>>>>> 0dac1498
     );
 }