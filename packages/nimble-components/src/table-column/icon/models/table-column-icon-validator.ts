import type { Mapping } from '../../../mapping/base';
import { MappingIcon } from '../../../mapping/icon';
import { MappingSpinner } from '../../../mapping/spinner';
import type { ColumnInternals } from '../../base/models/column-internals';
import {
    TableColumnEnumBaseValidator,
    enumBaseValidityFlagNames
} from '../../enum-base/models/table-column-enum-base-validator';
import type { MappingKeyType } from '../../enum-base/types';

const iconValidityFlagNames = [
    ...enumBaseValidityFlagNames,
<<<<<<< HEAD
=======
    'unsupportedMappingType',
>>>>>>> 54bf8525
    'invalidIconName',
    'missingTextValue'
] as const;

/**
 * Validator for TableColumnIcon
 */
export class TableColumnIconValidator extends TableColumnEnumBaseValidator<
    typeof iconValidityFlagNames
> {
    public constructor(columnInternals: ColumnInternals<unknown>) {
<<<<<<< HEAD
        super(columnInternals, iconValidityFlagNames, [
            MappingIcon,
            MappingSpinner
        ] as const);
=======
        super(columnInternals, iconValidityFlagNames);
>>>>>>> 54bf8525
    }

    private static isIconMappingElement(
        mapping: Mapping<unknown>
    ): mapping is MappingIcon {
        return mapping instanceof MappingIcon;
    }

    private static isSupportedMappingElement(
        mapping: Mapping<unknown>
    ): mapping is MappingIcon | MappingSpinner {
        return (
            mapping instanceof MappingIcon || mapping instanceof MappingSpinner
        );
    }

    public override validate(
        mappings: Mapping<unknown>[],
        keyType: MappingKeyType
    ): void {
        super.validate(mappings, keyType);
        this.validateMappingTypes(mappings);
        this.validateIconNames(mappings);
        this.validateNoMissingText(mappings);
    }

    private validateIconNames(mappings: Mapping<unknown>[]): void {
        const invalid = mappings
            .filter(TableColumnIconValidator.isIconMappingElement)
            .some(mappingIcon => mappingIcon.resolvedIcon === undefined);
        this.setConditionValue('invalidIconName', invalid);
    }

    private validateNoMissingText(mappings: Mapping<unknown>[]): void {
        const invalid = mappings
            .filter(TableColumnIconValidator.isSupportedMappingElement)
            .some(mapping => mapping.text === undefined);
        this.setConditionValue('missingTextValue', invalid);
    }
<<<<<<< HEAD
=======

    private validateMappingTypes(mappings: Mapping<unknown>[]): void {
        const valid = mappings.every(
            TableColumnIconValidator.isSupportedMappingElement
        );
        this.setConditionValue('unsupportedMappingType', !valid);
    }
>>>>>>> 54bf8525
}<|MERGE_RESOLUTION|>--- conflicted
+++ resolved
@@ -10,10 +10,7 @@
 
 const iconValidityFlagNames = [
     ...enumBaseValidityFlagNames,
-<<<<<<< HEAD
-=======
     'unsupportedMappingType',
->>>>>>> 54bf8525
     'invalidIconName',
     'missingTextValue'
 ] as const;
@@ -25,14 +22,7 @@
     typeof iconValidityFlagNames
 > {
     public constructor(columnInternals: ColumnInternals<unknown>) {
-<<<<<<< HEAD
-        super(columnInternals, iconValidityFlagNames, [
-            MappingIcon,
-            MappingSpinner
-        ] as const);
-=======
         super(columnInternals, iconValidityFlagNames);
->>>>>>> 54bf8525
     }
 
     private static isIconMappingElement(
@@ -72,8 +62,6 @@
             .some(mapping => mapping.text === undefined);
         this.setConditionValue('missingTextValue', invalid);
     }
-<<<<<<< HEAD
-=======
 
     private validateMappingTypes(mappings: Mapping<unknown>[]): void {
         const valid = mappings.every(
@@ -81,5 +69,4 @@
         );
         this.setConditionValue('unsupportedMappingType', !valid);
     }
->>>>>>> 54bf8525
 }