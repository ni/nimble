import { DesignSystem } from '@microsoft/fast-foundation';
import { ViewTemplate, observable } from '@microsoft/fast-element';
import { styles } from './styles';
import { template } from './template';
import type { TableColumnEnumColumnConfig } from '../../enum-base';
import type { TableFieldValue } from '../../../table/types';
import { TableColumnTextGroupHeaderViewBase } from '../../text-base/group-header-view';
import type { IconSeverity } from '../../../icon-base/types';
import {
    MappingIconConfig,
    type IconView
} from '../../enum-base/models/mapping-icon-config';
import {
    MappingSpinnerConfig,
    SpinnerView
} from '../../enum-base/models/mapping-spinner-config';
<<<<<<< HEAD
import { MappingTextConfig } from '../../enum-base/models/mapping-text-config';
=======
>>>>>>> 6d502618

declare global {
    interface HTMLElementTagNameMap {
        'nimble-table-column-icon-group-header-view': TableColumnIconGroupHeaderView;
    }
}

/**
 * The group header view for the icon column
 */
export class TableColumnIconGroupHeaderView
    extends TableColumnTextGroupHeaderViewBase<
    TableFieldValue,
    TableColumnEnumColumnConfig
    >
    implements IconView, SpinnerView {
    @observable
    public severity: IconSeverity;

    @observable
    public visualizationTemplate?:
    | ViewTemplate<IconView>
    | ViewTemplate<SpinnerView>;
<<<<<<< HEAD

    protected updateText(): void {
        this.resetState();

=======

    public readonly textHidden = false;

    protected updateText(): void {
        this.visualizationTemplate = undefined;
>>>>>>> 6d502618
        if (!this.columnConfig) {
            return;
        }
        const value = this.groupHeaderValue;
        const mappingConfig = this.columnConfig.mappingConfigs.get(value!);
        if (mappingConfig instanceof MappingIconConfig) {
            this.severity = mappingConfig.severity;
            this.text = mappingConfig.text ?? '';
<<<<<<< HEAD
            this.visualizationTemplate = mappingConfig.iconGroupRowTemplate;
        } else if (mappingConfig instanceof MappingSpinnerConfig) {
            this.text = mappingConfig.text ?? '';
            this.visualizationTemplate = mappingConfig.spinnerGroupRowTemplate;
        } else if (mappingConfig instanceof MappingTextConfig) {
=======
            this.visualizationTemplate = mappingConfig.iconTemplate;
        } else if (mappingConfig instanceof MappingSpinnerConfig) {
>>>>>>> 6d502618
            this.text = mappingConfig.text ?? '';
            this.visualizationTemplate = mappingConfig.spinnerTemplate;
        }
    }

    private resetState(): void {
        this.text = '';
        this.visualizationTemplate = undefined;
    }
}

const iconGroupHeaderView = TableColumnIconGroupHeaderView.compose({
    baseName: 'table-column-icon-group-header-view',
    template,
    styles
});
DesignSystem.getOrCreate().withPrefix('nimble').register(iconGroupHeaderView());
export const tableColumnIconGroupHeaderViewTag = 'nimble-table-column-icon-group-header-view';<|MERGE_RESOLUTION|>--- conflicted
+++ resolved
@@ -14,10 +14,7 @@
     MappingSpinnerConfig,
     SpinnerView
 } from '../../enum-base/models/mapping-spinner-config';
-<<<<<<< HEAD
 import { MappingTextConfig } from '../../enum-base/models/mapping-text-config';
-=======
->>>>>>> 6d502618
 
 declare global {
     interface HTMLElementTagNameMap {
@@ -41,18 +38,12 @@
     public visualizationTemplate?:
     | ViewTemplate<IconView>
     | ViewTemplate<SpinnerView>;
-<<<<<<< HEAD
+
+    public readonly textHidden = false;
 
     protected updateText(): void {
         this.resetState();
 
-=======
-
-    public readonly textHidden = false;
-
-    protected updateText(): void {
-        this.visualizationTemplate = undefined;
->>>>>>> 6d502618
         if (!this.columnConfig) {
             return;
         }
@@ -61,18 +52,12 @@
         if (mappingConfig instanceof MappingIconConfig) {
             this.severity = mappingConfig.severity;
             this.text = mappingConfig.text ?? '';
-<<<<<<< HEAD
-            this.visualizationTemplate = mappingConfig.iconGroupRowTemplate;
+            this.visualizationTemplate = mappingConfig.iconTemplate;
         } else if (mappingConfig instanceof MappingSpinnerConfig) {
             this.text = mappingConfig.text ?? '';
-            this.visualizationTemplate = mappingConfig.spinnerGroupRowTemplate;
+            this.visualizationTemplate = mappingConfig.spinnerTemplate;
         } else if (mappingConfig instanceof MappingTextConfig) {
-=======
-            this.visualizationTemplate = mappingConfig.iconTemplate;
-        } else if (mappingConfig instanceof MappingSpinnerConfig) {
->>>>>>> 6d502618
             this.text = mappingConfig.text ?? '';
-            this.visualizationTemplate = mappingConfig.spinnerTemplate;
         }
     }
 
