--- conflicted
+++ resolved
@@ -1,27 +1,9 @@
 import { type ViewTemplate, html } from '@microsoft/fast-element';
 import { MappingConfig } from './mapping-config';
-<<<<<<< HEAD
-import type { IconView } from './mapping-icon-config';
-=======
->>>>>>> 6d502618
 import { spinnerTag } from '../../../spinner';
 
 export interface SpinnerView {
     text?: string;
-<<<<<<< HEAD
-}
-
-const createSpinnerTemplate = (textHidden: boolean): ViewTemplate<IconView> => {
-    return html`
-        <${spinnerTag}
-            title="${x => (textHidden ? x.text : '')}"
-            aria-label="${x => x.text}"
-            aria-hidden="${_ => (textHidden ? 'false' : 'true')}"
-        >
-        </${spinnerTag}>
-    `;
-};
-=======
     textHidden: boolean;
 }
 
@@ -33,29 +15,18 @@
     >
     </${spinnerTag}>
 `;
->>>>>>> 6d502618
 
 /**
  * Mapping configuration corresponding to a spinner mapping
  */
 export class MappingSpinnerConfig extends MappingConfig {
-<<<<<<< HEAD
-    public readonly spinnerCellTemplate: ViewTemplate<SpinnerView>;
-    public readonly spinnerGroupRowTemplate: ViewTemplate<SpinnerView>;
-=======
     public readonly spinnerTemplate: ViewTemplate<SpinnerView>;
->>>>>>> 6d502618
 
     public constructor(
         text: string | undefined,
         public readonly textHidden: boolean
     ) {
         super(text);
-<<<<<<< HEAD
-        this.spinnerCellTemplate = createSpinnerTemplate(this.textHidden);
-        this.spinnerGroupRowTemplate = createSpinnerTemplate(false);
-=======
         this.spinnerTemplate = spinnerTemplate;
->>>>>>> 6d502618
     }
 }