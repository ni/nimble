--- conflicted
+++ resolved
@@ -20,12 +20,7 @@
     > {
     public constructor(
         columnInternals: ColumnInternals<unknown>,
-<<<<<<< HEAD
-        configValidityKeys: ValidityFlagNames,
-        private readonly supportedMappingElements: readonly (typeof Mapping<unknown>)[]
-=======
         configValidityKeys: ValidityFlagNames
->>>>>>> 01adf69e
     ) {
         super(columnInternals, configValidityKeys);
     }
@@ -55,16 +50,6 @@
         this.setConditionValue('invalidMappingKeyValueForType', invalid);
     }
 
-<<<<<<< HEAD
-    private validateMappingTypes(mappings: Mapping<unknown>[]): void {
-        const valid = mappings.every(mapping => this.supportedMappingElements.some(
-            mappingClass => mapping instanceof mappingClass
-        ));
-        this.setConditionValue('unsupportedMappingType', !valid);
-    }
-
-=======
->>>>>>> 01adf69e
     private validateUniqueKeys(keys: unknown[], keyType: MappingKeyType): void {
         const typedKeys = keys.map(x => resolveKeyWithType(x, keyType));
         const invalid = new Set(typedKeys).size !== typedKeys.length;
