import { html, ref } from '@microsoft/fast-element';
import type { Meta, StoryObj } from '@storybook/html';
import { withActions } from '@storybook/addon-actions/decorator';
import {
    createUserSelectedThemeStory,
    incubatingWarning
} from '../../../utilities/tests/storybook';
import { tableTag } from '../../../table';
import { tableColumnAnchorTag } from '..';
import {
    sharedTableActions,
    SharedTableArgs,
    sharedTableArgs,
    sharedTableArgTypes
} from '../../base/tests/table-column-stories-utils';
import { tableColumnTextTag } from '../../text';
import { AnchorAppearance } from '../../../anchor/types';

const metadata: Meta<SharedTableArgs> = {
<<<<<<< HEAD
    title: 'Table Column - Anchor',
=======
    title: 'Incubating/Table Column Types',
>>>>>>> 6b52e144
    decorators: [withActions],
    tags: ['autodocs'],
    parameters: {
        actions: {
            handles: sharedTableActions
        }
    },
    // prettier-ignore
    argTypes: {
        ...sharedTableArgTypes,
        selectionMode: {
            table: {
                disable: true
            }
        },
    }
};

export default metadata;

const simpleData = [
    {
        firstName: 'Ralph',
        lastName: 'Wiggum',
        url: 'https://www.google.com/search?q=ralph+wiggum'
    },
    {
        firstName: 'Milhouse',
        lastName: 'Van Houten',
        url: 'https://www.google.com/search?q=milhouse+van+houten'
    },
    {
        firstName: 'Ned',
        lastName: 'Flanders',
        url: 'https://www.google.com/search?q=ned+flanders'
    },
    {
        firstName: 'Maggie (no link)',
        lastName: 'Simpson'
    },
    {
        lastName: 'Simpson',
        url: 'https://www.google.com/search?q=simpsons'
    },
    {
        lastName: 'Simpson'
    }
];

// eslint-disable-next-line @typescript-eslint/no-empty-interface
interface AnchorColumnTableArgs extends SharedTableArgs {
    labelFieldName: string;
    hrefFieldName: string;
    placeholderText: string;
    appearance: keyof typeof AnchorAppearance;
    underlineHidden: boolean;
}

const anchorColumnDescription = `The \`nimble-table-column-anchor\` column is used to display string fields as links or text in the \`nimble-table\`. If a row provides an href for a link, that cell will display a link, otherwise it will display plain text.

In an Angular app, \`nimble-table-column-anchor\` can integrate with the router by applying the attribute \`nimbleRouterLink\`. This will cause the router to be invoked when navigating to the paths given in the table data. Other properties supported by the \`RouterLink\` directive (e.g. \`queryParams\`, \`state\`, \`replaceUrl\`) can also be set on \`nimble-table-column-anchor\`.
\`\`\`
<nimble-table-column-anchor nimbleRouterLink [queryParams]="{ id: 'foo' }" replaceUrl>
    Link
</nimble-table-column-anchor>
\`\`\`
Note that these property values apply to every link in the column and cannot be configured on a per-link basis.
`;

export const anchorColumn: StoryObj<AnchorColumnTableArgs> = {
    parameters: {
        docs: {
            description: {
                story: anchorColumnDescription
            }
        }
    },
    // prettier-ignore
    render: createUserSelectedThemeStory(html<AnchorColumnTableArgs>`
        ${incubatingWarning({ componentName: 'table', statusLink: 'https://github.com/orgs/ni/projects/7/views/21' })}
        <${tableTag}
            ${ref('tableRef')}
            data-unused="${x => x.updateData(x)}"
        >
            <${tableColumnAnchorTag}
                label-field-name="${x => x.labelFieldName}"
                href-field-name="${x => x.hrefFieldName}"
                placeholder="${x => x.placeholderText}"
                appearance="${x => x.appearance}"
                ?underline-hidden="${x => x.underlineHidden}"
            >
            Link Column
            </${tableColumnAnchorTag}>
            <${tableColumnTextTag}
                field-name="lastName"
            >
            Last Name
            </${tableColumnTextTag}>
        </${tableTag}>
    `),
    argTypes: {
        labelFieldName: {
            name: 'label-field-name',
            description:
                'Set this attribute to identify which field in the data record contains the visible text value for each cell in the column. The field values must be of type `string`. If a given row does not define a property with this name, that row will use the url as the label.',
            options: ['firstName', 'lastName'],
            control: { type: 'radio' }
        },
        hrefFieldName: {
            name: 'href-field-name',
            description:
                'Set this attribute to identify which field in the data record contains the link url for each cell in the column. If the field is not defined in a particular record, that cell will be displayed as plain text instead of a link. The field values must be of type `string`.',
            control: { type: 'none' }
        },
        placeholderText: {
            name: 'placeholder',
            description:
                'Optionally set this attribute to change the text that is displayed if both the label value and url value for a record is `null`, `undefined`, or not present. If none of the three fields are defined, an empty string will be displayed.'
        },
        appearance: {
            options: Object.keys(AnchorAppearance),
            control: { type: 'radio' },
            description:
                'Set to `prominent` to make the anchor appear in a different color than normal text.'
        },
        underlineHidden: {
            name: 'underline-hidden',
            defaultValue: { summary: 'false' },
            description: 'Causes the underline to be hidden except on hover.'
        }
    },
    args: {
        labelFieldName: 'firstName',
        hrefFieldName: 'url',
        placeholderText: '(no first name or link provided)',
        appearance: 'default',
        underlineHidden: false,
        ...sharedTableArgs(simpleData)
    }
};<|MERGE_RESOLUTION|>--- conflicted
+++ resolved
@@ -17,11 +17,7 @@
 import { AnchorAppearance } from '../../../anchor/types';
 
 const metadata: Meta<SharedTableArgs> = {
-<<<<<<< HEAD
-    title: 'Table Column - Anchor',
-=======
-    title: 'Incubating/Table Column Types',
->>>>>>> 6b52e144
+    title: 'Incubating/Table Column - Anchor',
     decorators: [withActions],
     tags: ['autodocs'],
     parameters: {
