--- conflicted
+++ resolved
@@ -12,12 +12,9 @@
 import type { NumberFormatter } from './models/number-formatter';
 import { RoundToIntegerFormatter } from './models/round-to-integer-formatter';
 import { DefaultFormatter } from './models/default-formatter';
-<<<<<<< HEAD
 import { DecimalFormatter } from './models/decimal-formatter';
 import { TableColumnNumberTextValidator } from './models/table-column-number-text-validitor';
-=======
 import { TextCellViewBaseAlignment } from '../text-base/cell-view/types';
->>>>>>> 4574201a
 
 export type TableColumnNumberTextCellRecord = TableNumberField<'value'>;
 export interface TableColumnNumberTextColumnConfig {
@@ -43,13 +40,11 @@
     @attr
     public format: NumberTextFormat;
 
-<<<<<<< HEAD
+    @attr
+    public alignment: NumberTextAlignment;
+
     @attr({ attribute: 'decimal-digits', converter: nullableNumberConverter })
     public decimalDigits?: number;
-=======
-    @attr
-    public alignment: NumberTextAlignment;
->>>>>>> 4574201a
 
     public override connectedCallback(): void {
         super.connectedCallback();
@@ -74,7 +69,10 @@
         this.updateColumnConfig();
     }
 
-<<<<<<< HEAD
+    private alignmentChanged(): void {
+        this.updateColumnConfig();
+    }
+
     private decimalDigitsChanged(): void {
         // decimalDigits is only used by the 'decimal' format option. Only update the
         // column configuration if that is the current format option.
@@ -88,24 +86,13 @@
 
         if (this.validator.isValid()) {
             const columnConfig: TableColumnNumberTextColumnConfig = {
-                formatter: this.createFormatter()
+                formatter: this.createFormatter(),
+                alignment: this.determineCellContentAlignment()
             };
             this.columnInternals.columnConfig = columnConfig;
         } else {
             this.columnInternals.columnConfig = undefined;
         }
-=======
-    private alignmentChanged(): void {
-        this.updateColumnConfig();
-    }
-
-    private updateColumnConfig(): void {
-        const columnConfig: TableColumnNumberTextColumnConfig = {
-            formatter: this.createFormatter(),
-            alignment: this.determineCellContentAlignment()
-        };
-        this.columnInternals.columnConfig = columnConfig;
->>>>>>> 4574201a
     }
 
     private createFormatter(): NumberFormatter {
