--- conflicted
+++ resolved
@@ -13,13 +13,8 @@
 import { styles } from '../base/styles';
 import { template } from './template';
 import type { TableNumberField } from '../../table/types';
-<<<<<<< HEAD
-import { mixinTextBase } from '../text-base';
+import { TableColumnTextBase, mixinTextBase } from '../text-base';
 import { TableColumnSortOperation } from '../base/types';
-=======
-import { TableColumnTextBase, mixinTextBase } from '../text-base';
-import { TableColumnSortOperation, TableColumnValidity } from '../base/types';
->>>>>>> 0dac1498
 import { tableColumnNumberTextGroupHeaderTag } from './group-header-view';
 import { tableColumnNumberTextCellViewTag } from './cell-view';
 import type { ColumnInternalsOptions } from '../base/models/column-internals';
@@ -49,19 +44,9 @@
 /**
  * The table column for displaying numbers as text.
  */
-<<<<<<< HEAD
-export class TableColumnNumberText extends mixinTextBase<
-TableColumnNumberTextColumnConfig,
-TableColumnNumberTextValidator
->() {
-=======
 export class TableColumnNumberText extends mixinTextBase(
-    TableColumnTextBase<TableColumnNumberTextColumnConfig>
+    TableColumnTextBase<TableColumnNumberTextColumnConfig, TableColumnNumberTextValidator>
 ) {
-    /** @internal */
-    public validator = new TableColumnNumberTextValidator(this.columnInternals);
-
->>>>>>> 0dac1498
     @attr
     public format: NumberTextFormat;
 
