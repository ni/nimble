import { DesignSystem } from '@microsoft/fast-foundation';
<<<<<<< HEAD
=======
import type { TableStringField } from '../../table/types';
import { TableColumnSortOperation } from '../base/types';
import { TableColumn } from '../base';
>>>>>>> af99019c
import { styles } from '../base/styles';
import { template } from '../base/template';
import { fractionalWidthColumn } from '../extensions/fractional-width-column';
import { TableColumnTextMixin } from './table-column-text-mixin';

declare global {
    interface HTMLElementTagNameMap {
        'nimble-table-column-text': TableColumnText;
    }
}

/**
 * The table column for displaying strings.
 */
<<<<<<< HEAD
// prettier-ignore
export class TableColumnText extends fractionalWidthColumn(TableColumnTextMixin) {}
=======
export class TableColumnText extends TableColumn<
TableColumnTextCellRecord,
TableColumnTextColumnConfig
> {
    public cellRecordFieldNames = ['value'] as const;

    @attr({ attribute: 'field-name' })
    public fieldName?: string;

    @attr
    public placeholder?: string;

    public readonly cellStyles = cellStyles;

    public readonly cellTemplate = cellTemplate;

    public constructor() {
        super();
        this.sortOperation = TableColumnSortOperation.localeAwareCaseSensitive;
    }

    protected fieldNameChanged(): void {
        this.dataRecordFieldNames = [this.fieldName] as const;
        this.operandDataRecordFieldName = this.fieldName;
    }

    protected placeholderChanged(): void {
        this.columnConfig = { placeholder: this.placeholder ?? '' };
    }
}
>>>>>>> af99019c

const nimbleTableColumnText = TableColumnText.compose({
    baseName: 'table-column-text',
    template,
    styles
});

DesignSystem.getOrCreate()
    .withPrefix('nimble')
    .register(nimbleTableColumnText());
export const tableColumnTextTag = DesignSystem.tagFor(TableColumnText);<|MERGE_RESOLUTION|>--- conflicted
+++ resolved
@@ -1,59 +1,14 @@
 import { DesignSystem } from '@microsoft/fast-foundation';
-<<<<<<< HEAD
-=======
-import type { TableStringField } from '../../table/types';
-import { TableColumnSortOperation } from '../base/types';
-import { TableColumn } from '../base';
->>>>>>> af99019c
 import { styles } from '../base/styles';
 import { template } from '../base/template';
 import { fractionalWidthColumn } from '../extensions/fractional-width-column';
 import { TableColumnTextMixin } from './table-column-text-mixin';
 
-declare global {
-    interface HTMLElementTagNameMap {
-        'nimble-table-column-text': TableColumnText;
-    }
-}
-
 /**
  * The table column for displaying strings.
  */
-<<<<<<< HEAD
 // prettier-ignore
 export class TableColumnText extends fractionalWidthColumn(TableColumnTextMixin) {}
-=======
-export class TableColumnText extends TableColumn<
-TableColumnTextCellRecord,
-TableColumnTextColumnConfig
-> {
-    public cellRecordFieldNames = ['value'] as const;
-
-    @attr({ attribute: 'field-name' })
-    public fieldName?: string;
-
-    @attr
-    public placeholder?: string;
-
-    public readonly cellStyles = cellStyles;
-
-    public readonly cellTemplate = cellTemplate;
-
-    public constructor() {
-        super();
-        this.sortOperation = TableColumnSortOperation.localeAwareCaseSensitive;
-    }
-
-    protected fieldNameChanged(): void {
-        this.dataRecordFieldNames = [this.fieldName] as const;
-        this.operandDataRecordFieldName = this.fieldName;
-    }
-
-    protected placeholderChanged(): void {
-        this.columnConfig = { placeholder: this.placeholder ?? '' };
-    }
-}
->>>>>>> af99019c
 
 const nimbleTableColumnText = TableColumnText.compose({
     baseName: 'table-column-text',
