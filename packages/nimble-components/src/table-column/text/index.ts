--- conflicted
+++ resolved
@@ -7,14 +7,9 @@
 import type { TableStringField } from '../../table/types';
 import { TableColumn } from '../base';
 import { TableColumnSortOperation } from '../base/types';
-<<<<<<< HEAD
-import { cellStyles } from './styles';
-import { cellTemplate } from './template';
 import { mixinGroupableColumnAPI } from '../mixins/groupable-column';
 import { tableColumnTextGroupHeaderTag } from './group-header';
-=======
 import { tableColumnTextCellViewTag } from './cell-view';
->>>>>>> b06f6024
 
 export type TableColumnTextCellRecord = TableStringField<'value'>;
 export interface TableColumnTextColumnConfig {
@@ -30,14 +25,7 @@
 /**
  * The base class for a table column for displaying strings.
  */
-<<<<<<< HEAD
-abstract class TableColumnTextBase extends TableColumn<
-TableColumnTextCellRecord,
-TableColumnTextColumnConfig
-> {
-=======
-class TableColumnTextBase extends TableColumn<TableColumnTextColumnConfig> {
->>>>>>> b06f6024
+abstract class TableColumnTextBase extends TableColumn<TableColumnTextColumnConfig> {
     public cellRecordFieldNames = ['value'] as const;
 
     @attr({ attribute: 'field-name' })
