--- conflicted
+++ resolved
@@ -1,22 +1,13 @@
 /* eslint-disable max-classes-per-file */
-<<<<<<< HEAD
-import { attr } from '@microsoft/fast-element';
-=======
->>>>>>> 75b3bfdc
 import { DesignSystem } from '@microsoft/fast-foundation';
 import { attr } from '@microsoft/fast-element';
 import { styles } from '../base/styles';
 import { template } from '../base/template';
-<<<<<<< HEAD
-import { textCellElementTag } from './cell-element';
-=======
 import { mixinFractionalWidthColumnAPI } from '../mixins/fractional-width-column';
 import type { TableStringField } from '../../table/types';
 import { TableColumn } from '../base';
 import { TableColumnSortOperation } from '../base/types';
-import { cellStyles } from './styles';
-import { cellTemplate } from './template';
->>>>>>> 75b3bfdc
+import { textCellElementTag } from './cell-element';
 
 export type TableColumnTextCellRecord = TableStringField<'value'>;
 export interface TableColumnTextColumnConfig {
@@ -32,14 +23,10 @@
 /**
  * The base class for a table column for displaying strings.
  */
-<<<<<<< HEAD
-export class TableColumnText extends TableColumn<TableColumnTextColumnConfig> {
-=======
 class TableColumnTextBase extends TableColumn<
 TableColumnTextCellRecord,
 TableColumnTextColumnConfig
 > {
->>>>>>> 75b3bfdc
     public cellRecordFieldNames = ['value'] as const;
 
     @attr({ attribute: 'field-name' })
