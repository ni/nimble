--- conflicted
+++ resolved
@@ -1,14 +1,9 @@
 import { html } from '@microsoft/fast-element';
-<<<<<<< HEAD
 import type {
     TableColumnTextCellRecord,
     TableColumnTextColumnConfig
 } from './table-column-text-base';
-import type { TableCellState } from '../../table/types';
-=======
-import type { TableColumnTextCellRecord, TableColumnTextColumnConfig } from '.';
 import type { TableCellState } from '../base/types';
->>>>>>> af99019c
 
 export const cellTemplate = html<
 TableCellState<TableColumnTextCellRecord, TableColumnTextColumnConfig>
