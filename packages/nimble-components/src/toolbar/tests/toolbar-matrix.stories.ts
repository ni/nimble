--- conflicted
+++ resolved
@@ -63,11 +63,6 @@
 
 export const toolbarThemeMatrix: StoryFn = createMatrixThemeStory(component);
 
-<<<<<<< HEAD
 export const hiddenToolbar: StoryFn = createStory(
-    hiddenWrapper(html`<nimble-toolbar hidden>Hidden Toolbar</nimble-toolbar>`)
-=======
-export const hiddenToolbar: Story = createStory(
     hiddenWrapper(html`<${toolbarTag} hidden>Hidden Toolbar</${toolbarTag}>`)
->>>>>>> 31060ca8
 );