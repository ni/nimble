--- conflicted
+++ resolved
@@ -450,11 +450,7 @@
         });
     });
 
-<<<<<<< HEAD
-    describe('various not supported markdown string values render as expected', () => {
-=======
     describe('various not supported markdown string values render as unchanged strings', () => {
->>>>>>> 8f21939b
         const notSupportedMarkdownStrings: { name: string }[] = [
             { name: '> blockquote' },
             { name: '`code`' },
@@ -479,14 +475,7 @@
             {
                 name: '<a href="https://nimble.ni.dev/">https://nimble.ni.dev/</a>'
             },
-<<<<<<< HEAD
-            { name: '<script>alert("not alert")</script>' },
-            { name: '\0' },
-            { name: 'Line\r\rEnding' },
-            { name: '\uFFFD' }
-=======
             { name: '<script>alert("not alert")</script>' }
->>>>>>> 8f21939b
         ];
 
         const focused: string[] = [];
@@ -515,16 +504,6 @@
         }
     });
 
-<<<<<<< HEAD
-    describe('various wacky string values render as expected', () => {
-        const focused: string[] = [];
-        const disabled: string[] = [];
-        for (const value of wackyStrings) {
-            const specType = getSpecTypeByNamedList(value, focused, disabled);
-            // eslint-disable-next-line @typescript-eslint/no-loop-func
-            specType(
-                `string "${value.name}" renders as plain text "${value.name}" within paragraph tag`,
-=======
     describe('various wacky string values render as unchanged strings', () => {
         const focused: string[] = [];
         const disabled: string[] = [];
@@ -578,28 +557,18 @@
             // eslint-disable-next-line @typescript-eslint/no-loop-func
             specType(
                 `wacky string "${value.name}" modified when rendered`,
->>>>>>> 8f21939b
                 // eslint-disable-next-line @typescript-eslint/no-loop-func
                 async () => {
                     element.markdown = value.name;
 
                     await connect();
 
-<<<<<<< HEAD
-                    expect(pageObject.getRenderedMarkdownTagNames()).toEqual([
-                        'P'
-                    ]);
-                    expect(
-                        pageObject.getRenderedMarkdownLastChildContents()
-                    ).toBe(value.name);
-=======
                     expect(pageObject.getRenderedMarkdownTagNames()).toEqual(
                         value.tags
                     );
                     expect(
                         pageObject.getRenderedMarkdownLeafContents()
                     ).toEqual(value.textContent);
->>>>>>> 8f21939b
 
                     await disconnect();
                 }
