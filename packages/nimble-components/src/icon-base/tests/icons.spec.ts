--- conflicted
+++ resolved
@@ -4,13 +4,9 @@
 import { html } from '@microsoft/fast-element';
 import { getSpecTypeByNamedList } from '../../utilities/tests/parameterized';
 import * as allIconsNamespace from '../../icons/all-icons';
-<<<<<<< HEAD
-import { iconMetadata } from '../icon-metadata';
+import { iconMetadata } from './icon-metadata';
 import { Fixture, fixture } from '../../utilities/tests/fixture';
 import { IconAdd, iconAddTag } from '../../icons/add';
-=======
-import { iconMetadata } from './icon-metadata';
->>>>>>> 1d5ab5f6
 
 describe('Icons', () => {
     describe('should have correct SVG structure', () => {
