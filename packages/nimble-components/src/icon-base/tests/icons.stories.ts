--- conflicted
+++ resolved
@@ -34,15 +34,7 @@
 const metadata: Meta<IconArgs> = {
     title: 'Components/Icons',
     parameters: {
-<<<<<<< HEAD
-        docs: {
-            source: {
-                code: null
-            }
-        }
-=======
         ...fastParameters()
->>>>>>> 01ca7e5e
     }
 };
 
