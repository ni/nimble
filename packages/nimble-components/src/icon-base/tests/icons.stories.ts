import type { Meta, StoryObj } from '@storybook/html';
import { html, ref, repeat } from '@microsoft/fast-element';
import { DesignSystem } from '@microsoft/fast-foundation';
import * as nimbleIconComponentsMap from '../../icons/all-icons';
import { IconSeverity } from '../types';
import {
    createUserSelectedThemeStory,
    overrideWarning
} from '../../utilities/tests/storybook';
import {
    tokenNames,
    scssInternalPropertySetterMarkdown
} from '../../theme-provider/design-token-names';
import { Table, tableTag } from '../../table';
import { tableColumnIconTag } from '../../table-column/icon';
import { mappingIconTag } from '../../mapping/icon';
import { tableColumnTextTag } from '../../table-column/text';
import { iconMetadata } from './icon-metadata';
import { iconAddTag } from '../../icons/add';

type IconName = keyof typeof nimbleIconComponentsMap;
const data = Object.values(nimbleIconComponentsMap).map(iconClass => ({
    tag: DesignSystem.tagFor(iconClass),
    metaphor: iconMetadata[iconClass.name as IconName].tags.join(', ')
}));

type Data = (typeof data)[number];

interface IconArgs {
    severity: keyof typeof IconSeverity;
    tableRef: Table<Data>;
}

const metadata: Meta<IconArgs> = {
    title: 'Components/Icons',
    parameters: {
        docs: {
            description: {
                component: `Nimble icons can be slotted into other components or used independently. Each icon is available as a custom element. For example, \`<${iconAddTag}></${iconAddTag}>\``
            },
            source: {
                code: null
            }
        }
    }
};

export default metadata;

<<<<<<< HEAD
type IconClass = typeof Icon;
// The binding in this template generates a new template on the fly
// which is not a recommended practice by FAST. This is done because
// bindings can't be used for the element tag name, i.e.:
// static string interpolation works: html`<${tagName}></${tagName}>`
// dynamic template binding doesn't work: html`<${() => tagName}></${() => tagName}>`
const iconTemplate = html<IconClass, IconArgs>`
    ${(x, c) => html`
        <${DesignSystem.tagFor(x)}
            severity=${() => IconSeverity[c.parent.severity]}
            role="graphics-symbol"
            aria-label=${DesignSystem.tagFor(x)}
            title=${DesignSystem.tagFor(x)}
        >
        </${DesignSystem.tagFor(x)}>
    `}
`;

=======
>>>>>>> ab995f09
const appearanceDescriptionOverride = `
With SCSS properties, the icon color can be overriden. For example:
${scssInternalPropertySetterMarkdown(tokenNames.iconColor, 'purple')}
`;

const severityDescription = `
Set severity on the element to switch between the theme-aware color options.

${overrideWarning('Color', appearanceDescriptionOverride)}
`;

const updateData = (tableRef: Table<Data>): void => {
    void (async () => {
        // Safari workaround: the table element instance is made at this point
        // but doesn't seem to be upgraded to a custom element yet
        await customElements.whenDefined('nimble-table');
        await tableRef.setData(data);
    })();
};

// prettier-ignore
export const icons: StoryObj<IconArgs> = {
    args: {
        severity: 'default',
        tableRef: undefined
    },
    argTypes: {
        severity: {
            options: Object.keys(IconSeverity),
            control: { type: 'radio' },
            description: severityDescription
        },
        tableRef: {
            table: {
                disable: true
            }
        }
    },
    render: createUserSelectedThemeStory(html`
        <${tableTag}
            ${ref('tableRef')}
            ${/* Make the table big enough to remove vertical scrollbar */ ''}
            style="height: 5800px;"
            data-unused="${x => updateData(x.tableRef)}"
        >
            <${tableColumnIconTag} field-name="tag" key-type="string">
                Icon
                ${repeat(() => data, html<Data, IconArgs>`
                    <${mappingIconTag}
                        key="${x => x.tag}"
                        icon="${x => x.tag}"
                        text="${x => x.tag}"
                        severity="${(_, c) => c.parent.severity}"
                    ></${mappingIconTag}>
                `)}
            </${tableColumnIconTag}>
            <${tableColumnTextTag} field-name="tag">
                Tag Name
            </${tableColumnTextTag}>
            <${tableColumnTextTag} sorting-disabled field-name="metaphor">
                Metaphors
            </${tableColumnTextTag}>
        </${tableTag}>
    `)
};<|MERGE_RESOLUTION|>--- conflicted
+++ resolved
@@ -47,27 +47,6 @@
 
 export default metadata;
 
-<<<<<<< HEAD
-type IconClass = typeof Icon;
-// The binding in this template generates a new template on the fly
-// which is not a recommended practice by FAST. This is done because
-// bindings can't be used for the element tag name, i.e.:
-// static string interpolation works: html`<${tagName}></${tagName}>`
-// dynamic template binding doesn't work: html`<${() => tagName}></${() => tagName}>`
-const iconTemplate = html<IconClass, IconArgs>`
-    ${(x, c) => html`
-        <${DesignSystem.tagFor(x)}
-            severity=${() => IconSeverity[c.parent.severity]}
-            role="graphics-symbol"
-            aria-label=${DesignSystem.tagFor(x)}
-            title=${DesignSystem.tagFor(x)}
-        >
-        </${DesignSystem.tagFor(x)}>
-    `}
-`;
-
-=======
->>>>>>> ab995f09
 const appearanceDescriptionOverride = `
 With SCSS properties, the icon color can be overriden. For example:
 ${scssInternalPropertySetterMarkdown(tokenNames.iconColor, 'purple')}
