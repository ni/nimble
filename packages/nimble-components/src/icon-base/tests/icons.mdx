import { Meta, Controls, Canvas, Title } from '@storybook/blocks';
<<<<<<< HEAD
import { Tag } from '../../../.storybook/blocks/StoryLayout';
=======
>>>>>>> 01ca7e5e
import * as iconsStories from './icons.stories';
import { iconAddTag } from '../../icons/add';

<Meta of={iconsStories} />
<Title of={iconsStories} />

Nimble icons can be slotted into other components or used independently. Each icon is available as a custom element. For example, <Tag name={iconAddTag} openClose/>.

<Canvas of={iconsStories.icons} />
<Controls of={iconsStories.icons} />

{/* ## Appearances */}

{/* ## Appearance Variants */}

{/* ## Usage */}

{/* ## Examples */}

## Accessibility

An icon's image should never be the sole way for a user to understand its meaning. Always provide additional context via adjacent visible text or via a `title` for sighted mouse users and a `role` and `aria-label` for users of accessibility technology. Set the `role` attribute to `img` and the `aria-label` and `title` attributes to a descriptive label.

For example, when slotting a "+" icon into a button labeled "Add File", the button's label serves as the accessible name and fully describes the button's semantics. In that case, the "+" icon is purely decorative. However, if the button's label was just "File", it would be neccessary to set the icon's role and its `aria-label` to "Add".

{/* ## Resources */}<|MERGE_RESOLUTION|>--- conflicted
+++ resolved
@@ -1,8 +1,4 @@
 import { Meta, Controls, Canvas, Title } from '@storybook/blocks';
-<<<<<<< HEAD
-import { Tag } from '../../../.storybook/blocks/StoryLayout';
-=======
->>>>>>> 01ca7e5e
 import * as iconsStories from './icons.stories';
 import { iconAddTag } from '../../icons/add';
 
