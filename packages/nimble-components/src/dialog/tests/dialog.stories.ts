--- conflicted
+++ resolved
@@ -1,16 +1,9 @@
 import { html, ref, when } from '@microsoft/fast-element';
 import type { Meta, StoryObj } from '@storybook/html';
 import { withXD } from 'storybook-addon-xd-designs';
-<<<<<<< HEAD
 import { createStory } from '../../utilities/tests/storybook';
-import '../../all-components';
-import { Dialog, UserDismissed } from '..';
-import type { TextField } from '../../text-field';
-=======
-import { createUserSelectedThemeStory } from '../../utilities/tests/storybook';
 import { Dialog, dialogTag, UserDismissed } from '..';
 import { TextField, textFieldTag } from '../../text-field';
->>>>>>> caa23a51
 import { ExampleContentType } from './types';
 import { loremIpsum } from '../../utilities/tests/lorem-ipsum';
 import { buttonTag } from '../../button';
