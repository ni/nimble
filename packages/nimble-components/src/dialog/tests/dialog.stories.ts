--- conflicted
+++ resolved
@@ -1,11 +1,6 @@
 import { html, ref, when } from '@microsoft/fast-element';
 import type { Meta, StoryObj } from '@storybook/html';
-<<<<<<< HEAD
-import { withXD } from 'storybook-addon-xd-designs';
 import { createStory } from '../../utilities/tests/storybook';
-=======
-import { createUserSelectedThemeStory } from '../../utilities/tests/storybook';
->>>>>>> 980eb3cc
 import { Dialog, dialogTag, UserDismissed } from '..';
 import { TextField, textFieldTag } from '../../text-field';
 import { ExampleContentType } from './types';
