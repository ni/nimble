import type { Meta, StoryObj } from '@storybook/html';
import { withXD } from 'storybook-addon-xd-designs';
import { html, when } from '@microsoft/fast-element';
import { ButtonAppearance } from '../types';
import '..';
import '../../icons/key';
import { createRenderer } from '../../utilities/tests/storybook';

interface ButtonArgs {
    label: string;
    appearance: string;
    primary: boolean;
    disabled: boolean;
    icon: boolean;
    contentHidden: boolean;
}

const overviewText = `Per [W3C](https://w3c.github.io/aria-practices/#button) - A button is a widget that
enables users to trigger an action or event, such as submitting a form, opening a dialog, canceling an
action, or performing a delete operation. A common convention for informing users that a button launches
a dialog is to append "…" (ellipsis) to the button label, e.g., "Save as…".`;

const primaryDescription = `Set the \`primary\` CSS class on the element to make a button primary. This class has no effect on buttons with a \`ghost\` appearance.

<details>
    <summary>Primary Button Usage</summary>
    Make a button primary to distinguish it visibly for one of the following reasons: 
    <ul>
        <li>to indicate the action that allows the user to accomplish their most common or important goal</li>
        <li>to indicate the action that allows the user to complete their task</li>
    </ul>
</details>
`;

const metadata: Meta<ButtonArgs> = {
    title: 'Button',
    decorators: [withXD],
    parameters: {
        docs: {
            description: {
                component: overviewText
            }
        },
        design: {
            artboardUrl:
                'https://xd.adobe.com/view/8ce280ab-1559-4961-945c-182955c7780b-d9b1/screen/42001df1-2969-438e-b353-4327d7a15102/specs/'
        },
        actions: {
            handles: ['click']
        }
    },
    argTypes: {
        appearance: {
            options: Object.values(ButtonAppearance),
            control: { type: 'radio' }
        },
        primary: {
            description: primaryDescription
        },
        icon: {
            description:
                'When including an icon, set `slot="start"` on the icon to ensure proper styling.'
        }
    },
    // prettier-ignore
    render: createRenderer(html`
<<<<<<< HEAD
        <nimble-button ?disabled="${x => x.disabled}" appearance="${x => x.appearance}" ?content-hidden="${x => x.contentHidden}">
            ${when(x => x.icon, html`<nimble-key-icon slot="start"></nimble-key-icon>`)}
=======
        <nimble-button ?disabled="${x => x.disabled}" appearance="${x => x.appearance}" class="${x => (x.primary ? 'primary' : '')}" ?content-hidden="${x => x.contentHidden}">
            ${when(x => x.icon, html`<nimble-access-control-icon slot="start"></nimble-access-control-icon>`)}
>>>>>>> 37d54fb8
            ${x => x.label}
        </nimble-button>
`),
    args: {
        label: 'Ghost Button',
        appearance: 'ghost',
        primary: false,
        icon: false,
        contentHidden: false,
        disabled: false
    }
};

export default metadata;

export const outlineButton: StoryObj<ButtonArgs> = {
    args: { label: 'Outline Button', appearance: ButtonAppearance.Outline }
};

export const ghostButton: StoryObj<ButtonArgs> = {
    args: { label: 'Ghost Button', appearance: ButtonAppearance.Ghost }
};
export const blockButton: StoryObj<ButtonArgs> = {
    args: { label: 'Block Button', appearance: ButtonAppearance.Block }
};
export const iconButton: StoryObj<ButtonArgs> = {
    args: {
        label: 'Icon Button',
        icon: true,
        contentHidden: true,
        appearance: ButtonAppearance.Outline
    }
};<|MERGE_RESOLUTION|>--- conflicted
+++ resolved
@@ -64,13 +64,8 @@
     },
     // prettier-ignore
     render: createRenderer(html`
-<<<<<<< HEAD
-        <nimble-button ?disabled="${x => x.disabled}" appearance="${x => x.appearance}" ?content-hidden="${x => x.contentHidden}">
+        <nimble-button ?disabled="${x => x.disabled}" appearance="${x => x.appearance}" class="${x => (x.primary ? 'primary' : '')}" ?content-hidden="${x => x.contentHidden}">
             ${when(x => x.icon, html`<nimble-key-icon slot="start"></nimble-key-icon>`)}
-=======
-        <nimble-button ?disabled="${x => x.disabled}" appearance="${x => x.appearance}" class="${x => (x.primary ? 'primary' : '')}" ?content-hidden="${x => x.contentHidden}">
-            ${when(x => x.icon, html`<nimble-access-control-icon slot="start"></nimble-access-control-icon>`)}
->>>>>>> 37d54fb8
             ${x => x.label}
         </nimble-button>
 `),
