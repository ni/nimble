--- conflicted
+++ resolved
@@ -54,20 +54,14 @@
     [primaryName, primaryClass]: PrimaryState,
     [labelVisible, iconVisible]: PartVisibilityState,
 ): ViewTemplate => html`
-<<<<<<< HEAD
-    <nimble-button appearance="${() => appearance}" ?disabled=${() => disabled} ?content-hidden=${() => !labelVisible}>
-        ${when(() => iconVisible, html`<nimble-key-icon slot="start"></nimble-key-icon>`)}
-        ${() => `${appearanceName} Button ${disabledName}`}
-=======
     <nimble-button
         appearance="${() => appearance}"
         class="${() => primaryClass}"
         ?disabled=${() => disabled}
         ?content-hidden=${() => !labelVisible}
         style="margin-right: 8px; margin-bottom: 8px;">
-            ${when(() => iconVisible, html`<nimble-access-control-icon slot="start"></nimble-access-control-icon>`)}
+            ${when(() => iconVisible, html`<nimble-key-icon slot="start"></nimble-key-icon>`)}
             ${() => `${primaryName} ${appearanceName} Button ${disabledName}`}
->>>>>>> 37d54fb8
     </nimble-button>
 `;
 
