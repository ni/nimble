import { css } from '@microsoft/fast-element';
import { focusVisible } from '../utilities/style/focus';

import {
    actionRgbPartialColor,
    borderHoverColor,
    borderWidth,
    fillSelectedColor,
    standardPadding
} from '../theme-provider/design-tokens';
import { styles as buttonStyles } from '../patterns/button/styles';
import { appearanceBehavior } from '../utilities/style/appearance';
import { ButtonAppearance } from './types';

<<<<<<< HEAD
// prettier-ignore
export const styles = buttonStyles
    .withBehaviors(
        appearanceBehavior(
            ButtonAppearance.outline,
            css`
                :host([appearance-variant="primary"]) .control {
                    box-shadow: 0px 0px 0px ${borderWidth} rgba(${actionRgbPartialColor}, 0.3) inset;
                }

                :host([appearance-variant="primary"]) .control:hover {
                    box-shadow: 0px 0px 0px ${borderWidth} ${borderHoverColor} inset;
                }

                :host([appearance-variant="primary"]) .control${focusVisible} {
                    box-shadow: 0px 0px 0px ${borderWidth} ${borderHoverColor} inset;
                }

                :host([appearance-variant="primary"]) .control:active {
                    box-shadow: none;
                }

                :host([appearance-variant="primary"]) .control[disabled] {
                    box-shadow: none;
                }
            `
        ),
        appearanceBehavior(
            ButtonAppearance.block,
            css`
                :host([appearance-variant="primary"]) .control {
                    background-clip: padding-box;
                    border-color: rgba(${actionRgbPartialColor}, 0.3);
                    border-width: calc(2 * ${borderWidth});
                    padding: 0 calc(${standardPadding} - ${borderWidth});
                }

                :host([appearance-variant="primary"][content-hidden]) .control {
                    padding: 0px;
                }

                :host([appearance-variant="primary"]) .control:hover {
                    border-color: ${borderHoverColor};
                    box-shadow: none;
                }

                :host([appearance-variant="primary"]) .control${focusVisible} {
                    background-clip: border-box;
                    border-color: ${borderHoverColor};
                    border-width: ${borderWidth};
                    box-shadow: 0px 0px 0px ${borderWidth} ${borderHoverColor} inset;
                    padding: 0 ${standardPadding};
                }

                :host([appearance-variant="primary"][content-hidden]) .control${focusVisible} {
                    padding: 0px;
                }

                :host([appearance-variant="primary"]) .control:active {
                    background-clip: border-box;
                    border-color: ${fillSelectedColor};
                    border-width: ${borderWidth};
                    box-shadow: none;
                    padding: 0 ${standardPadding};
                }

                :host([appearance-variant="primary"][content-hidden]) .control:active {
                    padding: 0px;
                }

                :host([appearance-variant="primary"]) .control[disabled] {
                    background-clip: border-box;
                    border-color: transparent;
                    border-width: ${borderWidth};
                    box-shadow: none;
                    padding: 0 ${standardPadding};
                }

                :host([appearance-variant="primary"][content-hidden]) .control[disabled] {
                    padding: 0px;
                }
            `
        )
    );
=======
export const styles = buttonStyles.withBehaviors(
    appearanceBehavior(
        ButtonAppearance.outline,
        css`
            :host(.primary) .control {
                box-shadow: 0px 0px 0px ${borderWidth}
                    rgba(${actionRgbPartialColor}, 0.3) inset;
            }

            :host(.primary) .control:hover {
                box-shadow: 0px 0px 0px ${borderWidth} ${borderHoverColor} inset;
            }

            :host(.primary) .control${focusVisible} {
                box-shadow: 0px 0px 0px ${borderWidth} ${borderHoverColor} inset;
            }

            :host(.primary) .control:active {
                box-shadow: none;
            }

            :host(.primary) .control[disabled] {
                box-shadow: none;
            }
        `
    ),
    appearanceBehavior(
        ButtonAppearance.block,
        css`
            :host(.primary) .control {
                background-clip: padding-box;
                border-color: rgba(${actionRgbPartialColor}, 0.3);
                border-width: calc(2 * ${borderWidth});
                padding: 0 calc(${standardPadding} - ${borderWidth});
            }

            :host(.primary[content-hidden]) .control {
                padding: 0px;
            }

            :host(.primary) .control:hover {
                border-color: ${borderHoverColor};
                box-shadow: none;
            }

            :host(.primary) .control${focusVisible} {
                background-clip: border-box;
                border-color: ${borderHoverColor};
                border-width: ${borderWidth};
                box-shadow: 0px 0px 0px ${borderWidth} ${borderHoverColor} inset;
                padding: 0 ${standardPadding};
            }

            :host(.primary[content-hidden]) .control${focusVisible} {
                padding: 0px;
            }

            :host(.primary) .control:active {
                background-clip: border-box;
                border-color: ${fillSelectedColor};
                border-width: ${borderWidth};
                box-shadow: none;
                padding: 0 ${standardPadding};
            }

            :host(.primary[content-hidden]) .control:active {
                padding: 0px;
            }

            :host(.primary) .control[disabled] {
                background-clip: border-box;
                border-color: transparent;
                border-width: ${borderWidth};
                box-shadow: none;
                padding: 0 ${standardPadding};
            }

            :host(.primary[content-hidden]) .control[disabled] {
                padding: 0px;
            }
        `
    )
);
>>>>>>> c6c858b2
<|MERGE_RESOLUTION|>--- conflicted
+++ resolved
@@ -12,16 +12,14 @@
 import { appearanceBehavior } from '../utilities/style/appearance';
 import { ButtonAppearance } from './types';
 
-<<<<<<< HEAD
-// prettier-ignore
-export const styles = buttonStyles
-    .withBehaviors(
-        appearanceBehavior(
-            ButtonAppearance.outline,
-            css`
-                :host([appearance-variant="primary"]) .control {
-                    box-shadow: 0px 0px 0px ${borderWidth} rgba(${actionRgbPartialColor}, 0.3) inset;
-                }
+export const styles = buttonStyles.withBehaviors(
+    appearanceBehavior(
+        ButtonAppearance.outline,
+        css`
+            :host([appearance-variant="primary"]) .control {
+                box-shadow: 0px 0px 0px ${borderWidth}
+                    rgba(${actionRgbPartialColor}, 0.3) inset;
+            }
 
                 :host([appearance-variant="primary"]) .control:hover {
                     box-shadow: 0px 0px 0px ${borderWidth} ${borderHoverColor} inset;
@@ -96,89 +94,4 @@
                 }
             `
         )
-    );
-=======
-export const styles = buttonStyles.withBehaviors(
-    appearanceBehavior(
-        ButtonAppearance.outline,
-        css`
-            :host(.primary) .control {
-                box-shadow: 0px 0px 0px ${borderWidth}
-                    rgba(${actionRgbPartialColor}, 0.3) inset;
-            }
-
-            :host(.primary) .control:hover {
-                box-shadow: 0px 0px 0px ${borderWidth} ${borderHoverColor} inset;
-            }
-
-            :host(.primary) .control${focusVisible} {
-                box-shadow: 0px 0px 0px ${borderWidth} ${borderHoverColor} inset;
-            }
-
-            :host(.primary) .control:active {
-                box-shadow: none;
-            }
-
-            :host(.primary) .control[disabled] {
-                box-shadow: none;
-            }
-        `
-    ),
-    appearanceBehavior(
-        ButtonAppearance.block,
-        css`
-            :host(.primary) .control {
-                background-clip: padding-box;
-                border-color: rgba(${actionRgbPartialColor}, 0.3);
-                border-width: calc(2 * ${borderWidth});
-                padding: 0 calc(${standardPadding} - ${borderWidth});
-            }
-
-            :host(.primary[content-hidden]) .control {
-                padding: 0px;
-            }
-
-            :host(.primary) .control:hover {
-                border-color: ${borderHoverColor};
-                box-shadow: none;
-            }
-
-            :host(.primary) .control${focusVisible} {
-                background-clip: border-box;
-                border-color: ${borderHoverColor};
-                border-width: ${borderWidth};
-                box-shadow: 0px 0px 0px ${borderWidth} ${borderHoverColor} inset;
-                padding: 0 ${standardPadding};
-            }
-
-            :host(.primary[content-hidden]) .control${focusVisible} {
-                padding: 0px;
-            }
-
-            :host(.primary) .control:active {
-                background-clip: border-box;
-                border-color: ${fillSelectedColor};
-                border-width: ${borderWidth};
-                box-shadow: none;
-                padding: 0 ${standardPadding};
-            }
-
-            :host(.primary[content-hidden]) .control:active {
-                padding: 0px;
-            }
-
-            :host(.primary) .control[disabled] {
-                background-clip: border-box;
-                border-color: transparent;
-                border-width: ${borderWidth};
-                box-shadow: none;
-                padding: 0 ${standardPadding};
-            }
-
-            :host(.primary[content-hidden]) .control[disabled] {
-                padding: 0px;
-            }
-        `
-    )
-);
->>>>>>> c6c858b2
+    );