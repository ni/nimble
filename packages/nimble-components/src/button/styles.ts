import { css } from '@microsoft/fast-element';
import { focusVisible } from '@microsoft/fast-foundation';
import {
    borderColorHover,
    borderColorActive,
    borderColorRgb,
    controlHeight,
    standardPadding,
    fontFamily,
    fillColorSelected,
    contentFontSize,
    contentFontColorDisabled,
    contentFontColor,
    actionColorRgb
} from '../theme-provider/design-tokens';
import { appearanceBehavior } from './behaviors';
import { ButtonAppearance } from './types';

export const styles = css`
    :host {
        display: inline-block;
        background-color: transparent;
        height: ${controlHeight};
        color: ${contentFontColor};
        font-family: ${fontFamily};
        font-size: ${contentFontSize};
        cursor: pointer;
        text-align: center;
        outline: none;
        border: none;
        box-sizing: border-box;
    }

    :host([disabled]) {
<<<<<<< HEAD
        color: ${contentFontColorDisabled};
        background-color: transparent;
        box-shadow: none;
=======
        color: ${fontColorDisabled};
>>>>>>> 8747cbf8
        cursor: default;
    }

    .control {
        background-color: transparent;
        height: inherit;
        border: 1px solid transparent;
        box-sizing: border-box;
        color: inherit;
        border-radius: inherit;
        fill: inherit;
        cursor: inherit;
        font-family: inherit;
        font-size: inherit;
        line-height: inherit;
        outline: none;
        margin: 0;
        padding: 0 ${standardPadding};
    }

    .control:hover {
        box-shadow: 0px 0px 0px 1px ${borderColorHover} inset;
        outline: none;
    }

    .control:${focusVisible} {
        box-shadow: 0px 0px 0px 1px ${borderColorHover} inset;
        outline: 1px solid ${borderColorHover};
        outline-offset: -4px;
    }

    .control:active {
        box-shadow: none;
        outline: none;
    }

    .control[disabled] {
        box-shadow: none;
        outline: none;
    }

    `.withBehaviors(
        appearanceBehavior(
            ButtonAppearance.Outline,
            css`
<<<<<<< HEAD
                :host {
                    border: 1px solid rgba(${actionColorRgb}, 0.3);
=======
                :host([appearance='${ButtonAppearance.Outline}']) .control {
                    background-color: transparent;
                    border-color: rgba(${borderColorRgb}, 0.3);
                }

                :host([appearance='${ButtonAppearance.Outline}']) .control:hover {
                    background-color: transparent;
                    border-color: ${borderColorHover};
>>>>>>> 8747cbf8
                }

                :host([appearance='${ButtonAppearance.Outline}']) .control:${focusVisible} {
                    background-color: transparent;
                    border-color: ${borderColorHover};
                }

<<<<<<< HEAD
                :host(:active) {
                    border-color: ${borderColorActive};
                }

                :host([disabled]) {
                    border-color: rgba(${borderColorActive}, 0.2);
=======
                :host([appearance='${ButtonAppearance.Outline}']) .control:active {
                    background-color: ${fillColorSelected};
                    border-color: transparent;
                }

                :host([appearance='${ButtonAppearance.Outline}']) .control[disabled] {
                    background-color: transparent;
                    border-color: rgba(${borderColorRgb}, 0.2);
>>>>>>> 8747cbf8
                }
            `
        ),
        appearanceBehavior(
            ButtonAppearance.Ghost,
            css`
                :host([appearance='${ButtonAppearance.Ghost}']) .control {
                    background-color: transparent;
                    border-color: transparent;
                }

                :host([appearance='${ButtonAppearance.Ghost}']) .control:hover {
                    background-color: transparent;
                    border-color: ${borderColorHover};
                }

                :host([appearance='${ButtonAppearance.Ghost}']) .control:${focusVisible} {
                    background-color: transparent;
                    border-color: ${borderColorHover};
                }

                :host([appearance='${ButtonAppearance.Ghost}']) .control:active {
                    background-color: ${fillColorSelected};
                    border-color: transparent;
                }

                :host([appearance='${ButtonAppearance.Ghost}']) .control[disabled] {
                    background-color: transparent;
                    border-color: transparent;
                }
            `
        ),
        appearanceBehavior(
            ButtonAppearance.Block,
            css`
                :host([appearance='${ButtonAppearance.Block}']) .control {
                    background-color: rgba(${borderColorRgb}, 0.1);
                    border-color: transparent;
                }

                :host([appearance='${ButtonAppearance.Block}']) .control:hover {
                    background-color: rgba(${borderColorRgb}, 0.1);
                    border-color: ${borderColorHover};
                }

                :host([appearance='${ButtonAppearance.Block}']) .control:${focusVisible} {
                    background-color: rgba(${borderColorRgb}, 0.1);
                    border-color: ${borderColorHover};
                }

<<<<<<< HEAD
                :host(:active) {
                    border-color: ${borderColorActive};
                }

                :host([disabled]) {
                    ${
                        /* This opacity adds to the existing 10% background opacity. */ ''
                    }
                    border-color: rgba(${borderColorActive}, 0.1);
=======
                :host([appearance='${ButtonAppearance.Block}']) .control:active {
                    background-color: ${fillColorSelected};
                    border-color: transparent;
                }

                :host([appearance='${ButtonAppearance.Block}']) .control[disabled] {
                    background-color: rgba(${borderColorRgb}, 0.1);
                    border-color: rgba(${borderColorRgb}, 0.1);
>>>>>>> 8747cbf8
                }
            `
        ),
    );<|MERGE_RESOLUTION|>--- conflicted
+++ resolved
@@ -32,13 +32,7 @@
     }
 
     :host([disabled]) {
-<<<<<<< HEAD
         color: ${contentFontColorDisabled};
-        background-color: transparent;
-        box-shadow: none;
-=======
-        color: ${fontColorDisabled};
->>>>>>> 8747cbf8
         cursor: default;
     }
 
@@ -84,19 +78,14 @@
         appearanceBehavior(
             ButtonAppearance.Outline,
             css`
-<<<<<<< HEAD
-                :host {
-                    border: 1px solid rgba(${actionColorRgb}, 0.3);
-=======
                 :host([appearance='${ButtonAppearance.Outline}']) .control {
                     background-color: transparent;
-                    border-color: rgba(${borderColorRgb}, 0.3);
+                    border-color: rgba(${actionColorRgb}, 0.3);
                 }
 
                 :host([appearance='${ButtonAppearance.Outline}']) .control:hover {
                     background-color: transparent;
                     border-color: ${borderColorHover};
->>>>>>> 8747cbf8
                 }
 
                 :host([appearance='${ButtonAppearance.Outline}']) .control:${focusVisible} {
@@ -104,14 +93,6 @@
                     border-color: ${borderColorHover};
                 }
 
-<<<<<<< HEAD
-                :host(:active) {
-                    border-color: ${borderColorActive};
-                }
-
-                :host([disabled]) {
-                    border-color: rgba(${borderColorActive}, 0.2);
-=======
                 :host([appearance='${ButtonAppearance.Outline}']) .control:active {
                     background-color: ${fillColorSelected};
                     border-color: transparent;
@@ -119,8 +100,7 @@
 
                 :host([appearance='${ButtonAppearance.Outline}']) .control[disabled] {
                     background-color: transparent;
-                    border-color: rgba(${borderColorRgb}, 0.2);
->>>>>>> 8747cbf8
+                    border-color: rgba(${borderColorActive}, 0.2);
                 }
             `
         ),
@@ -171,26 +151,14 @@
                     border-color: ${borderColorHover};
                 }
 
-<<<<<<< HEAD
-                :host(:active) {
-                    border-color: ${borderColorActive};
-                }
-
-                :host([disabled]) {
-                    ${
-                        /* This opacity adds to the existing 10% background opacity. */ ''
-                    }
-                    border-color: rgba(${borderColorActive}, 0.1);
-=======
                 :host([appearance='${ButtonAppearance.Block}']) .control:active {
                     background-color: ${fillColorSelected};
                     border-color: transparent;
                 }
 
                 :host([appearance='${ButtonAppearance.Block}']) .control[disabled] {
-                    background-color: rgba(${borderColorRgb}, 0.1);
-                    border-color: rgba(${borderColorRgb}, 0.1);
->>>>>>> 8747cbf8
+                    background-color: rgba(${borderColorActive}, 0.1);
+                    border-color: rgba(${borderColorActive}, 0.1);
                 }
             `
         ),
