--- conflicted
+++ resolved
@@ -4,8 +4,6 @@
  */
 import type { Button } from '@microsoft/fast-foundation';
 
-<<<<<<< HEAD
-=======
 export enum ButtonAppearance {
     Outline = 'outline',
     Ghost = 'ghost',
@@ -13,5 +11,4 @@
 }
 export type ButtonAppearanceAttribute = `${ButtonAppearance}`;
 
->>>>>>> 0e7d748e
 export type ButtonType = Button['type'];