--- conflicted
+++ resolved
@@ -49,13 +49,8 @@
     [typeName, type]: TypeState,
     [valueName, value]: ValueState
 ): string => `
-<<<<<<< HEAD
-    <nimble-text-field ${disabled} ${invalid} ${type} ${value} ${readonly}>
+    <nimble-text-field style="width: 250px; padding: 15px;" ${disabled} ${invalid} ${type} ${value} ${readonly}>
         ${disabledName} ${invalidName} ${typeName} ${valueName} ${readOnlyName}
-=======
-    <nimble-text-field style="width: 250px; padding: 15px;" ${disabled} ${invalid} ${type} ${value}>
-        ${disabledName} ${invalidName} ${typeName} ${valueName}
->>>>>>> fea4f040
     </nimble-text-field>`;
 
 export const textFieldThemeMatrix: Story = (): string => matrixThemeWrapper(component, [
