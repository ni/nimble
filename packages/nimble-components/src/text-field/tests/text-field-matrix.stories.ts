--- conflicted
+++ resolved
@@ -110,14 +110,11 @@
     </nimble-text-field>
 `;
 
-export const enabledWithoutButtonsTextFieldThemeMatrix: Story = createMatrixThemeStory(
-    createMatrix(component, [
-        [readOnlyStates[0]],
-        [disabledStates[0]],
-<<<<<<< HEAD
-        [actionButtonStates[0]],
-=======
-        actionButtonStates,
+export const enabledTextFieldThemeMatrix: Story = createMatrixThemeStory(
+    createMatrix(component, [
+        [readOnlyStates[0]],
+        [disabledStates[0]],
+        [actionButtonStates[0]],
         leftIconStates,
         textFieldInvalidStates,
         typeStates,
@@ -130,9 +127,34 @@
     createMatrix(component, [
         [readOnlyStates[1]],
         [disabledStates[0]],
-        actionButtonStates,
-        leftIconStates,
->>>>>>> 18a73b1d
+        [actionButtonStates[0]],
+        leftIconStates,
+        textFieldInvalidStates,
+        typeStates,
+        appearanceStates,
+        valueStates
+    ])
+);
+
+export const disabledTextFieldThemeMatrix: Story = createMatrixThemeStory(
+    createMatrix(component, [
+        [readOnlyStates[0]],
+        [disabledStates[1]],
+        [actionButtonStates[0]],
+        leftIconStates,
+        textFieldInvalidStates,
+        typeStates,
+        appearanceStates,
+        valueStates
+    ])
+);
+
+export const disabledReadOnlyTextFieldThemeMatrix: Story = createMatrixThemeStory(
+    createMatrix(component, [
+        [readOnlyStates[1]],
+        [disabledStates[1]],
+        [actionButtonStates[0]],
+        leftIconStates,
         textFieldInvalidStates,
         typeStates,
         appearanceStates,
@@ -142,21 +164,23 @@
 
 export const enabledWithButtonsTextFieldThemeMatrix: Story = createMatrixThemeStory(
     createMatrix(component, [
-        readOnlyStates,
-        [disabledStates[0]],
-        [actionButtonStates[1]],
-        textFieldInvalidStates,
-        typeStates,
-        appearanceStates,
-        valueStates
-    ])
-);
-
-export const disabledWithoutButtonsTextFieldThemeMatrix: Story = createMatrixThemeStory(
-    createMatrix(component, [
-        readOnlyStates,
-        [disabledStates[1]],
-        [actionButtonStates[0]],
+        [readOnlyStates[0]],
+        [disabledStates[0]],
+        [actionButtonStates[1]],
+        leftIconStates,
+        textFieldInvalidStates,
+        typeStates,
+        appearanceStates,
+        valueStates
+    ])
+);
+
+export const enabledReadOnlyWithButtonsTextFieldThemeMatrix: Story = createMatrixThemeStory(
+    createMatrix(component, [
+        [readOnlyStates[1]],
+        [disabledStates[0]],
+        [actionButtonStates[1]],
+        leftIconStates,
         textFieldInvalidStates,
         typeStates,
         appearanceStates,
@@ -168,25 +192,21 @@
     createMatrix(component, [
         [readOnlyStates[0]],
         [disabledStates[1]],
-        actionButtonStates,
-        leftIconStates,
-        textFieldInvalidStates,
-        typeStates,
-        appearanceStates,
-        valueStates
-    ])
-);
-
-export const disabledReadOnlyTextFieldThemeMatrix: Story = createMatrixThemeStory(
-    createMatrix(component, [
-        [readOnlyStates[1]],
-        [disabledStates[1]],
-<<<<<<< HEAD
-        [actionButtonStates[1]],
-=======
-        actionButtonStates,
-        leftIconStates,
->>>>>>> 18a73b1d
+        [actionButtonStates[1]],
+        leftIconStates,
+        textFieldInvalidStates,
+        typeStates,
+        appearanceStates,
+        valueStates
+    ])
+);
+
+export const disabledReadOnlyWithButtonsTextFieldThemeMatrix: Story = createMatrixThemeStory(
+    createMatrix(component, [
+        [readOnlyStates[1]],
+        [disabledStates[1]],
+        [actionButtonStates[1]],
+        leftIconStates,
         textFieldInvalidStates,
         typeStates,
         appearanceStates,
