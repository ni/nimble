import { attr } from '@microsoft/fast-element';
import {
    DesignSystem,
    TextField as FoundationTextField,
    textFieldTemplate as template
} from '@microsoft/fast-foundation';
import { alarmActive16X16 } from '@ni/nimble-tokens/dist-icons-esm/nimble-icons-inline';
import { styles } from './styles';

<<<<<<< HEAD
export { FoundationTextField as TextField };

const nimbleTextField = FoundationTextField.compose({
=======
class TextField extends FoundationTextField {
    /**
     * When set to true, changes the appearance of the text field to indicate its contents are invalid.
     *
     * @public
     * @remarks
     * HTML Attribute: invalid
     */
    @attr({ mode: 'boolean' })
    public invalid: boolean;

    public connectedCallback(): void {
        super.connectedCallback();
        if (!this.invalid) {
            this.invalid = false;
        }

        // https://github.com/microsoft/fast/issues/5116
        // Will hopefully be able to set this to the end slot in compose in the future
        this.end.innerHTML = `${alarmActive16X16.data}`;
    }
}

const nimbleTextField = TextField.compose({
>>>>>>> d0d30c55
    baseName: 'text-field',
    template,
    styles,
    shadowOptions: {
        delegatesFocus: true
    }
});

DesignSystem.getOrCreate().withPrefix('nimble').register(nimbleTextField());<|MERGE_RESOLUTION|>--- conflicted
+++ resolved
@@ -7,11 +7,8 @@
 import { alarmActive16X16 } from '@ni/nimble-tokens/dist-icons-esm/nimble-icons-inline';
 import { styles } from './styles';
 
-<<<<<<< HEAD
-export { FoundationTextField as TextField };
+export type { TextField };
 
-const nimbleTextField = FoundationTextField.compose({
-=======
 class TextField extends FoundationTextField {
     /**
      * When set to true, changes the appearance of the text field to indicate its contents are invalid.
@@ -36,7 +33,6 @@
 }
 
 const nimbleTextField = TextField.compose({
->>>>>>> d0d30c55
     baseName: 'text-field',
     template,
     styles,
