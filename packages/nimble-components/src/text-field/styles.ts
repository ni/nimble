--- conflicted
+++ resolved
@@ -11,23 +11,13 @@
     failColor,
     fillColorSelectedRgbPartial,
     iconSize,
-<<<<<<< HEAD
     labelHeight,
     smallDelay,
     controlLabel1Font,
     bodyFont,
-    controlLabel1FontColor
-=======
-    labelFontColor,
-    labelFontColorDisabled,
-    labelFontFamily,
-    labelFontSize,
-    labelFontWeight,
-    labelHeight,
-    labelTextTransform,
-    smallDelay,
-    standardPadding
->>>>>>> 7fb538da
+    controlLabel1FontColor,
+    standardPadding,
+    controlLabel1FontColorDisabled
 } from '../theme-provider/design-tokens';
 import { appearanceBehavior } from '../utilities/style/appearance';
 import { TextFieldAppearance } from './types';
@@ -55,13 +45,7 @@
         display: flex;
         flex-direction: row;
         border-radius: 0px;
-<<<<<<< HEAD
         font: ${bodyFont};
-        border-bottom: ${borderWidth} solid rgba(${borderColorRgbPartial}, 0.3);
-        padding-bottom: 1px;
-=======
-        font-family: ${fontFamily};
->>>>>>> 7fb538da
         transition: border-bottom ${smallDelay}, padding-bottom ${smallDelay};
         align-items: flex-end;
         --ni-private-hover-bottom-border-width: 2px;
@@ -96,16 +80,9 @@
         border-color: rgba(${borderColorRgbPartial}, 0.1);
     }
 
-<<<<<<< HEAD
-    :host([disabled]) .root,
-    :host([disabled]) .root:hover {
-        border-bottom: ${borderWidth} solid ${bodyFontColorDisabled};
-        padding-bottom: 1px;
-=======
     :host([readonly]) .root {
         border: none;
         padding: ${borderWidth};
->>>>>>> 7fb538da
     }
 
     @media (prefers-reduced-motion) {
@@ -168,7 +145,7 @@
     }
 
     :host([disabled]) .label {
-        color: ${labelFontColorDisabled};
+        color: ${controlLabel1FontColorDisabled};
     }
 
     :host [part='end'] {
