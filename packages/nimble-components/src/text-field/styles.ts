--- conflicted
+++ resolved
@@ -39,20 +39,6 @@
         color: ${bodyFontColorDisabled};
     }
 
-    .label {
-        display: flex;
-        color: ${labelFontColor};
-        font-family: ${labelFontFamily};
-        font-size: ${labelFontSize};
-        font-weight: ${labelFontWeight};
-        line-height: ${labelHeight};
-        text-transform: ${labelTextTransform};
-    }
-
-    :host([disabled]) .label {
-        color: ${labelFontColorDisabled};
-    }
-
     .root {
         box-sizing: border-box;
         position: relative;
@@ -150,7 +136,6 @@
         color: ${bodyFontColorDisabled};
     }
 
-<<<<<<< HEAD
     .label {
         display: flex;
         color: ${controlLabel1FontColor};
@@ -161,8 +146,6 @@
         color: ${controlLabel1FontColorDisabled};
     }
 
-=======
->>>>>>> 9852f0b3
     :host [part='end'] {
         display: none;
     }
