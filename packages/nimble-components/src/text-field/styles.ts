--- conflicted
+++ resolved
@@ -8,9 +8,7 @@
     bodyFontColor,
     bodyDisabledFontColor,
     controlHeight,
-    errorTextFontFamily,
-    errorTextFontWeight,
-    errorTextFontSize,
+    errorTextFont,
     failColor,
     fillSelectedRgbPartialColor,
     iconSize,
@@ -19,8 +17,8 @@
     controlLabelFont,
     bodyFont,
     controlLabelFontColor,
-    standardPadding,
-    controlLabelDisabledFontColor
+    controlLabelDisabledFontColor,
+    standardPadding
 } from '../theme-provider/design-tokens';
 import { appearanceBehavior } from '../utilities/style/appearance';
 import { TextFieldAppearance } from './types';
@@ -39,26 +37,18 @@
     }
 
     :host([disabled]) {
-<<<<<<< HEAD
-        color: ${contentFontColorDisabled};
+        color: ${bodyDisabledFontColor};
     }
 
     .label {
         display: flex;
-        color: ${labelFontColor};
-        font-family: ${labelFontFamily};
-        font-size: ${labelFontSize};
-        font-weight: ${labelFontWeight};
-        line-height: ${labelHeight};
-        text-transform: ${labelTextTransform};
+        color: ${controlLabelFontColor};
+        font: ${controlLabelFont};
         white-space: nowrap;
     }
 
     :host([disabled]) .label {
-        color: ${labelFontColorDisabled};
-=======
-        color: ${bodyDisabledFontColor};
->>>>>>> 0686e5dc
+        color: ${controlLabelDisabledFontColor};
     }
 
     .root {
@@ -162,16 +152,6 @@
         color: ${bodyDisabledFontColor};
     }
 
-    .label {
-        display: flex;
-        color: ${controlLabelFontColor};
-        font: ${controlLabelFont};
-    }
-
-    :host([disabled]) .label {
-        color: ${controlLabelDisabledFontColor};
-    }
-
     [part='end'] {
         display: none;
     }
@@ -201,9 +181,7 @@
 
     :host(.invalid) .errortext {
         display: block;
-        font-family: ${errorTextFontFamily};
-        font-weight: ${errorTextFontWeight};
-        font-size: ${errorTextFontSize};
+        font: ${errorTextFont};
         color: ${failColor};
         width: 100%;
         position: absolute;
@@ -222,7 +200,7 @@
     }
 
     :host([disabled]) .errortext {
-        color: ${contentFontColorDisabled};
+        color: ${bodyDisabledFontColor};
     }
 `.withBehaviors(
         appearanceBehavior(
