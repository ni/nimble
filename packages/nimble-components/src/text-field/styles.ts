import { css } from '@microsoft/fast-element';
import { display } from '@microsoft/fast-foundation';

import {
    borderRgbPartialColor,
    borderHoverColor,
    borderWidth,
    bodyFontColor,
    bodyDisabledFontColor,
    controlHeight,
    errorTextFont,
    failColor,
    fillSelectedRgbPartialColor,
    iconSize,
    labelHeight,
    smallDelay,
    controlLabelFont,
    bodyFont,
    controlLabelFontColor,
    controlLabelDisabledFontColor,
    standardPadding
} from '../theme-provider/design-tokens';
import { appearanceBehavior } from '../utilities/style/appearance';
import { TextFieldAppearance } from './types';
import { Theme } from '../theme-provider/types';
import { themeBehavior } from '../utilities/style/theme';

export const styles = css`
    ${display('inline-block')}

    :host {
        font: ${bodyFont};
        outline: none;
        user-select: none;
        --webkit-user-select: none;
        color: ${bodyFontColor};
        height: calc(${labelHeight} + ${controlHeight});
    }

    :host([disabled]) {
        color: ${bodyDisabledFontColor};
    }

    .label {
        display: flex;
        color: ${controlLabelFontColor};
        font: ${controlLabelFont};
    }

    :host([disabled]) .label {
        color: ${controlLabelDisabledFontColor};
    }

    .root {
        box-sizing: border-box;
        position: relative;
        display: flex;
        flex-direction: row;
        border-radius: 0px;
        font: inherit;
        transition: border-bottom ${smallDelay}, padding-bottom ${smallDelay};
        align-items: center;
        --ni-private-hover-bottom-border-width: 2px;
        border: 0px solid rgba(${borderRgbPartialColor}, 0.3);
        border-bottom-width: var(--ni-private-bottom-border-width);
        gap: calc(${standardPadding} / 2);
        padding-bottom: calc(
            var(--ni-private-hover-bottom-border-width) -
                var(--ni-private-bottom-border-width)
        );
    }

    @media (prefers-reduced-motion) {
        .root {
            transition-duration: 0s;
        }
    }

    :host(.invalid) .root {
        border-bottom-color: ${failColor};
    }

    :host([readonly]) .root {
        border-color: rgba(${borderRgbPartialColor}, 0.1);
    }

    :host([disabled]) .root {
        border-color: rgba(${borderRgbPartialColor}, 0.1);
    }

    .root:hover {
        --ni-private-bottom-border-width: var(
            --ni-private-hover-bottom-border-width
        );
        border-bottom-color: ${borderHoverColor};
    }

    :host([readonly]) .root:hover {
        --ni-private-bottom-border-width: 1px;
    }

    :host([disabled]) .root:hover {
        --ni-private-bottom-border-width: 1px;
    }

    .root:focus-within {
        border-bottom-color: ${borderHoverColor};
    }

    :host([appearance='frameless'].clear-inline-padding) .root {
        padding-left: 0px;
        padding-right: 0px;
    }

    .root::before {
        ${/* Empty string causes alignment issue */ ''}
        content: ' ';
        color: transparent;
        width: 0px;
        user-select: none;
    }

    :host([appearance='frameless'].clear-inline-padding) .root::before {
        display: none;
    }

    .root::after {
        ${/* Empty string causes alignment issue */ ''}
        content: ' ';
        color: transparent;
        width: 0px;
        user-select: none;
    }

    :host([appearance='frameless'].clear-inline-padding) .root::after {
        display: none;
    }

    [part='start'] {
        display: contents;
    }

    slot[name='start']::slotted(*) {
        flex: none;
    }

    .control {
        -webkit-appearance: none;
        font: inherit;
        background: transparent;
        color: inherit;
        padding: 0px;
        height: calc(
            ${controlHeight} - ${borderWidth} -
                var(--ni-private-hover-bottom-border-width)
        );
        width: 100%;
        margin-top: auto;
        margin-bottom: auto;
        border: none;
        text-overflow: ellipsis;
    }

    .control:hover,
    .control:focus,
    .control:disabled,
    .control:active {
        outline: none;
    }

    .control:disabled {
        ${
            /* There's an issue with the input element where the ellipsized
               overflowed text is blank when scrolled into view, so just clip instead.
               See https://webcompat.com/issues/104481 */ ''
        }
        text-overflow: clip;
    }

    .control::selection {
        color: ${controlLabelFontColor};
        background: rgba(${fillSelectedRgbPartialColor}, 0.3);
    }

    .control::placeholder {
        color: ${controlLabelFontColor};
    }

    .control:not([readonly]):focus-within::placeholder {
        opacity: 1;
    }

    .control[disabled]::placeholder {
        color: ${bodyDisabledFontColor};
    }

    [part='end'] {
        display: contents;
    }

    .error-content {
        display: none;
    }

    :host(.invalid) .error-content {
        display: contents;
    }

    :host(.invalid) .error-content svg {
        height: ${iconSize};
        width: ${iconSize};
        flex: none;
    }

    :host(.invalid) .error-content path {
        fill: ${failColor};
    }

    :host([disabled]) .error-content path {
        fill: ${bodyDisabledFontColor};
    }

    .errortext {
        display: none;
    }

    :host(.invalid) .errortext {
        display: block;
        font: ${errorTextFont};
        color: ${failColor};
        width: 100%;
        position: absolute;
        top: ${controlHeight};
        overflow: hidden;
        text-overflow: ellipsis;
        white-space: nowrap;
    }

    :host(.invalid) .error-text:empty {
        display: none;
    }

    :host([disabled]) .errortext {
        color: ${bodyDisabledFontColor};
    }

    [part='actions'] {
        display: contents;
    }

    slot[name='actions']::slotted(*) {
        ${controlHeight.cssCustomProperty}: 24px;
    }
`.withBehaviors(
<<<<<<< HEAD
        appearanceBehavior(
            TextFieldAppearance.underline,
            css`
=======
                appearanceBehavior(
                    TextFieldAppearance.Underline,
                    css`
>>>>>>> 060ccb9c
            .root {
                --ni-private-bottom-border-width: 1px;
                padding-top: ${borderWidth};
                padding-left: ${borderWidth};
                padding-right: ${borderWidth};
            }

            :host([disabled]) .root {
                border-color: rgba(${borderRgbPartialColor}, 0.1);
            }

            :host([disabled]) .root:hover {
                --ni-private-bottom-border-width: 1px;
            }
        `
<<<<<<< HEAD
        ),
        appearanceBehavior(
            TextFieldAppearance.block,
            css`
=======
                ),
                appearanceBehavior(
                    TextFieldAppearance.Block,
                    css`
>>>>>>> 060ccb9c
            .root {
                background-color: rgba(${borderRgbPartialColor}, 0.1);
                --ni-private-bottom-border-width: 0px;
                padding-top: ${borderWidth};
                padding-left: ${borderWidth};
                padding-right: ${borderWidth};
            }

            .root:focus-within {
                --ni-private-bottom-border-width: 1px;
            }

            .root:focus-within:hover {
                --ni-private-bottom-border-width: var(
                    --ni-private-hover-bottom-border-width
                );
            }

            :host(.invalid) .root {
                --ni-private-bottom-border-width: 1px;
            }

            :host(.invalid) .root:hover {
                --ni-private-bottom-border-width: var(
                    --ni-private-hover-bottom-border-width
                );
            }

            :host([readonly]) .root {
                background-color: rgba(${borderRgbPartialColor}, 0.07);
                border-color: transparent;
            }

            :host([disabled]) .root {
                background-color: rgba(${borderRgbPartialColor}, 0.07);
            }

            :host([disabled]) .root:hover {
                --ni-private-bottom-border-width: 0px;
            }

            :host(.invalid[disabled]) .root {
                --ni-private-bottom-border-width: 1px;
            }
        `
<<<<<<< HEAD
        ),
        appearanceBehavior(
            TextFieldAppearance.outline,
            css`
=======
                ),
                appearanceBehavior(
                    TextFieldAppearance.Outline,
                    css`
>>>>>>> 060ccb9c
            .root {
                --ni-private-bottom-border-width: 1px;
                border-width: ${borderWidth};
                border-bottom-width: var(--ni-private-bottom-border-width);
            }

            :host(.invalid) .errortext {
                top: calc(${controlHeight} - ${borderWidth});
            }
        `
<<<<<<< HEAD
        ),
        appearanceBehavior(
            TextFieldAppearance.frameless,
            css`
=======
                ),
                appearanceBehavior(
                    TextFieldAppearance.Frameless,
                    css`
>>>>>>> 060ccb9c
            .root {
                --ni-private-bottom-border-width: 0px;
                padding-top: ${borderWidth};
                padding-left: ${borderWidth};
                padding-right: ${borderWidth};
            }

            :host([readonly]) .root {
                border-color: transparent;
            }

            .root:hover {
                --ni-private-bottom-border-width: 0px;
            }
        `
                ),
                themeBehavior(
                    css`
            ${'' /* Light theme */}
            .control::-ms-reveal {
                filter: invert(0%);
            }
        `,
                    css`
            ${'' /* Dark theme */}
            .control::-ms-reveal {
                filter: invert(100%);
            }
        `,
<<<<<<< HEAD
            // Color theme
            Theme.dark
        )
    );
=======
                    // Color theme
                    Theme.Dark
                )
            );
>>>>>>> 060ccb9c
<|MERGE_RESOLUTION|>--- conflicted
+++ resolved
@@ -252,15 +252,9 @@
         ${controlHeight.cssCustomProperty}: 24px;
     }
 `.withBehaviors(
-<<<<<<< HEAD
-        appearanceBehavior(
-            TextFieldAppearance.underline,
-            css`
-=======
                 appearanceBehavior(
-                    TextFieldAppearance.Underline,
-                    css`
->>>>>>> 060ccb9c
+                    TextFieldAppearance.underline,
+                    css`
             .root {
                 --ni-private-bottom-border-width: 1px;
                 padding-top: ${borderWidth};
@@ -276,17 +270,10 @@
                 --ni-private-bottom-border-width: 1px;
             }
         `
-<<<<<<< HEAD
-        ),
-        appearanceBehavior(
-            TextFieldAppearance.block,
-            css`
-=======
                 ),
                 appearanceBehavior(
-                    TextFieldAppearance.Block,
-                    css`
->>>>>>> 060ccb9c
+                    TextFieldAppearance.block,
+                    css`
             .root {
                 background-color: rgba(${borderRgbPartialColor}, 0.1);
                 --ni-private-bottom-border-width: 0px;
@@ -332,17 +319,10 @@
                 --ni-private-bottom-border-width: 1px;
             }
         `
-<<<<<<< HEAD
-        ),
-        appearanceBehavior(
-            TextFieldAppearance.outline,
-            css`
-=======
                 ),
                 appearanceBehavior(
-                    TextFieldAppearance.Outline,
-                    css`
->>>>>>> 060ccb9c
+                    TextFieldAppearance.outline,
+                    css`
             .root {
                 --ni-private-bottom-border-width: 1px;
                 border-width: ${borderWidth};
@@ -353,17 +333,10 @@
                 top: calc(${controlHeight} - ${borderWidth});
             }
         `
-<<<<<<< HEAD
-        ),
-        appearanceBehavior(
-            TextFieldAppearance.frameless,
-            css`
-=======
                 ),
                 appearanceBehavior(
-                    TextFieldAppearance.Frameless,
-                    css`
->>>>>>> 060ccb9c
+                    TextFieldAppearance.frameless,
+                    css`
             .root {
                 --ni-private-bottom-border-width: 0px;
                 padding-top: ${borderWidth};
@@ -393,14 +366,7 @@
                 filter: invert(100%);
             }
         `,
-<<<<<<< HEAD
-            // Color theme
-            Theme.dark
-        )
-    );
-=======
                     // Color theme
-                    Theme.Dark
+                    Theme.dark
                 )
-            );
->>>>>>> 060ccb9c
+            );