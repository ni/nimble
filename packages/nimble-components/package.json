{
  "name": "@ni/nimble-components",
  "version": "24.0.1",
  "description": "Styled web components for the NI Nimble Design System",
  "scripts": {
    "build": "npm run generate-icons && npm run generate-workers && npm run build-components && npm run bundle-components && npm run generate-scss && npm run build-storybook",
    "lint": "npm run eslint && npm run prettier",
    "format": "npm run eslint-fix && npm run prettier-fix",
    "eslint": "eslint .",
    "eslint-fix": "eslint src --fix",
    "prettier": "prettier-eslint \"**/*.*\" --list-different --prettier-ignore",
    "prettier-fix": "prettier-eslint \"**/*.*\" --write --prettier-ignore",
    "pack": "npm pack",
    "invoke-publish": "npm publish",
    "storybook": "storybook dev -p 6006",
    "build-storybook": "storybook build -o dist/storybook --webpack-stats-json",
    "storybook-open-webkit": "playwright wk http://localhost:6006",
    "build-components": "tsc -p ./tsconfig.json",
    "build-components:watch": "tsc -p ./tsconfig.json -w",
    "bundle-components": "rollup --bundleConfigAsCjs --config",
    "generate-icons": "npm run generate-icons:bundle && npm run generate-icons:run",
    "generate-icons:bundle": "rollup --bundleConfigAsCjs --config build/generate-icons/rollup.config.js",
    "generate-icons:run": "node build/generate-icons/dist/index.js",
    "generate-scss": "npm run generate-scss:bundle && npm run generate-scss:run",
    "generate-scss:bundle": "rollup --bundleConfigAsCjs --config build/generate-scss/rollup.config.js",
    "generate-scss:run": "node build/generate-scss/dist/index.js",
    "generate-workers": "npm run generate-workers:build && npm run generate-workers:bundle && npm run generate-workers:run",
    "generate-workers:build": "tsc -p build/generate-workers/tsconfig.json",
    "generate-workers:bundle": "rollup --bundleConfigAsCjs --config build/generate-workers/rollup.config.js",
    "generate-workers:run": "node build/generate-workers/dist/esm/index.js",
    "tdd": "npm run build-components && npm run test-chrome",
    "tdd:watch": "npm run build-components:watch & npm run test-chrome:watch",
    "tdd-firefox": "npm run build-components && npm run test-firefox",
    "tdd-firefox:watch": "npm run build-components:watch & npm run test-firefox:watch",
    "tdd-webkit": "npm run build-components && npm run test-webkit",
    "tdd-webkit:watch": "npm run build-components:watch & npm run test-webkit:watch",
    "test-chrome:debugger": "karma start karma.conf.js --browsers=ChromeDebugging --skip-tags SkipChrome",
    "test-chrome:verbose": "karma start karma.conf.verbose.js --browsers=ChromeHeadlessOpt --single-run --skip-tags SkipChrome",
    "test-chrome:watch": "karma start karma.conf.js --browsers=ChromeHeadlessOpt --skip-tags SkipChrome --watch-extensions js",
    "test-chrome": "karma start karma.conf.js --browsers=ChromeHeadlessOpt --single-run --skip-tags SkipChrome",
    "test-firefox:debugger": "karma start karma.conf.js --browsers=FirefoxDebugging --skip-tags SkipFirefox",
    "test-firefox:verbose": "karma start karma.conf.verbose.js --browsers=FirefoxHeadless --single-run --skip-tags SkipFirefox",
    "test-firefox:watch": "karma start karma.conf.js --browsers=FirefoxHeadless --skip-tags SkipFirefox --watch-extensions js",
    "test-firefox": "karma start karma.conf.js --browsers=FirefoxHeadless --single-run --skip-tags SkipFirefox",
    "test-webkit:debugger": "karma start karma.conf.js --browsers=WebkitDebugging --skip-tags SkipWebkit",
    "test-webkit:verbose": "karma start karma.conf.verbose.js --browsers=WebkitHeadless --single-run --skip-tags SkipWebkit",
    "test-webkit:watch": "karma start karma.conf.js --browsers=WebkitHeadless --skip-tags SkipWebkit --watch-extensions js",
    "test-webkit": "karma start karma.conf.js --browsers=WebkitHeadless --single-run --skip-tags SkipWebkit",
    "test": "npm run test-chrome:verbose && npm run test-firefox:verbose"
  },
  "repository": {
    "type": "git",
    "url": "git+https://github.com/ni/nimble.git"
  },
  "publishConfig": {
    "access": "public"
  },
  "author": {
    "name": "National Instruments"
  },
  "license": "MIT",
  "bugs": {
    "url": "https://github.com/ni/nimble/issues"
  },
  "homepage": "https://github.com/ni/nimble#readme",
  "dependencies": {
    "@microsoft/fast-colors": "^5.3.1",
    "@microsoft/fast-element": "^1.12.0",
    "@microsoft/fast-foundation": "2.49.4",
    "@microsoft/fast-web-utilities": "^6.0.0",
    "@ni/nimble-tokens": "^6.13.1",
    "@tanstack/table-core": "^8.10.7",
    "@tanstack/virtual-core": "^3.0.0-beta.68",
    "@tiptap/core": "^2.2.2",
    "@tiptap/extension-bold": "^2.2.2",
    "@tiptap/extension-bullet-list": "^2.2.2",
    "@tiptap/extension-document": "^2.2.2",
    "@tiptap/extension-hard-break": "^2.2.2",
    "@tiptap/extension-history": "^2.2.2",
    "@tiptap/extension-italic": "^2.2.2",
    "@tiptap/extension-link": "^2.2.2",
    "@tiptap/extension-list-item": "^2.2.2",
    "@tiptap/extension-mention": "^2.2.2",
    "@tiptap/extension-ordered-list": "^2.2.2",
    "@tiptap/extension-paragraph": "^2.2.2",
    "@tiptap/extension-placeholder": "^2.2.2",
    "@tiptap/extension-text": "^2.2.2",
    "@types/d3-array": "^3.0.4",
    "@types/d3-random": "^3.0.1",
    "@types/d3-scale": "^4.0.2",
    "@types/d3-selection": "^3.0.0",
    "@types/d3-zoom": "^3.0.0",
    "@types/markdown-it": "^13.0.0",
    "comlink": "4.4.1",
    "d3-array": "^3.2.2",
    "d3-random": "^3.0.1",
    "d3-scale": "^4.0.2",
    "d3-selection": "^3.0.0",
    "d3-zoom": "^3.0.0",
    "prosemirror-markdown": "^1.11.2",
    "prosemirror-model": "^1.19.2",
    "prosemirror-state": "^1.4.3",
    "tslib": "^2.2.0"
  },
  "peerDependencies": {
    "apache-arrow": "^15.0.0"
  },
  "devDependencies": {
    "@babel/cli": "^7.13.16",
    "@babel/core": "^7.20.12",
    "@chromatic-com/storybook": "^1.2.25",
    "@microsoft/fast-react-wrapper": "0.3.22",
    "@ni/eslint-config-javascript": "^4.2.0",
    "@ni/eslint-config-typescript": "^4.2.0",
    "@ni/jasmine-parameterized": "^0.2.3",
    "@rollup/plugin-commonjs": "^25.0.7",
    "@rollup/plugin-json": "^6.0.0",
    "@rollup/plugin-node-resolve": "^15.0.1",
    "@rollup/plugin-replace": "^5.0.1",
    "@rollup/plugin-terser": "^0.4.0",
    "@storybook/addon-a11y": "^8.0.4",
    "@storybook/addon-actions": "^8.0.4",
    "@storybook/addon-docs": "^8.0.4",
    "@storybook/addon-essentials": "^8.0.4",
    "@storybook/addon-interactions": "^8.0.4",
    "@storybook/addon-links": "^8.0.4",
    "@storybook/addon-webpack5-compiler-swc": "^1.0.2",
    "@storybook/cli": "^8.0.4",
    "@storybook/csf": "^0.1.2",
    "@storybook/html": "^8.0.4",
    "@storybook/html-webpack5": "^8.0.4",
    "@storybook/manager-api": "^8.0.4",
    "@storybook/theming": "^8.0.4",
    "@types/jasmine": "^5.1.4",
    "@types/webpack-env": "^1.15.2",
    "babel-loader": "^9.1.2",
    "circular-dependency-plugin": "^5.2.0",
    "css-loader": "^6.7.3",
    "dotenv-webpack": "^8.0.1",
    "eslint-plugin-jsdoc": "^48.2.0",
    "eslint-plugin-storybook": "^0.8.0",
    "html-webpack-plugin": "^5.3.1",
    "jasmine-core": "^5.1.2",
    "js-beautify": "^1.15.1",
    "karma": "^6.3.0",
    "karma-chrome-launcher": "^3.1.0",
    "karma-firefox-launcher": "^2.1.0",
    "karma-jasmine": "^5.1.0",
    "karma-jasmine-html-reporter": "^2.0.0",
    "karma-jasmine-spec-tags": "^2.0.0",
    "karma-source-map-support": "^1.4.0",
    "karma-sourcemap-loader": "^0.4.0",
    "karma-spec-reporter": "^0.0.36",
    "karma-webkit-launcher": "^2.1.0",
    "karma-webpack": "^5.0.0",
    "playwright": "1.42.0",
    "prettier-eslint": "^16.3.0",
    "prettier-eslint-cli": "^8.0.1",
    "remark-gfm": "^4.0.0",
    "rollup": "^4.12.0",
    "rollup-plugin-polyfill-node": "^0.13.0",
    "rollup-plugin-sourcemaps": "^0.6.3",
    "source-map-loader": "^5.0.0",
<<<<<<< HEAD
    "storybook": "^7.6.13",
    "storybook-addon-pseudo-states": "^2.2.1",
=======
    "storybook": "^8.0.4",
    "terser-webpack-plugin": "^5.3.10",
>>>>>>> 6310ab59
    "ts-loader": "^9.2.5",
    "typescript": "~4.9.5",
    "webpack": "^5.75.0",
    "webpack-cli": "^5.0.1",
    "webpack-dev-middleware": "^7.0.0"
  }
}<|MERGE_RESOLUTION|>--- conflicted
+++ resolved
@@ -161,13 +161,9 @@
     "rollup-plugin-polyfill-node": "^0.13.0",
     "rollup-plugin-sourcemaps": "^0.6.3",
     "source-map-loader": "^5.0.0",
-<<<<<<< HEAD
-    "storybook": "^7.6.13",
     "storybook-addon-pseudo-states": "^2.2.1",
-=======
     "storybook": "^8.0.4",
     "terser-webpack-plugin": "^5.3.10",
->>>>>>> 6310ab59
     "ts-loader": "^9.2.5",
     "typescript": "~4.9.5",
     "webpack": "^5.75.0",
