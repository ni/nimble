--- conflicted
+++ resolved
@@ -2,8 +2,6 @@
   "name": "@ni/nimble-components",
   "entries": [
     {
-<<<<<<< HEAD
-=======
       "date": "Wed, 05 Jun 2024 18:54:09 GMT",
       "version": "29.2.3",
       "tag": "@ni/nimble-components_v29.2.3",
@@ -34,7 +32,6 @@
       }
     },
     {
->>>>>>> 88cb45df
       "date": "Wed, 05 Jun 2024 00:51:43 GMT",
       "version": "29.2.2",
       "tag": "@ni/nimble-components_v29.2.2",
