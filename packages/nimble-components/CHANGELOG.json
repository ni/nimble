{
  "name": "@ni/nimble-components",
  "entries": [
    {
<<<<<<< HEAD
=======
      "date": "Tue, 20 Jun 2023 17:38:18 GMT",
      "tag": "@ni/nimble-components_v19.4.0",
      "version": "19.4.0",
      "comments": {
        "none": [
          {
            "author": "jattasNI@users.noreply.github.com",
            "package": "@ni/nimble-components",
            "commit": "12ed3d72d79c231a53d74261bf49f60c8f013d28",
            "comment": "Move component status documentation to Storybook and icon metadata to tests folder"
          }
        ]
      }
    },
    {
      "date": "Tue, 20 Jun 2023 14:17:25 GMT",
      "tag": "@ni/nimble-components_v19.4.0",
      "version": "19.4.0",
      "comments": {
        "minor": [
          {
            "author": "jattasNI@users.noreply.github.com",
            "package": "@ni/nimble-components",
            "commit": "d8a2f6933982381c2724f87737873b2f9374a706",
            "comment": "New icons for bold, italic, and numbered list"
          },
          {
            "author": "beachball",
            "package": "@ni/nimble-components",
            "comment": "Bump @ni/nimble-tokens to v6.1.0",
            "commit": "d8a2f6933982381c2724f87737873b2f9374a706"
          }
        ]
      }
    },
    {
      "date": "Fri, 16 Jun 2023 19:24:51 GMT",
      "tag": "@ni/nimble-components_v19.3.0",
      "version": "19.3.0",
      "comments": {
        "minor": [
          {
            "author": "7282195+m-akinc@users.noreply.github.com",
            "package": "@ni/nimble-components",
            "commit": "58ad3aac8e3f7984bbbbde371dfca77527d90383",
            "comment": "Add tooltip to ellipsized table header"
          }
        ]
      }
    },
    {
      "date": "Fri, 16 Jun 2023 15:42:51 GMT",
      "tag": "@ni/nimble-components_v19.2.3",
      "version": "19.2.3",
      "comments": {
        "none": [
          {
            "author": "7282195+m-akinc@users.noreply.github.com",
            "package": "@ni/nimble-components",
            "commit": "dce3427522293062714a8fe1a08ada7fad9d3376",
            "comment": "Add documentation for anchor tabs about setting replaceUrl"
          }
        ]
      }
    },
    {
      "date": "Thu, 15 Jun 2023 15:18:46 GMT",
      "tag": "@ni/nimble-components_v19.2.3",
      "version": "19.2.3",
      "comments": {
        "none": [
          {
            "author": "jattasNI@users.noreply.github.com",
            "package": "@ni/nimble-components",
            "commit": "838f14b2dd112f6e135956a022637e6ea891c476",
            "comment": "HLD updates for number and date table columns"
          }
        ]
      }
    },
    {
      "date": "Wed, 14 Jun 2023 20:14:25 GMT",
      "tag": "@ni/nimble-components_v19.2.3",
      "version": "19.2.3",
      "comments": {
        "none": [
          {
            "author": "20709258+msmithNI@users.noreply.github.com",
            "package": "@ni/nimble-components",
            "commit": "c3df12be0f145aee2a07dbd05bbed582e3b431a6",
            "comment": "Update docs (accessible labels for button/banner/icons)"
          }
        ]
      }
    },
    {
      "date": "Tue, 13 Jun 2023 16:41:10 GMT",
      "tag": "@ni/nimble-components_v19.2.3",
      "version": "19.2.3",
      "comments": {
        "none": [
          {
            "author": "103057880+aidendk@users.noreply.github.com",
            "package": "@ni/nimble-components",
            "commit": "9a593581078aa9e9b95ed101572ac282c63e97ea",
            "comment": "Updated Button Styles Spec (#663)"
          }
        ]
      }
    },
    {
      "date": "Tue, 13 Jun 2023 14:50:08 GMT",
      "tag": "@ni/nimble-components_v19.2.3",
      "version": "19.2.3",
      "comments": {
        "patch": [
          {
            "author": "7282195+m-akinc@users.noreply.github.com",
            "package": "@ni/nimble-components",
            "commit": "7efade909a782e65cb256065ac5a9a59bae94ddf",
            "comment": "Fix inconsistencies in combobox filtering"
          }
        ]
      }
    },
    {
      "date": "Mon, 12 Jun 2023 21:34:35 GMT",
      "tag": "@ni/nimble-components_v19.2.2",
      "version": "19.2.2",
      "comments": {
        "patch": [
          {
            "author": "26874831+atmgrifter00@users.noreply.github.com",
            "package": "@ni/nimble-components",
            "commit": "562c2ec63b6c8391633f17d33a311535b61627f4",
            "comment": "Fix GroupRow component template"
          }
        ]
      }
    },
    {
      "date": "Mon, 12 Jun 2023 19:23:49 GMT",
      "tag": "@ni/nimble-components_v19.2.1",
      "version": "19.2.1",
      "comments": {
        "none": [
          {
            "author": "jattasNI@users.noreply.github.com",
            "package": "@ni/nimble-components",
            "commit": "1afce1d97c8d6d91841d4eb9aa13c5074deb6e1b",
            "comment": "Reorganize Storybook to support Incubating components"
          }
        ]
      }
    },
    {
      "date": "Mon, 12 Jun 2023 15:12:03 GMT",
      "tag": "@ni/nimble-components_v19.2.1",
      "version": "19.2.1",
      "comments": {
        "none": [
          {
            "author": "jattasNI@users.noreply.github.com",
            "package": "@ni/nimble-components",
            "commit": "a37e74d4521ced985ac0f919f2d1da355ead8d0a",
            "comment": "Documentation updates for policies around incubating components"
          }
        ]
      }
    },
    {
      "date": "Mon, 12 Jun 2023 13:16:59 GMT",
      "tag": "@ni/nimble-components_v19.2.1",
      "version": "19.2.1",
      "comments": {
        "patch": [
          {
            "author": "33986780+munteannatan@users.noreply.github.com",
            "package": "@ni/nimble-components",
            "commit": "121a4f18d996f09af1f0db70b873f6d7cdda646d",
            "comment": "Created a generic Tracker class, extended it to a validator and an update tracker and implemented them in the table"
          }
        ]
      }
    },
    {
      "date": "Fri, 02 Jun 2023 07:49:02 GMT",
      "tag": "@ni/nimble-components_v19.2.0",
      "version": "19.2.0",
      "comments": {
        "minor": [
          {
            "author": "109941566+vikash-ni@users.noreply.github.com",
            "package": "@ni/nimble-components",
            "commit": "a3264e123c5c3170d3957c238b2bd793e6d294f1",
            "comment": "added a design token for graph gridlines"
          }
        ]
      }
    },
    {
>>>>>>> 1d5ab5f6
      "date": "Thu, 01 Jun 2023 14:41:19 GMT",
      "tag": "@ni/nimble-components_v19.1.3",
      "version": "19.1.3",
      "comments": {
        "patch": [
          {
            "author": "7282195+m-akinc@users.noreply.github.com",
            "package": "@ni/nimble-components",
            "commit": "2c5206bd71fd9e97ed0dffbe21fbaa253b893652",
            "comment": "Clear combobox filter when value set programatically"
          }
        ]
      }
    },
    {
      "date": "Tue, 30 May 2023 16:29:57 GMT",
      "tag": "@ni/nimble-components_v19.1.2",
      "version": "19.1.2",
      "comments": {
        "none": [
          {
            "author": "7282195+m-akinc@users.noreply.github.com",
            "package": "@ni/nimble-components",
            "commit": "b69c11cc2859a31b5e3d24c4110cc03e7aea930d",
            "comment": "Mapping table column spec"
          }
        ]
      }
    },
    {
      "date": "Tue, 23 May 2023 20:18:10 GMT",
      "tag": "@ni/nimble-components_v19.1.2",
      "version": "19.1.2",
      "comments": {
        "patch": [
          {
            "author": "7282195+m-akinc@users.noreply.github.com",
            "package": "@ni/nimble-components",
            "commit": "e9f03324de6ad96d901099b8cf0341b75c5fd881",
            "comment": "Use anchored region in Select and Combobox"
          }
        ]
      }
    },
    {
      "date": "Tue, 23 May 2023 16:41:52 GMT",
      "tag": "@ni/nimble-components_v19.1.1",
      "version": "19.1.1",
      "comments": {
        "none": [
          {
            "author": "jattasNI@users.noreply.github.com",
            "package": "@ni/nimble-components",
            "commit": "eb414bd845ad761e5270f7499473f29cf75bb664",
            "comment": "Minor improvements to contributing docs"
          }
        ]
      }
    },
    {
      "date": "Tue, 23 May 2023 16:09:57 GMT",
      "tag": "@ni/nimble-components_v19.1.1",
      "version": "19.1.1",
      "comments": {
        "patch": [
          {
            "author": "rajsite@users.noreply.github.com",
            "package": "@ni/nimble-components",
            "commit": "c03b36bd9056ef9ad08b156bcaba4d8d2c591c2d",
            "comment": "Move ColumnInternals to abstract property"
          }
        ]
      }
    },
    {
      "date": "Mon, 22 May 2023 22:18:29 GMT",
      "tag": "@ni/nimble-components_v19.1.0",
      "version": "19.1.0",
      "comments": {
        "none": [
          {
            "author": "7282195+m-akinc@users.noreply.github.com",
            "package": "@ni/nimble-components",
            "commit": "0d9f258b90a5b8170c580f4f94c85a75b6850999",
            "comment": "Add text area tests from FAST repo"
          }
        ]
      }
    },
    {
      "date": "Mon, 22 May 2023 18:39:33 GMT",
      "tag": "@ni/nimble-components_v19.1.0",
      "version": "19.1.0",
      "comments": {
        "minor": [
          {
            "author": "7282195+m-akinc@users.noreply.github.com",
            "package": "@ni/nimble-components",
            "commit": "c23fbe55a607508ecc94d7e9d475dc478629cf8a",
            "comment": "Introduce column configuration validation"
          }
        ]
      }
    },
    {
      "date": "Wed, 17 May 2023 21:33:40 GMT",
      "tag": "@ni/nimble-components_v19.0.2",
      "version": "19.0.2",
      "comments": {
        "patch": [
          {
            "author": "20542556+mollykreis@users.noreply.github.com",
            "package": "@ni/nimble-components",
            "commit": "71351b15e45f68adb8b08db2168b5faf499a49f9",
            "comment": "Add column-configuration-change event to the nimble-table"
          }
        ]
      }
    },
    {
      "date": "Mon, 15 May 2023 18:32:11 GMT",
      "tag": "@ni/nimble-components_v19.0.1",
      "version": "19.0.1",
      "comments": {
        "none": [
          {
            "author": "rajsite@users.noreply.github.com",
            "package": "@ni/nimble-components",
            "commit": "ac618e167adcaeb67d57602ba3b3a34f1c475a4c",
            "comment": "Avoid reserved keywords as attribute names"
          }
        ]
      }
    },
    {
      "date": "Fri, 12 May 2023 23:44:48 GMT",
      "tag": "@ni/nimble-components_v19.0.1",
      "version": "19.0.1",
      "comments": {
        "patch": [
          {
            "author": "jattasNI@users.noreply.github.com",
            "package": "@ni/nimble-components",
            "commit": "c00161dc10ec928b14f3c7cfe0b14a6a05f5551e",
            "comment": "Refactor to create base classes for table columns that display text"
          }
        ]
      }
    },
    {
      "date": "Fri, 12 May 2023 18:53:51 GMT",
      "tag": "@ni/nimble-components_v19.0.0",
      "version": "19.0.0",
      "comments": {
        "none": [
          {
            "author": "20542556+mollykreis@users.noreply.github.com",
            "package": "@ni/nimble-components",
            "commit": "7e4551f6f7a2bcd3066c0945789d4fe5119015d3",
            "comment": "HLD for event emitted when interactively changing a table column's configuration"
          }
        ]
      }
    },
    {
      "date": "Fri, 12 May 2023 17:59:07 GMT",
      "tag": "@ni/nimble-components_v19.0.0",
      "version": "19.0.0",
      "comments": {
        "major": [
          {
            "author": "1458528+fredvisser@users.noreply.github.com",
            "package": "@ni/nimble-components",
            "commit": "1e040752c74ea8fc0df586a2a54525e15d5c8b29",
            "comment": "Added 'down-right-from-square', 'up-right-from-square', and 'file-arrow-curved-right' icons. Removed 'share-square' (use the 'up-right-from-square' icon instead) and 'file-export' (use the 'file-arrow-curved-right' icon instead) icons."
          },
          {
            "author": "beachball",
            "package": "@ni/nimble-components",
            "comment": "Bump @ni/nimble-tokens to v6.0.0",
            "commit": "1e040752c74ea8fc0df586a2a54525e15d5c8b29"
          }
        ]
      }
    },
    {
      "date": "Fri, 12 May 2023 16:30:07 GMT",
      "tag": "@ni/nimble-components_v18.13.6",
      "version": "18.13.6",
      "comments": {
        "none": [
          {
            "author": "1458528+fredvisser@users.noreply.github.com",
            "package": "@ni/nimble-components",
            "commit": "300bbb93c758dbdd8dc37ee353db09abcca9f0ee",
            "comment": "Update prettier to support MDX files"
          }
        ]
      }
    },
    {
      "date": "Thu, 11 May 2023 18:44:25 GMT",
      "tag": "@ni/nimble-components_v18.13.6",
      "version": "18.13.6",
      "comments": {
        "patch": [
          {
            "author": "26874831+atmgrifter00@users.noreply.github.com",
            "package": "@ni/nimble-components",
            "commit": "588e269cb3992753153a835a407c6694e4abe6b8",
            "comment": "Fix row styling issue"
          }
        ]
      }
    },
    {
      "date": "Thu, 11 May 2023 03:00:34 GMT",
      "tag": "@ni/nimble-components_v18.13.5",
      "version": "18.13.5",
      "comments": {
        "none": [
          {
            "author": "jattasNI@users.noreply.github.com",
            "package": "@ni/nimble-components",
            "commit": "394c07f8fe9761bf152ee96901041fac829f90f1",
            "comment": "Add design document for table columns containing formatted text"
          }
        ]
      }
    },
    {
      "date": "Mon, 08 May 2023 16:14:00 GMT",
      "tag": "@ni/nimble-components_v18.13.5",
      "version": "18.13.5",
      "comments": {
        "patch": [
          {
            "author": "20542556+mollykreis@users.noreply.github.com",
            "package": "@ni/nimble-components",
            "commit": "461f55a8fe1913b24312828e6608024e45cfef7c",
            "comment": "Add support for CTRL and SHIFT clicks in the table"
          }
        ]
      }
    },
    {
      "date": "Mon, 08 May 2023 14:01:25 GMT",
      "tag": "@ni/nimble-components_v18.13.4",
      "version": "18.13.4",
      "comments": {
        "patch": [
          {
            "author": "rajsite@users.noreply.github.com",
            "package": "@ni/nimble-components",
            "commit": "0bee650663f75e1a497ff7334fa144e5acbb53ac",
            "comment": "Prevent double click select text on header"
          }
        ]
      }
    },
    {
      "date": "Fri, 05 May 2023 21:44:18 GMT",
      "tag": "@ni/nimble-components_v18.13.3",
      "version": "18.13.3",
      "comments": {
        "patch": [
          {
            "author": "20709258+msmithNI@users.noreply.github.com",
            "package": "@ni/nimble-components",
            "commit": "ec2137514d0a4c1b99323d80b911f05c41d41145",
            "comment": "Interactive sorting support for the table"
          }
        ]
      }
    },
    {
      "date": "Fri, 05 May 2023 20:18:38 GMT",
      "tag": "@ni/nimble-components_v18.13.2",
      "version": "18.13.2",
      "comments": {
        "patch": [
          {
            "author": "20542556+mollykreis@users.noreply.github.com",
            "package": "@ni/nimble-components",
            "commit": "cb2bf64825e963d86ebe8bd740ebc52196edcd76",
            "comment": "Introduce shared user-select styling"
          }
        ]
      }
    },
    {
      "date": "Fri, 05 May 2023 15:27:55 GMT",
      "tag": "@ni/nimble-components_v18.13.1",
      "version": "18.13.1",
      "comments": {
        "patch": [
          {
            "author": "20542556+mollykreis@users.noreply.github.com",
            "package": "@ni/nimble-components",
            "commit": "592c535b6f1e43b007db4da8b2ed9b226e06d644",
            "comment": "Update size of the table's action menu"
          }
        ]
      }
    },
    {
      "date": "Tue, 02 May 2023 23:44:37 GMT",
      "tag": "@ni/nimble-components_v18.13.0",
      "version": "18.13.0",
      "comments": {
        "none": [
          {
            "author": "20709258+msmithNI@users.noreply.github.com",
            "package": "@ni/nimble-components",
            "commit": "9657d09a213bff664be5d395568d4282e110c839",
            "comment": "Update table column sorting HLD to cover interactive sorting"
          }
        ]
      }
    },
    {
      "date": "Mon, 01 May 2023 20:33:27 GMT",
      "tag": "@ni/nimble-components_v18.13.0",
      "version": "18.13.0",
      "comments": {
        "minor": [
          {
            "author": "7282195+m-akinc@users.noreply.github.com",
            "package": "@ni/nimble-components",
            "commit": "1416056e356ce9338db8fe067d9850d65d9c0346",
            "comment": "Export table page object "
          }
        ]
      }
    },
    {
      "date": "Fri, 28 Apr 2023 16:13:58 GMT",
      "tag": "@ni/nimble-components_v18.12.7",
      "version": "18.12.7",
      "comments": {
        "none": [
          {
            "author": "1458528+fredvisser@users.noreply.github.com",
            "package": "@ni/nimble-components",
            "commit": "000d9f3fc945a88c6b9edffba8cb52a742679be5",
            "comment": "new process for work item templates and design specs"
          }
        ]
      }
    },
    {
      "date": "Fri, 28 Apr 2023 15:33:55 GMT",
      "tag": "@ni/nimble-components_v18.12.7",
      "version": "18.12.7",
      "comments": {
        "patch": [
          {
            "author": "7282195+m-akinc@users.noreply.github.com",
            "package": "@ni/nimble-components",
            "commit": "78d39d34d9ee9a8852ba6eeb40119157493e7f76",
            "comment": "Anchor table column type"
          }
        ]
      }
    },
    {
      "date": "Thu, 27 Apr 2023 15:21:27 GMT",
      "tag": "@ni/nimble-components_v18.12.6",
      "version": "18.12.6",
      "comments": {
        "none": [
          {
            "author": "7282195+m-akinc@users.noreply.github.com",
            "package": "@ni/nimble-components",
            "commit": "e30ebef7734f0c3aa6cee7cae818e024164003ea",
            "comment": "Remove scrolling from select visibility test"
          }
        ]
      }
    },
    {
      "date": "Wed, 26 Apr 2023 17:40:07 GMT",
      "tag": "@ni/nimble-components_v18.12.6",
      "version": "18.12.6",
      "comments": {
        "patch": [
          {
            "author": "jattasNI@users.noreply.github.com",
            "package": "@ni/nimble-components",
            "commit": "e9464153249e21394b06fc5e92cc19c002cf6828",
            "comment": "Spinner now allows internal configuration of animation play state"
          }
        ]
      }
    },
    {
      "date": "Wed, 26 Apr 2023 16:54:36 GMT",
      "tag": "@ni/nimble-components_v18.12.5",
      "version": "18.12.5",
      "comments": {
        "none": [
          {
            "author": "7282195+m-akinc@users.noreply.github.com",
            "package": "@ni/nimble-components",
            "commit": "d28634e8abf51499a336478c7699059284956514",
            "comment": "Fix disabled select test"
          }
        ]
      }
    },
    {
      "date": "Tue, 25 Apr 2023 20:41:37 GMT",
      "tag": "@ni/nimble-components_v18.12.5",
      "version": "18.12.5",
      "comments": {
        "patch": [
          {
            "author": "26874831+atmgrifter00@users.noreply.github.com",
            "package": "@ni/nimble-components",
            "commit": "6c2fa633203e7877536314d01d11b96866ba5376",
            "comment": "Adding collapse-all-button"
          }
        ]
      }
    },
    {
      "date": "Tue, 25 Apr 2023 18:09:46 GMT",
      "tag": "@ni/nimble-components_v18.12.4",
      "version": "18.12.4",
      "comments": {
        "patch": [
          {
            "author": "26874831+atmgrifter00@users.noreply.github.com",
            "package": "@ni/nimble-components",
            "commit": "2a0427f9ccd40f1a1a2ce5c4014df91ab4e1b55a",
            "comment": "Updating row styling."
          }
        ]
      }
    },
    {
      "date": "Fri, 21 Apr 2023 16:14:07 GMT",
      "tag": "@ni/nimble-components_v18.12.3",
      "version": "18.12.3",
      "comments": {
        "patch": [
          {
            "author": "7282195+m-akinc@users.noreply.github.com",
            "package": "@ni/nimble-components",
            "commit": "8689083addde5db28d5b0c0f16972216c27f42a0",
            "comment": "Anchor tree item selection sets group selection state"
          }
        ]
      }
    },
    {
      "date": "Thu, 20 Apr 2023 16:03:28 GMT",
      "tag": "@ni/nimble-components_v18.12.2",
      "version": "18.12.2",
      "comments": {
        "none": [
          {
            "author": "7282195+m-akinc@users.noreply.github.com",
            "package": "@ni/nimble-components",
            "commit": "26ae1a703d8f0eea2e640d6caf456b071a4a061e",
            "comment": "Fix six tooltip tests that were failing on Firefox"
          }
        ]
      }
    },
    {
      "date": "Wed, 19 Apr 2023 17:58:44 GMT",
      "tag": "@ni/nimble-components_v18.12.2",
      "version": "18.12.2",
      "comments": {
        "patch": [
          {
            "author": "jattasNI@users.noreply.github.com",
            "package": "@ni/nimble-components",
            "commit": "203525bfb38afb4d440c54a8bc8950e4748bf748",
            "comment": "Storybook updates for design token build changes"
          },
          {
            "author": "beachball",
            "package": "@ni/nimble-components",
            "comment": "Bump @ni/nimble-tokens to v5.0.0",
            "commit": "203525bfb38afb4d440c54a8bc8950e4748bf748"
          }
        ]
      }
    },
    {
      "date": "Fri, 14 Apr 2023 14:26:33 GMT",
      "tag": "@ni/nimble-components_v18.12.1",
      "version": "18.12.1",
      "comments": {
        "patch": [
          {
            "author": "20542556+mollykreis@users.noreply.github.com",
            "package": "@ni/nimble-components",
            "commit": "e6e882acfbaa112cc1d3bb280981dd8768e991b8",
            "comment": "Add support for multi-select in the table"
          }
        ]
      }
    },
    {
      "date": "Thu, 13 Apr 2023 18:30:54 GMT",
      "tag": "@ni/nimble-components_v18.12.0",
      "version": "18.12.0",
      "comments": {
        "none": [
          {
            "author": "7282195+m-akinc@users.noreply.github.com",
            "package": "@ni/nimble-components",
            "commit": "00bdcea5f139efb4409ccdfe54e02282ca80fea1",
            "comment": "Anchor table column type HLD"
          }
        ]
      }
    },
    {
      "date": "Wed, 12 Apr 2023 22:32:48 GMT",
      "tag": "@ni/nimble-components_v18.12.0",
      "version": "18.12.0",
      "comments": {
        "none": [
          {
            "author": "jattasNI@users.noreply.github.com",
            "package": "@ni/nimble-components",
            "commit": "25071e6b1ee3264d0b738a56244b5f2b1494c3f0",
            "comment": "Move to official Storybook 7 release"
          }
        ]
      }
    },
    {
      "date": "Tue, 11 Apr 2023 01:58:34 GMT",
      "tag": "@ni/nimble-components_v18.12.0",
      "version": "18.12.0",
      "comments": {
        "minor": [
          {
            "author": "1458528+fredvisser@users.noreply.github.com",
            "package": "@ni/nimble-components",
            "commit": "d339db767c179e2398ccadc6111d9ab7c72ca6bb",
            "comment": "Adding icon: file-export"
          },
          {
            "author": "beachball",
            "package": "@ni/nimble-components",
            "comment": "Bump @ni/nimble-tokens to v4.9.0",
            "commit": "d339db767c179e2398ccadc6111d9ab7c72ca6bb"
          }
        ]
      }
    },
    {
      "date": "Mon, 10 Apr 2023 23:30:09 GMT",
      "tag": "@ni/nimble-components_v18.11.1",
      "version": "18.11.1",
      "comments": {
        "none": [
          {
            "author": "rajsite@users.noreply.github.com",
            "package": "@ni/nimble-components",
            "commit": "45e6b5dfd3ff1b9ae6bc9839c2091302884ceef3",
            "comment": "Revert icon timing workaround"
          }
        ]
      }
    },
    {
      "date": "Mon, 10 Apr 2023 22:26:12 GMT",
      "tag": "@ni/nimble-components_v18.11.1",
      "version": "18.11.1",
      "comments": {
        "none": [
          {
            "author": "1458528+fredvisser@users.noreply.github.com",
            "package": "@ni/nimble-components",
            "commit": "e18ddb74acf26b08d26672ae9e6a64de9539e357",
            "comment": "Storybook updates to support MDX doc composition"
          }
        ]
      }
    },
    {
      "date": "Mon, 10 Apr 2023 19:29:13 GMT",
      "tag": "@ni/nimble-components_v18.11.1",
      "version": "18.11.1",
      "comments": {
        "patch": [
          {
            "author": "rajsite@users.noreply.github.com",
            "package": "@ni/nimble-components",
            "commit": "49ea4be8b29e5426f01f64811f4cc648316c144f",
            "comment": "Add the table column internals api for column authors"
          }
        ]
      }
    },
    {
      "date": "Mon, 10 Apr 2023 18:53:34 GMT",
      "tag": "@ni/nimble-components_v18.11.0",
      "version": "18.11.0",
      "comments": {
        "minor": [
          {
            "author": "1458528+fredvisser@users.noreply.github.com",
            "package": "@ni/nimble-components",
            "commit": "b14c239ec88207b6561e90f447c1975e429e086f",
            "comment": "Adding 3 icons: triangle-two-lines-horizontal, two-squares-in-brackets, two-triangles-between-lines"
          },
          {
            "author": "beachball",
            "package": "@ni/nimble-components",
            "comment": "Bump @ni/nimble-tokens to v4.8.0",
            "commit": "b14c239ec88207b6561e90f447c1975e429e086f"
          }
        ]
      }
    },
    {
      "date": "Fri, 07 Apr 2023 20:48:27 GMT",
      "tag": "@ni/nimble-components_v18.10.6",
      "version": "18.10.6",
      "comments": {
        "patch": [
          {
            "author": "rajsite@users.noreply.github.com",
            "package": "@ni/nimble-components",
            "commit": "ce0d505f4f79cd384aa4224f7faf2b66d4941138",
            "comment": "Update fonts.scss to reference the new nimble-tokens fonts.scss file"
          },
          {
            "author": "beachball",
            "package": "@ni/nimble-components",
            "comment": "Bump @ni/nimble-tokens to v4.7.3",
            "commit": "ce0d505f4f79cd384aa4224f7faf2b66d4941138"
          }
        ]
      }
    },
    {
      "date": "Thu, 06 Apr 2023 21:12:10 GMT",
      "tag": "@ni/nimble-components_v18.10.5",
      "version": "18.10.5",
      "comments": {
        "patch": [
          {
            "author": "20542556+mollykreis@users.noreply.github.com",
            "package": "@ni/nimble-components",
            "commit": "16d3c53c367518f8c670696c997fbc8d5e89bea0",
            "comment": "Support selecting a single row in the table"
          }
        ]
      }
    },
    {
      "date": "Thu, 06 Apr 2023 19:46:21 GMT",
      "tag": "@ni/nimble-components_v18.10.4",
      "version": "18.10.4",
      "comments": {
        "patch": [
          {
            "author": "26874831+atmgrifter00@users.noreply.github.com",
            "package": "@ni/nimble-components",
            "commit": "b7fbb738322e83b315fce68890caaaf4ce56d9e1",
            "comment": "Programmatic table row grouping"
          }
        ]
      }
    },
    {
      "date": "Thu, 06 Apr 2023 17:21:40 GMT",
      "tag": "@ni/nimble-components_v18.10.3",
      "version": "18.10.3",
      "comments": {
        "patch": [
          {
            "author": "7282195+m-akinc@users.noreply.github.com",
            "package": "@ni/nimble-components",
            "commit": "b042f218a9cfc31c015e6e38af164265c4f58c9f",
            "comment": "Add ariaSelected property to anchor tab"
          }
        ]
      }
    },
    {
      "date": "Wed, 05 Apr 2023 22:05:06 GMT",
      "tag": "@ni/nimble-components_v18.10.2",
      "version": "18.10.2",
      "comments": {
        "patch": [
          {
            "author": "7282195+m-akinc@users.noreply.github.com",
            "package": "@ni/nimble-components",
            "commit": "5598883e3910e0d4712e1a2623740fc928f6b1c8",
            "comment": "Fix radio button focus ring scrolling bug"
          }
        ]
      }
    },
    {
      "date": "Wed, 05 Apr 2023 18:54:28 GMT",
      "tag": "@ni/nimble-components_v18.10.1",
      "version": "18.10.1",
      "comments": {
        "patch": [
          {
            "author": "jattasNI@users.noreply.github.com",
            "package": "@ni/nimble-components",
            "commit": "2dd4d31306ba122fb8f5378cd83e8abc83bfa618",
            "comment": "Upgrade to typescript 4.7.4"
          },
          {
            "author": "beachball",
            "package": "@ni/nimble-components",
            "comment": "Bump @ni/nimble-tokens to v4.7.2",
            "commit": "2dd4d31306ba122fb8f5378cd83e8abc83bfa618"
          }
        ]
      }
    },
    {
      "date": "Wed, 05 Apr 2023 17:16:16 GMT",
      "tag": "@ni/nimble-components_v18.10.0",
      "version": "18.10.0",
      "comments": {
        "minor": [
          {
            "author": "7282195+m-akinc@users.noreply.github.com",
            "package": "@ni/nimble-components",
            "commit": "1827debb2b303a140bee1b23a01f8d94dbc35247",
            "comment": "Anchor tree item component"
          }
        ]
      }
    },
    {
      "date": "Tue, 04 Apr 2023 23:23:52 GMT",
      "tag": "@ni/nimble-components_v18.9.1",
      "version": "18.9.1",
      "comments": {
        "patch": [
          {
            "author": "20709258+msmithNI@users.noreply.github.com",
            "package": "@ni/nimble-components",
            "commit": "91172d95006601f5bb57a8831238e114f837dbf5",
            "comment": "Table updates: use custom element (TableCellView) in cells, cells are notified of row recycling, action menus are closed on scroll/ row recycles."
          }
        ]
      }
    },
    {
      "date": "Tue, 04 Apr 2023 22:34:56 GMT",
      "tag": "@ni/nimble-components_v18.9.0",
      "version": "18.9.0",
      "comments": {
        "none": [
          {
            "author": "jattasNI@users.noreply.github.com",
            "package": "@ni/nimble-components",
            "commit": "995d7c218bc90c3e995f4a211571cc8a16253e66",
            "comment": "Fix Actions tab in Storybook"
          }
        ]
      }
    },
    {
      "date": "Tue, 04 Apr 2023 19:42:20 GMT",
      "tag": "@ni/nimble-components_v18.9.0",
      "version": "18.9.0",
      "comments": {
        "minor": [
          {
            "author": "7282195+m-akinc@users.noreply.github.com",
            "package": "@ni/nimble-components",
            "commit": "32bd2adecfea401853993df53e8307e060ceb45a",
            "comment": "Error state and update of focus state visuals for text area component"
          }
        ]
      }
    },
    {
      "date": "Mon, 03 Apr 2023 21:31:32 GMT",
      "tag": "@ni/nimble-components_v18.8.4",
      "version": "18.8.4",
      "comments": {
        "patch": [
          {
            "author": "7282195+m-akinc@users.noreply.github.com",
            "package": "@ni/nimble-components",
            "commit": "9bcfe9997a520cf952e63fd48440dc23f13ec63d",
            "comment": "Allow events to bubble enough for Angular nimbleRouterLink directive to work"
          }
        ]
      }
    },
    {
      "date": "Mon, 03 Apr 2023 18:19:24 GMT",
      "tag": "@ni/nimble-components_v18.8.3",
      "version": "18.8.3",
      "comments": {
        "patch": [
          {
            "author": "rajsite@users.noreply.github.com",
            "package": "@ni/nimble-components",
            "commit": "ed97369fe171c4f2535e651e09a0a20214bbebcc",
            "comment": "Change menu to explicit side-effect import of anchored-region"
          }
        ]
      }
    },
    {
      "date": "Sat, 01 Apr 2023 05:14:36 GMT",
      "tag": "@ni/nimble-components_v18.8.2",
      "version": "18.8.2",
      "comments": {
        "patch": [
          {
            "author": "jattasNI@users.noreply.github.com",
            "package": "@ni/nimble-components",
            "commit": "b2ab12c6ab80c0ad5bad389893dd52e9a04995be",
            "comment": "Add missing anchored region import to menu component as part of Storybook 7 upgrade"
          }
        ]
      }
    },
    {
      "date": "Wed, 29 Mar 2023 18:05:42 GMT",
      "tag": "@ni/nimble-components_v18.8.1",
      "version": "18.8.1",
      "comments": {
        "none": [
          {
            "author": "20542556+mollykreis@users.noreply.github.com",
            "package": "@ni/nimble-components",
            "commit": "3f00a36507f8ba7d520ff2b0f97ce9772d8f1af1",
            "comment": "Create HLD for row selection in the table"
          }
        ]
      }
    },
    {
      "date": "Fri, 24 Mar 2023 16:13:35 GMT",
      "tag": "@ni/nimble-components_v18.8.1",
      "version": "18.8.1",
      "comments": {
        "none": [
          {
            "author": "26874831+atmgrifter00@users.noreply.github.com",
            "package": "@ni/nimble-components",
            "commit": "6ecfe5122f0970f6d51e1760bf69ac75b9ca071d",
            "comment": "Row Grouping HLD"
          }
        ]
      }
    },
    {
      "date": "Thu, 23 Mar 2023 21:40:52 GMT",
      "tag": "@ni/nimble-components_v18.8.1",
      "version": "18.8.1",
      "comments": {
        "none": [
          {
            "author": "20709258+msmithNI@users.noreply.github.com",
            "package": "@ni/nimble-components",
            "commit": "83c21ce6a62aa7c14873f0b8aa6577d12fd842d8",
            "comment": "Add HLD for handling table cell state when scrolling"
          }
        ]
      }
    },
    {
      "date": "Wed, 22 Mar 2023 20:54:34 GMT",
      "tag": "@ni/nimble-components_v18.8.1",
      "version": "18.8.1",
      "comments": {
        "patch": [
          {
            "author": "20542556+mollykreis@users.noreply.github.com",
            "package": "@ni/nimble-components",
            "commit": "459bc0e425822ee15ba62c557f86dd78b92d4158",
            "comment": "Update table header styling to not reserve space for sort icon"
          }
        ]
      }
    },
    {
      "date": "Mon, 20 Mar 2023 22:35:48 GMT",
      "tag": "@ni/nimble-components_v18.8.0",
      "version": "18.8.0",
      "comments": {
        "none": [
          {
            "author": "26874831+atmgrifter00@users.noreply.github.com",
            "package": "@ni/nimble-components",
            "commit": "728064a9e20c867a2ec90a973f2a282bfd01029a",
            "comment": "Adding column width storybook."
          }
        ]
      }
    },
    {
      "date": "Mon, 20 Mar 2023 15:01:43 GMT",
      "tag": "@ni/nimble-components_v18.8.0",
      "version": "18.8.0",
      "comments": {
        "none": [
          {
            "author": "jattasNI@users.noreply.github.com",
            "package": "@ni/nimble-components",
            "commit": "7537303d7ede1cfe98d7f979b5f1227fc7a5aaa0",
            "comment": "Update contributing docs for element tags"
          }
        ]
      }
    },
    {
      "date": "Fri, 17 Mar 2023 18:44:43 GMT",
      "tag": "@ni/nimble-components_v18.8.0",
      "version": "18.8.0",
      "comments": {
        "none": [
          {
            "author": "26874831+atmgrifter00@users.noreply.github.com",
            "package": "@ni/nimble-components",
            "commit": "7184164a0e3661bc0b75c3bd559ef2306d393a6a",
            "comment": "Add mixin documentation to CONTRIBUTING."
          }
        ]
      }
    },
    {
      "date": "Wed, 15 Mar 2023 15:36:39 GMT",
      "tag": "@ni/nimble-components_v18.8.0",
      "version": "18.8.0",
      "comments": {
        "minor": [
          {
            "author": "7282195+m-akinc@users.noreply.github.com",
            "package": "@ni/nimble-components",
            "commit": "f1d6370d5548786004b5ef5d07b7657504d1fdf3",
            "comment": "Implement anchor menu item component"
          }
        ]
      }
    },
    {
      "date": "Tue, 14 Mar 2023 22:36:45 GMT",
      "tag": "@ni/nimble-components_v18.7.0",
      "version": "18.7.0",
      "comments": {
        "none": [
          {
            "author": "7282195+m-akinc@users.noreply.github.com",
            "package": "@ni/nimble-components",
            "commit": "09fead1f3b08e3fde3bda7058271f35d7de6b7c4",
            "comment": "Disable flaky visual tests"
          }
        ]
      }
    },
    {
      "date": "Tue, 14 Mar 2023 18:33:29 GMT",
      "tag": "@ni/nimble-components_v18.7.0",
      "version": "18.7.0",
      "comments": {
        "none": [
          {
            "author": "jattasNI@users.noreply.github.com",
            "package": "@ni/nimble-components",
            "commit": "bd3f2cfa0f26c76c6f92cc69f3b9bee7780f457e",
            "comment": "Add Storybook documentation for table columns"
          }
        ]
      }
    },
    {
      "date": "Tue, 14 Mar 2023 14:51:12 GMT",
      "tag": "@ni/nimble-components_v18.7.0",
      "version": "18.7.0",
      "comments": {
        "minor": [
          {
            "author": "jattasNI@users.noreply.github.com",
            "package": "@ni/nimble-components",
            "commit": "f5c6a7cc64b1892d1e0c5d75a64637f7043ee020",
            "comment": "Expose element tag name for some components that were missing it"
          }
        ]
      }
    },
    {
      "date": "Mon, 13 Mar 2023 14:39:43 GMT",
      "tag": "@ni/nimble-components_v18.6.4",
      "version": "18.6.4",
      "comments": {
        "none": [
          {
            "author": "7282195+m-akinc@users.noreply.github.com",
            "package": "@ni/nimble-components",
            "commit": "cceb3edf04d840b8d21b27c9c86b053fb6d0ce4e",
            "comment": "Set fixed height/width of div in tooltip matrix story"
          }
        ]
      }
    },
    {
      "date": "Fri, 10 Mar 2023 23:11:05 GMT",
      "tag": "@ni/nimble-components_v18.6.4",
      "version": "18.6.4",
      "comments": {
        "patch": [
          {
            "author": "20542556+mollykreis@users.noreply.github.com",
            "package": "@ni/nimble-components",
            "commit": "278811bfbe152b64978c9552de1a815bd015fcb1",
            "comment": "Queue table changes and process them in a batch"
          }
        ]
      }
    },
    {
      "date": "Fri, 10 Mar 2023 22:17:50 GMT",
      "tag": "@ni/nimble-components_v18.6.3",
      "version": "18.6.3",
      "comments": {
        "patch": [
          {
            "author": "26874831+atmgrifter00@users.noreply.github.com",
            "package": "@ni/nimble-components",
            "commit": "d38391e69c9984de80bf7f4a41cfbcc0181e0d16",
            "comment": "Programmatic table column width API"
          }
        ]
      }
    },
    {
      "date": "Fri, 10 Mar 2023 17:48:14 GMT",
      "tag": "@ni/nimble-components_v18.6.2",
      "version": "18.6.2",
      "comments": {
        "patch": [
          {
            "author": "20542556+mollykreis@users.noreply.github.com",
            "package": "@ni/nimble-components",
            "commit": "a38c155c6c5c7d80e1123ad9e5f00495b57e8b34",
            "comment": "Support \".\" in table record field names"
          }
        ]
      }
    },
    {
      "date": "Thu, 09 Mar 2023 22:36:20 GMT",
      "tag": "@ni/nimble-components_v18.6.1",
      "version": "18.6.1",
      "comments": {
        "patch": [
          {
            "author": "7282195+m-akinc@users.noreply.github.com",
            "package": "@ni/nimble-components",
            "commit": "f7cb89f7523890976b652940dac06f49aeb3017b",
            "comment": "Set title attribute in text column"
          }
        ]
      }
    },
    {
      "date": "Fri, 03 Mar 2023 18:48:01 GMT",
      "tag": "@ni/nimble-components_v18.6.0",
      "version": "18.6.0",
      "comments": {
        "none": [
          {
            "author": "7282195+m-akinc@users.noreply.github.com",
            "package": "@ni/nimble-components",
            "commit": "6711ef956ead44bd38c751f2bf7ac9b6258ce40f",
            "comment": "Anchor menu item spec"
          }
        ]
      }
    },
    {
      "date": "Thu, 02 Mar 2023 18:38:23 GMT",
      "tag": "@ni/nimble-components_v18.6.0",
      "version": "18.6.0",
      "comments": {
        "minor": [
          {
            "author": "1458528+fredvisser@users.noreply.github.com",
            "package": "@ni/nimble-components",
            "commit": "4ae2070766afb33d5be6df1d25dcf3df93f75deb",
            "comment": "Exposed a constant for tag names on nimble components. Enabled Chromatic TurboSnap to reduce the number of Chromatic snapshots consumed by the Nimble build pipeline."
          }
        ]
      }
    },
    {
      "date": "Thu, 02 Mar 2023 17:48:41 GMT",
      "tag": "@ni/nimble-components_v18.5.8",
      "version": "18.5.8",
      "comments": {
        "patch": [
          {
            "author": "20542556+mollykreis@users.noreply.github.com",
            "package": "@ni/nimble-components",
            "commit": "1a1e630c2741fd00d73f6b6be700aada832143c4",
            "comment": "Add programmatic column sorting support to the table"
          }
        ]
      }
    },
    {
      "date": "Wed, 01 Mar 2023 18:28:57 GMT",
      "tag": "@ni/nimble-components_v18.5.7",
      "version": "18.5.7",
      "comments": {
        "patch": [
          {
            "author": "7282195+m-akinc@users.noreply.github.com",
            "package": "@ni/nimble-components",
            "commit": "29c1ec36b4284fff6e104f61a1c483f94945870c",
            "comment": "Using new fallback font definitions from `nimble-tokens` that more closely match the design system fonts. This helps minimize font swap jitter on initial page load."
          },
          {
            "author": "beachball",
            "package": "@ni/nimble-components",
            "comment": "Bump @ni/nimble-tokens to v4.7.1",
            "commit": "29c1ec36b4284fff6e104f61a1c483f94945870c"
          }
        ]
      }
    },
    {
      "date": "Wed, 01 Mar 2023 17:20:37 GMT",
      "tag": "@ni/nimble-components_v18.5.6",
      "version": "18.5.6",
      "comments": {
        "patch": [
          {
            "author": "7282195+m-akinc@users.noreply.github.com",
            "package": "@ni/nimble-components",
            "commit": "87eb2c0a840f5afe1715e3115eeb5c4edff8ffdb",
            "comment": "Make tab panels scrollable"
          }
        ]
      }
    },
    {
      "date": "Wed, 01 Mar 2023 14:29:04 GMT",
      "tag": "@ni/nimble-components_v18.5.5",
      "version": "18.5.5",
      "comments": {
        "patch": [
          {
            "author": "33986780+munteannatan@users.noreply.github.com",
            "package": "@ni/nimble-components",
            "commit": "0e8913430f74431f5cf8a780b2f17f656480b683",
            "comment": "Implementation for die padding for the wafer map component"
          }
        ]
      }
    },
    {
      "date": "Tue, 28 Feb 2023 11:04:40 GMT",
      "tag": "@ni/nimble-components_v18.5.4",
      "version": "18.5.4",
      "comments": {
        "patch": [
          {
            "author": "33986780+munteannatan@users.noreply.github.com",
            "package": "@ni/nimble-components",
            "commit": "05d4139de721834e107f2d9db15111f41f19309f",
            "comment": "Implementation for the hover feature in the Wafer map component"
          }
        ]
      }
    },
    {
      "date": "Mon, 27 Feb 2023 20:44:30 GMT",
      "tag": "@ni/nimble-components_v18.5.3",
      "version": "18.5.3",
      "comments": {
        "none": [
          {
            "author": "20542556+mollykreis@users.noreply.github.com",
            "package": "@ni/nimble-components",
            "commit": "cb71e66a13c757c05b7869e3ba89f0afe346c2aa",
            "comment": "Add chromatic tests with an open action menu in a table"
          }
        ]
      }
    },
    {
      "date": "Thu, 23 Feb 2023 20:07:58 GMT",
      "tag": "@ni/nimble-components_v18.5.3",
      "version": "18.5.3",
      "comments": {
        "none": [
          {
            "author": "20709258+msmithNI@users.noreply.github.com",
            "package": "@ni/nimble-components",
            "commit": "b3a6c58b35eb3bdfe9f3a17dd43b2a28b7fefd09",
            "comment": "Uptake Playwright for Chromium/Firefox binaries for tests; add dev commands for running tests on WebKit via Playwright"
          }
        ]
      }
    },
    {
      "date": "Thu, 23 Feb 2023 15:38:25 GMT",
      "tag": "@ni/nimble-components_v18.5.3",
      "version": "18.5.3",
      "comments": {
        "none": [
          {
            "author": "20542556+mollykreis@users.noreply.github.com",
            "package": "@ni/nimble-components",
            "commit": "9fbfc329ca652dd4a16b2f8018db8ab2747c7266",
            "comment": "Fix mistake in table-row unit test set up"
          }
        ]
      }
    },
    {
      "date": "Wed, 22 Feb 2023 16:40:03 GMT",
      "tag": "@ni/nimble-components_v18.5.3",
      "version": "18.5.3",
      "comments": {
        "none": [
          {
            "author": "33986780+munteannatan@users.noreply.github.com",
            "package": "@ni/nimble-components",
            "commit": "76729cc4248bb0f5efc01394472b70c6fbc3e271",
            "comment": "New HLD detailing changes needed for setting die padding in the WaferMap"
          }
        ]
      }
    },
    {
      "date": "Tue, 21 Feb 2023 20:30:27 GMT",
      "tag": "@ni/nimble-components_v18.5.3",
      "version": "18.5.3",
      "comments": {
        "patch": [
          {
            "author": "20542556+mollykreis@users.noreply.github.com",
            "package": "@ni/nimble-components",
            "commit": "8fcdeb884b9be29b92b4e273991fbc96f077d744",
            "comment": "Allow table columns to be marked as hidden"
          }
        ]
      }
    },
    {
      "date": "Mon, 20 Feb 2023 22:41:30 GMT",
      "tag": "@ni/nimble-components_v18.5.2",
      "version": "18.5.2",
      "comments": {
        "none": [
          {
            "author": "33986780+munteannatan@users.noreply.github.com",
            "package": "@ni/nimble-components",
            "commit": "c489767ab3227b24417886262cc04a0c8db1b36b",
            "comment": "Expanded additional design implementation for hover die in Wafer Map"
          }
        ]
      }
    },
    {
      "date": "Mon, 20 Feb 2023 20:36:56 GMT",
      "tag": "@ni/nimble-components_v18.5.2",
      "version": "18.5.2",
      "comments": {
        "none": [
          {
            "author": "20542556+mollykreis@users.noreply.github.com",
            "package": "@ni/nimble-components",
            "commit": "46bed1b3a0a17bacc632b74232dd0287bbdd8c93",
            "comment": "HLD for programmatic column sorting"
          }
        ]
      }
    },
    {
      "date": "Mon, 20 Feb 2023 17:53:22 GMT",
      "tag": "@ni/nimble-components_v18.5.2",
      "version": "18.5.2",
      "comments": {
        "patch": [
          {
            "author": "33986780+munteannatan@users.noreply.github.com",
            "package": "@ni/nimble-components",
            "commit": "e129dbb98df339c7f0b1f5b3db195bbbef5e93e9",
            "comment": "New HLD for the hover feature of the Wafer Map component"
          }
        ]
      }
    },
    {
      "date": "Mon, 20 Feb 2023 15:59:14 GMT",
      "tag": "@ni/nimble-components_v18.5.1",
      "version": "18.5.1",
      "comments": {
        "patch": [
          {
            "author": "20542556+mollykreis@users.noreply.github.com",
            "package": "@ni/nimble-components",
            "commit": "cb3179ff097069bb7be9af0153e6745ffe6970d2",
            "comment": "Change table column base methods into internal observable properties"
          }
        ]
      }
    },
    {
      "date": "Fri, 17 Feb 2023 21:25:30 GMT",
      "tag": "@ni/nimble-components_v18.5.0",
      "version": "18.5.0",
      "comments": {
        "minor": [
          {
            "author": "7282195+m-akinc@users.noreply.github.com",
            "package": "@ni/nimble-components",
            "commit": "8c748c8f5e1b67bb7f2c984f1a91c14f967108c8",
            "comment": "Define type for banner toggle event detail"
          }
        ]
      }
    },
    {
      "date": "Fri, 17 Feb 2023 19:44:11 GMT",
      "tag": "@ni/nimble-components_v18.4.1",
      "version": "18.4.1",
      "comments": {
        "patch": [
          {
            "author": "20542556+mollykreis@users.noreply.github.com",
            "package": "@ni/nimble-components",
            "commit": "0cc63e618d789506063b68d2b153059df2d21b1f",
            "comment": "Provide ability to specify an action menu for a table column"
          }
        ]
      }
    },
    {
      "date": "Wed, 15 Feb 2023 21:23:30 GMT",
      "tag": "@ni/nimble-components_v18.4.0",
      "version": "18.4.0",
      "comments": {
        "minor": [
          {
            "author": "7282195+m-akinc@users.noreply.github.com",
            "package": "@ni/nimble-components",
            "commit": "0248f3d6d7a0e0dcc7c6a9d4fb982bdbb78ea3d5",
            "comment": "Banner component"
          }
        ]
      }
    },
    {
      "date": "Tue, 14 Feb 2023 22:59:44 GMT",
      "tag": "@ni/nimble-components_v18.3.7",
      "version": "18.3.7",
      "comments": {
        "patch": [
          {
            "author": "20542556+mollykreis@users.noreply.github.com",
            "package": "@ni/nimble-components",
            "commit": "0edf08583fe9196ca449b701e417980e7514adac",
            "comment": "Fix bug where pointer events were being swallowed by table row hover"
          }
        ]
      }
    },
    {
      "date": "Tue, 14 Feb 2023 22:31:17 GMT",
      "tag": "@ni/nimble-components_v18.3.6",
      "version": "18.3.6",
      "comments": {
        "none": [
          {
            "author": "jattasNI@users.noreply.github.com",
            "package": "@ni/nimble-components",
            "commit": "75652f9d803fdfff9de9d0b415d908e493bb889a",
            "comment": "Fix token preview rendering in Storybook"
          }
        ]
      }
    },
    {
      "date": "Tue, 14 Feb 2023 21:18:42 GMT",
      "tag": "@ni/nimble-components_v18.3.6",
      "version": "18.3.6",
      "comments": {
        "none": [
          {
            "author": "26874831+atmgrifter00@users.noreply.github.com",
            "package": "@ni/nimble-components",
            "commit": "c19ad40ffbbfee58bd2020ffdff40984254bf61c",
            "comment": "Column Width HLD"
          }
        ]
      }
    },
    {
      "date": "Tue, 14 Feb 2023 19:59:45 GMT",
      "tag": "@ni/nimble-components_v18.3.6",
      "version": "18.3.6",
      "comments": {
        "patch": [
          {
            "author": "33986780+munteannatan@users.noreply.github.com",
            "package": "@ni/nimble-components",
            "commit": "97c87a718b735c46f3d3b4e109302c368fa3e161",
            "comment": "Changed canvas size and zoom behavior for the Wafer Map Component"
          }
        ]
      }
    },
    {
      "date": "Tue, 14 Feb 2023 17:27:05 GMT",
      "tag": "@ni/nimble-components_v18.3.5",
      "version": "18.3.5",
      "comments": {
        "patch": [
          {
            "author": "20542556+mollykreis@users.noreply.github.com",
            "package": "@ni/nimble-components",
            "commit": "a88731d393687500fc23f86437a73bc6c947e17f",
            "comment": "Add column IDs to table"
          }
        ]
      }
    },
    {
      "date": "Tue, 14 Feb 2023 16:15:37 GMT",
      "tag": "@ni/nimble-components_v18.3.4",
      "version": "18.3.4",
      "comments": {
        "patch": [
          {
            "author": "beachball",
            "package": "@ni/nimble-components",
            "comment": "Bump @ni/nimble-tokens to v4.7.0",
            "commit": "d9e478746435367f4909d7592d859747f4b67145"
          }
        ]
      }
    },
    {
      "date": "Tue, 14 Feb 2023 15:44:48 GMT",
      "tag": "@ni/nimble-components_v18.3.3",
      "version": "18.3.3",
      "comments": {
        "patch": [
          {
            "author": "26874831+atmgrifter00@users.noreply.github.com",
            "package": "@ni/nimble-components",
            "commit": "9b954486247d818d9f5326c1942d51d6a6d0af7b",
            "comment": "Support dynamic arbitrary header content"
          }
        ]
      }
    },
    {
      "date": "Mon, 13 Feb 2023 23:05:12 GMT",
      "tag": "@ni/nimble-components_v18.3.2",
      "version": "18.3.2",
      "comments": {
        "patch": [
          {
            "author": "20709258+msmithNI@users.noreply.github.com",
            "package": "@ni/nimble-components",
            "commit": "97201afa8cc6499a8d1c3b1b593f377cfee883cf",
            "comment": "Table styling update to headers when scrollbar is showing"
          }
        ]
      }
    },
    {
      "date": "Fri, 10 Feb 2023 20:11:53 GMT",
      "tag": "@ni/nimble-components_v18.3.1",
      "version": "18.3.1",
      "comments": {
        "patch": [
          {
            "author": "7282195+m-akinc@users.noreply.github.com",
            "package": "@ni/nimble-components",
            "commit": "571f121aa06be77e178a794846dbe0ef985433b8",
            "comment": "Fix background color of dropdown listbox"
          }
        ]
      }
    },
    {
      "date": "Fri, 10 Feb 2023 19:40:36 GMT",
      "tag": "@ni/nimble-components_v18.3.0",
      "version": "18.3.0",
      "comments": {
        "minor": [
          {
            "author": "20542556+mollykreis@users.noreply.github.com",
            "package": "@ni/nimble-components",
            "commit": "4df842d8bc104a9f02d4f73c76f778c6f7b71ef8",
            "comment": "Add icons for column sorting"
          },
          {
            "author": "beachball",
            "package": "@ni/nimble-components",
            "comment": "Bump @ni/nimble-tokens to v4.6.0",
            "commit": "4df842d8bc104a9f02d4f73c76f778c6f7b71ef8"
          }
        ]
      }
    },
    {
      "date": "Fri, 10 Feb 2023 15:26:34 GMT",
      "tag": "@ni/nimble-components_v18.2.0",
      "version": "18.2.0",
      "comments": {
        "minor": [
          {
            "author": "jattasNI@users.noreply.github.com",
            "package": "@ni/nimble-components",
            "commit": "b5ca27c7db12c4d69eaf4cc0b57cd15ebc581ddb",
            "comment": "Add new save icon"
          },
          {
            "author": "beachball",
            "package": "@ni/nimble-components",
            "comment": "Bump @ni/nimble-tokens to v4.5.0",
            "commit": "b5ca27c7db12c4d69eaf4cc0b57cd15ebc581ddb"
          }
        ]
      }
    },
    {
      "date": "Thu, 09 Feb 2023 22:00:05 GMT",
      "tag": "@ni/nimble-components_v18.1.4",
      "version": "18.1.4",
      "comments": {
        "none": [
          {
            "author": "7282195+m-akinc@users.noreply.github.com",
            "package": "@ni/nimble-components",
            "commit": "1745bdd450e107c5a1acc986f93af4c4eab87530",
            "comment": "Fix intermittent test failure"
          }
        ]
      }
    },
    {
      "date": "Thu, 09 Feb 2023 17:09:32 GMT",
      "tag": "@ni/nimble-components_v18.1.4",
      "version": "18.1.4",
      "comments": {
        "patch": [
          {
            "author": "20542556+mollykreis@users.noreply.github.com",
            "package": "@ni/nimble-components",
            "commit": "26cdfeae9c0c418b48f8ed10acb82c8594960f2a",
            "comment": "Fix issue re-rendering table cells when the table becomes valid again"
          }
        ]
      }
    },
    {
      "date": "Thu, 09 Feb 2023 14:24:11 GMT",
      "tag": "@ni/nimble-components_v18.1.3",
      "version": "18.1.3",
      "comments": {
        "patch": [
          {
            "author": "35329597+DStavilaNI@users.noreply.github.com",
            "package": "@ni/nimble-components",
            "commit": "61ae65cf7c5ce57cd17a1deb03bed1186a04a871",
            "comment": "Add zoom functionality to wafer map"
          }
        ]
      }
    },
    {
      "date": "Tue, 07 Feb 2023 20:17:44 GMT",
      "tag": "@ni/nimble-components_v18.1.2",
      "version": "18.1.2",
      "comments": {
        "patch": [
          {
            "author": "20709258+msmithNI@users.noreply.github.com",
            "package": "@ni/nimble-components",
            "commit": "48e5e07874f03ce339e2c05b8345500fd5d5e654",
            "comment": "Fix nimble-table virtualizer bug (when table height changes)"
          }
        ]
      }
    },
    {
      "date": "Tue, 07 Feb 2023 18:27:36 GMT",
      "tag": "@ni/nimble-components_v18.1.1",
      "version": "18.1.1",
      "comments": {
        "none": [
          {
            "author": "7282195+m-akinc@users.noreply.github.com",
            "package": "@ni/nimble-components",
            "commit": "33e62a6ae312dce635e2580f828f7dd53a40a66d",
            "comment": "Banner spec"
          }
        ]
      }
    },
    {
      "date": "Mon, 06 Feb 2023 17:01:19 GMT",
      "tag": "@ni/nimble-components_v18.1.1",
      "version": "18.1.1",
      "comments": {
        "none": [
          {
            "author": "jattasNI@users.noreply.github.com",
            "package": "@ni/nimble-components",
            "commit": "4bd1cacb892ba920237ef99eed40ac0f1d629deb",
            "comment": "Add docs for TextFieldType"
          }
        ]
      }
    },
    {
      "date": "Mon, 06 Feb 2023 16:22:19 GMT",
      "tag": "@ni/nimble-components_v18.1.1",
      "version": "18.1.1",
      "comments": {
        "patch": [
          {
            "author": "20542556+mollykreis@users.noreply.github.com",
            "package": "@ni/nimble-components",
            "commit": "00800bde3e48f362e0cb0c648e947272b5696b34",
            "comment": "remove explicitly calling out 'null' in type of table's idFieldName property"
          }
        ]
      }
    },
    {
      "date": "Thu, 02 Feb 2023 19:32:25 GMT",
      "tag": "@ni/nimble-components_v18.1.0",
      "version": "18.1.0",
      "comments": {
        "none": [
          {
            "author": "rajsite@users.noreply.github.com",
            "package": "@ni/nimble-components",
            "commit": "f1427f17a56b8056fe67cdec969503bb58259235",
            "comment": "Test updates"
          }
        ]
      }
    },
    {
      "date": "Wed, 01 Feb 2023 21:48:31 GMT",
      "tag": "@ni/nimble-components_v18.1.0",
      "version": "18.1.0",
      "comments": {
        "none": [
          {
            "author": "rajsite@users.noreply.github.com",
            "package": "@ni/nimble-components",
            "commit": "acfc103fc3cfd607cb97a4f8df2c2990c920ba73",
            "comment": "Disable chromatic snapshot in spinner"
          }
        ]
      }
    },
    {
      "date": "Mon, 30 Jan 2023 19:33:59 GMT",
      "tag": "@ni/nimble-components_v18.1.0",
      "version": "18.1.0",
      "comments": {
        "none": [
          {
            "author": "rajsite@users.noreply.github.com",
            "package": "@ni/nimble-components",
            "commit": "c48b2c4e06cbbdc8bba8aca6a0ca77751e5fef16",
            "comment": "Safari workaround for table"
          }
        ]
      }
    },
    {
      "date": "Mon, 30 Jan 2023 19:00:43 GMT",
      "tag": "@ni/nimble-components_v18.1.0",
      "version": "18.1.0",
      "comments": {
        "minor": [
          {
            "author": "rajsite@users.noreply.github.com",
            "package": "@ni/nimble-components",
            "commit": "e1da13662d82fa41f81f038335e6a142355de29e",
            "comment": "Nimble dependencies updated to latest"
          },
          {
            "author": "beachball",
            "package": "@ni/nimble-components",
            "comment": "Bump @ni/nimble-tokens to v4.4.0",
            "commit": "e1da13662d82fa41f81f038335e6a142355de29e"
          }
        ]
      }
    },
    {
      "date": "Fri, 27 Jan 2023 20:53:57 GMT",
      "tag": "@ni/nimble-components_v18.0.3",
      "version": "18.0.3",
      "comments": {
        "patch": [
          {
            "author": "20709258+msmithNI@users.noreply.github.com",
            "package": "@ni/nimble-components",
            "commit": "c334239a606b1b0920c389592ac840182ec8a882",
            "comment": "Add virtualization to table"
          }
        ]
      }
    },
    {
      "date": "Fri, 27 Jan 2023 15:05:13 GMT",
      "tag": "@ni/nimble-components_v18.0.2",
      "version": "18.0.2",
      "comments": {
        "patch": [
          {
            "author": "20542556+mollykreis@users.noreply.github.com",
            "package": "@ni/nimble-components",
            "commit": "f19bf610f46683eae4c80f2bdd5967d76e63124a",
            "comment": "Create `setData()` function on the table rather than having a `data` property"
          }
        ]
      }
    },
    {
      "date": "Thu, 26 Jan 2023 19:17:59 GMT",
      "tag": "@ni/nimble-components_v18.0.1",
      "version": "18.0.1",
      "comments": {
        "patch": [
          {
            "author": "jattasNI@users.noreply.github.com",
            "package": "@ni/nimble-components",
            "commit": "2e5a1c8875db2f230f49bc923d6126aba99200fe",
            "comment": "Fix table row rendering on Safari"
          }
        ]
      }
    },
    {
      "date": "Thu, 26 Jan 2023 18:50:13 GMT",
      "tag": "@ni/nimble-components_v18.0.0",
      "version": "18.0.0",
      "comments": {
        "major": [
          {
            "author": "20542556+mollykreis@users.noreply.github.com",
            "package": "@ni/nimble-components",
            "commit": "c39e8c80af79ada2a696372c93161355187944af",
            "comment": "Add 'beforetoggle' event on menu button and rename 'open-change' event to 'toggle'.\nUpdate menu button to work when the slotted menu is nested within additional slots."
          }
        ]
      }
    },
    {
      "date": "Tue, 24 Jan 2023 21:30:30 GMT",
      "tag": "@ni/nimble-components_v17.2.0",
      "version": "17.2.0",
      "comments": {
        "minor": [
          {
            "author": "20709258+msmithNI@users.noreply.github.com",
            "package": "@ni/nimble-components",
            "commit": "3c778c0a354dcc5883273ac62b7edd9a3dbed3cd",
            "comment": "Add design tokens for additional spinner sizes, and update docs."
          }
        ]
      }
    },
    {
      "date": "Tue, 24 Jan 2023 17:30:17 GMT",
      "tag": "@ni/nimble-components_v17.1.0",
      "version": "17.1.0",
      "comments": {
        "none": [
          {
            "author": "26874831+atmgrifter00@users.noreply.github.com",
            "package": "@ni/nimble-components",
            "commit": "67456b465d8c12eaed94a111682c51ca14e571fa",
            "comment": "Adding table string value and row / column element tests"
          }
        ]
      }
    },
    {
      "date": "Fri, 20 Jan 2023 22:27:00 GMT",
      "tag": "@ni/nimble-components_v17.1.0",
      "version": "17.1.0",
      "comments": {
        "minor": [
          {
            "author": "7282195+m-akinc@users.noreply.github.com",
            "package": "@ni/nimble-components",
            "commit": "4c3c71571e92a5ca1ebc62a259c889cb90df710c",
            "comment": "Anchor tabs component"
          }
        ]
      }
    },
    {
      "date": "Fri, 20 Jan 2023 10:47:22 GMT",
      "tag": "@ni/nimble-components_v17.0.8",
      "version": "17.0.8",
      "comments": {
        "patch": [
          {
            "author": "35329597+DStavilaNI@users.noreply.github.com",
            "package": "@ni/nimble-components",
            "commit": "8fba3fd7bf0ca6da7d6de9bcfbb0b817a1247b5c",
            "comment": "Updated the WaferDie Interface to add an extra \"tooltip\" field"
          }
        ]
      }
    },
    {
      "date": "Thu, 19 Jan 2023 21:56:55 GMT",
      "tag": "@ni/nimble-components_v17.0.7",
      "version": "17.0.7",
      "comments": {
        "none": [
          {
            "author": "20542556+mollykreis@users.noreply.github.com",
            "package": "@ni/nimble-components",
            "commit": "831584335961fc4062a38fb3e15e732d61b078c1",
            "comment": "HLD for table's action menu"
          }
        ]
      }
    },
    {
      "date": "Thu, 19 Jan 2023 13:56:34 GMT",
      "tag": "@ni/nimble-components_v17.0.7",
      "version": "17.0.7",
      "comments": {
        "patch": [
          {
            "author": "62277788+zszilagy@users.noreply.github.com",
            "package": "@ni/nimble-components",
            "commit": "47a5a0d167c9d490791ff68c7f570161125cbc86",
            "comment": "Fixed issues with rendering"
          }
        ]
      }
    },
    {
      "date": "Wed, 18 Jan 2023 21:20:08 GMT",
      "tag": "@ni/nimble-components_v17.0.6",
      "version": "17.0.6",
      "comments": {
        "patch": [
          {
            "author": "20542556+mollykreis@users.noreply.github.com",
            "package": "@ni/nimble-components",
            "commit": "fa6aff9024add0e848792001f85da2d4067054dd",
            "comment": "Fix bug in table record ID logic"
          }
        ]
      }
    },
    {
      "date": "Wed, 18 Jan 2023 15:32:21 GMT",
      "tag": "@ni/nimble-components_v17.0.5",
      "version": "17.0.5",
      "comments": {
        "patch": [
          {
            "author": "20542556+mollykreis@users.noreply.github.com",
            "package": "@ni/nimble-components",
            "commit": "5d2d985c73ccf41f7123593e41099569e619bab8",
            "comment": "Fix menu background color on Color theme"
          }
        ]
      }
    },
    {
      "date": "Wed, 18 Jan 2023 14:55:24 GMT",
      "tag": "@ni/nimble-components_v17.0.4",
      "version": "17.0.4",
      "comments": {
        "patch": [
          {
            "author": "20542556+mollykreis@users.noreply.github.com",
            "package": "@ni/nimble-components",
            "commit": "eaa3e675766b5792343cf78f835cc8bc6a7d3986",
            "comment": "Update table row styles"
          }
        ]
      }
    },
    {
      "date": "Sat, 14 Jan 2023 00:16:05 GMT",
      "tag": "@ni/nimble-components_v17.0.3",
      "version": "17.0.3",
      "comments": {
        "patch": [
          {
            "author": "26874831+atmgrifter00@users.noreply.github.com",
            "package": "@ni/nimble-components",
            "commit": "86ea30bf6d6ed01cbe449f5ec67652b151d8d2a5",
            "comment": "Introduce TableColumn and TableColumnText"
          }
        ]
      }
    },
    {
      "date": "Fri, 13 Jan 2023 07:16:01 GMT",
      "tag": "@ni/nimble-components_v17.0.2",
      "version": "17.0.2",
      "comments": {
        "patch": [
          {
            "author": "49208904+arinluca333@users.noreply.github.com",
            "package": "@ni/nimble-components",
            "commit": "61ae65cf7c5ce57cd17a1deb03bed1186a04a871",
            "comment": "Add zoom functionality to wafer map"
          }
        ]
      }
    },
    {
      "date": "Thu, 12 Jan 2023 15:29:47 GMT",
      "tag": "@ni/nimble-components_v17.0.1",
      "version": "17.0.1",
      "comments": {
        "patch": [
          {
            "author": "20542556+mollykreis@users.noreply.github.com",
            "package": "@ni/nimble-components",
            "commit": "92c0e3f70282e055d3d1742265567bb6e53b7b8d",
            "comment": "Add ability to specify a field within the table's data to use as a row's ID"
          }
        ]
      }
    },
    {
      "date": "Thu, 12 Jan 2023 11:17:56 GMT",
      "tag": "@ni/nimble-components_v17.0.0",
      "version": "17.0.0",
      "comments": {
        "none": [
          {
            "author": "35329597+DStavilaNI@users.noreply.github.com",
            "package": "@ni/nimble-components",
            "commit": "01b31f49d75b8cc7ad3d8794fed4c9fd6d46ebb0",
            "comment": "Fixed the wafer-map resizing issues"
          }
        ]
      }
    },
    {
      "date": "Wed, 11 Jan 2023 21:08:14 GMT",
      "tag": "@ni/nimble-components_v17.0.0",
      "version": "17.0.0",
      "comments": {
        "major": [
          {
            "author": "20542556+mollykreis@users.noreply.github.com",
            "package": "@ni/nimble-components",
            "commit": "14d2e7ce92455bfca0e61c2956f50a32ef1f253d",
            "comment": "Update box shadow tokens, including removing the 'popupBoxShadowColor' token. The 'popupBoxShadowColor' token has been replaced by elevation tokens."
          }
        ]
      }
    },
    {
      "date": "Wed, 11 Jan 2023 20:34:04 GMT",
      "tag": "@ni/nimble-components_v16.1.8",
      "version": "16.1.8",
      "comments": {
        "patch": [
          {
            "author": "jattasNI@users.noreply.github.com",
            "package": "@ni/nimble-components",
            "commit": "d36bef4533df1908c92f4cb0e795ffb647bda627",
            "comment": "Update styleguide versions"
          },
          {
            "author": "beachball",
            "package": "@ni/nimble-components",
            "comment": "Bump @ni/nimble-tokens to v4.3.2",
            "commit": "d36bef4533df1908c92f4cb0e795ffb647bda627"
          }
        ]
      }
    },
    {
      "date": "Wed, 11 Jan 2023 15:57:33 GMT",
      "tag": "@ni/nimble-components_v16.1.7",
      "version": "16.1.7",
      "comments": {
        "none": [
          {
            "author": "7282195+m-akinc@users.noreply.github.com",
            "package": "@ni/nimble-components",
            "commit": "fa3d337af03cafe317da92efbfaf4cceabdb921f",
            "comment": "Anchor tabs spec"
          }
        ]
      }
    },
    {
      "date": "Mon, 09 Jan 2023 23:44:20 GMT",
      "tag": "@ni/nimble-components_v16.1.7",
      "version": "16.1.7",
      "comments": {
        "patch": [
          {
            "author": "7282195+m-akinc@users.noreply.github.com",
            "package": "@ni/nimble-components",
            "commit": "0d8fb2cd0ffe5d15254bba17b59d733ca11493c4",
            "comment": "Fix tab keyboard focus style"
          }
        ]
      }
    },
    {
      "date": "Mon, 09 Jan 2023 20:12:13 GMT",
      "tag": "@ni/nimble-components_v16.1.6",
      "version": "16.1.6",
      "comments": {
        "none": [
          {
            "author": "beachball",
            "package": "@ni/nimble-components",
            "comment": "Bump @ni/nimble-tokens to v4.3.1",
            "commit": "2d84f9cf515f7bfd25f89e9b84ebf60dc5f217e8"
          }
        ]
      }
    },
    {
      "date": "Mon, 09 Jan 2023 18:31:01 GMT",
      "tag": "@ni/nimble-components_v16.1.6",
      "version": "16.1.6",
      "comments": {
        "none": [
          {
            "author": "20542556+mollykreis@users.noreply.github.com",
            "package": "@ni/nimble-components",
            "commit": "ea3693a6cf7bfdaee21960bc8cc527e3e2554f74",
            "comment": "Include table row ID determination in spec"
          }
        ]
      }
    },
    {
      "date": "Thu, 05 Jan 2023 21:27:03 GMT",
      "tag": "@ni/nimble-components_v16.1.6",
      "version": "16.1.6",
      "comments": {
        "none": [
          {
            "author": "20542556+mollykreis@users.noreply.github.com",
            "package": "@ni/nimble-components",
            "commit": "f73edd8c9828d68556471c6e3d588620578f7922",
            "comment": "Update XD links for table visual designs"
          }
        ]
      }
    },
    {
      "date": "Thu, 05 Jan 2023 18:31:08 GMT",
      "tag": "@ni/nimble-components_v16.1.6",
      "version": "16.1.6",
      "comments": {
        "patch": [
          {
            "author": "20542556+mollykreis@users.noreply.github.com",
            "package": "@ni/nimble-components",
            "commit": "ac9e6c938436ccafae57842cc549c8c1ff183470",
            "comment": "Fix scrolling in the table"
          }
        ]
      }
    },
    {
      "date": "Thu, 05 Jan 2023 17:46:06 GMT",
      "tag": "@ni/nimble-components_v16.1.5",
      "version": "16.1.5",
      "comments": {
        "none": [
          {
            "author": "26874831+atmgrifter00@users.noreply.github.com",
            "package": "@ni/nimble-components",
            "commit": "7df60e891a3e6275f9d162fb7a2e83b153708819",
            "comment": "TableColumnTextField API spec"
          }
        ]
      }
    },
    {
      "date": "Thu, 05 Jan 2023 16:41:38 GMT",
      "tag": "@ni/nimble-components_v16.1.5",
      "version": "16.1.5",
      "comments": {
        "patch": [
          {
            "author": "35329597+DStavilaNI@users.noreply.github.com",
            "package": "@ni/nimble-components",
            "commit": "01b31f49d75b8cc7ad3d8794fed4c9fd6d46ebb0",
            "comment": "Fixed the wafer-map resizing issues"
          }
        ]
      }
    },
    {
      "date": "Wed, 04 Jan 2023 22:32:42 GMT",
      "tag": "@ni/nimble-components_v16.1.4",
      "version": "16.1.4",
      "comments": {
        "none": [
          {
            "author": "7282195+m-akinc@users.noreply.github.com",
            "package": "@ni/nimble-components",
            "commit": "2ed917240f757f75247bba7fa6cfab28f1e4106a",
            "comment": "Change some urls in Storybook from http to https"
          }
        ]
      }
    },
    {
      "date": "Wed, 04 Jan 2023 21:51:15 GMT",
      "tag": "@ni/nimble-components_v16.1.4",
      "version": "16.1.4",
      "comments": {
        "patch": [
          {
            "author": "26874831+atmgrifter00@users.noreply.github.com",
            "package": "@ni/nimble-components",
            "commit": "5a509a200990916575422b9c1e05d7cd1825331f",
            "comment": "Add rollup configuration to remove process.env.NODE_ENV"
          }
        ]
      }
    },
    {
      "date": "Fri, 16 Dec 2022 21:11:13 GMT",
      "tag": "@ni/nimble-components_v16.1.3",
      "version": "16.1.3",
      "comments": {
        "patch": [
          {
            "author": "20542556+mollykreis@users.noreply.github.com",
            "package": "@ni/nimble-components",
            "commit": "48a9d514b129b37e1e3faa057c024e46e358fa3a",
            "comment": "Implement basic styling for nimble-table"
          }
        ]
      }
    },
    {
      "date": "Fri, 16 Dec 2022 18:41:04 GMT",
      "tag": "@ni/nimble-components_v16.1.2",
      "version": "16.1.2",
      "comments": {
        "patch": [
          {
            "author": "20542556+mollykreis@users.noreply.github.com",
            "package": "@ni/nimble-components",
            "commit": "1328e1ed6c146b0537b4c5c46386d5c97a17052e",
            "comment": "create element for nimble-table-header"
          }
        ]
      }
    },
    {
      "date": "Fri, 16 Dec 2022 15:11:41 GMT",
      "tag": "@ni/nimble-components_v16.1.1",
      "version": "16.1.1",
      "comments": {
        "patch": [
          {
            "author": "20542556+mollykreis@users.noreply.github.com",
            "package": "@ni/nimble-components",
            "commit": "1700ba38c27d96d123d92084664ba5e7568232fe",
            "comment": "- Update table template to include nimble-table-row and nimble-table-cell\n - Set the appropriate ARIA roles on nimble-table and sub elements"
          }
        ]
      }
    },
    {
      "date": "Fri, 16 Dec 2022 01:12:53 GMT",
      "tag": "@ni/nimble-components_v16.1.0",
      "version": "16.1.0",
      "comments": {
        "minor": [
          {
            "author": "20709258+msmithNI@users.noreply.github.com",
            "package": "@ni/nimble-components",
            "commit": "c50d9a2e1934141b3a5dde98ceb84c8b992f1396",
            "comment": "Spinner component"
          }
        ]
      }
    },
    {
      "date": "Thu, 15 Dec 2022 16:23:31 GMT",
      "tag": "@ni/nimble-components_v16.0.0",
      "version": "16.0.0",
      "comments": {
        "none": [
          {
            "author": "rajsite@users.noreply.github.com",
            "package": "@ni/nimble-components",
            "commit": "2309a5286fadffcb97f0201c59cae8ff5c7f234c",
            "comment": "Update storybook devDependencies"
          }
        ]
      }
    },
    {
      "date": "Thu, 15 Dec 2022 15:29:38 GMT",
      "tag": "@ni/nimble-components_v16.0.0",
      "version": "16.0.0",
      "comments": {
        "none": [
          {
            "author": "26874831+atmgrifter00@users.noreply.github.com",
            "package": "@ni/nimble-components",
            "commit": "8696c6a91c611c6845df3d4166900c08aa30e6be",
            "comment": "Table Column HLD"
          }
        ]
      }
    },
    {
      "date": "Wed, 14 Dec 2022 14:40:50 GMT",
      "tag": "@ni/nimble-components_v16.0.0",
      "version": "16.0.0",
      "comments": {
        "none": [
          {
            "author": "20542556+mollykreis@users.noreply.github.com",
            "package": "@ni/nimble-components",
            "commit": "274bb9d4558c6fc414d23c35b286d70c339e4d90",
            "comment": "Update table data API HLD with new terminology for records and fields"
          }
        ]
      }
    },
    {
      "date": "Tue, 13 Dec 2022 22:11:51 GMT",
      "tag": "@ni/nimble-components_v16.0.0",
      "version": "16.0.0",
      "comments": {
        "patch": [
          {
            "author": "rajsite@users.noreply.github.com",
            "package": "@ni/nimble-components",
            "commit": "bb4bc33dcd84cf3b50f21e47e4183eb80e4061e1",
            "comment": "Wafermap ensure rendering only happens after template construction"
          }
        ],
        "minor": [
          {
            "author": "7282195+m-akinc@users.noreply.github.com",
            "package": "@ni/nimble-components",
            "commit": "ef1a9c554ad63d12a523436be7782b7d133dc19c",
            "comment": "Anchor and Anchor Button components"
          }
        ],
        "major": [
          {
            "author": "62277788+zszilagy@users.noreply.github.com",
            "package": "@ni/nimble-components",
            "commit": "8d11dc1ff22a2b6d3c458359a419a4b930d738fd",
            "comment": "Implemented rendering module"
          }
        ]
      }
    },
    {
      "date": "Tue, 13 Dec 2022 19:56:22 GMT",
      "tag": "@ni/nimble-components_v15.5.8",
      "version": "15.5.8",
      "comments": {
        "patch": [
          {
            "author": "denis.stavila@ni.com",
            "package": "@ni/nimble-components",
            "commit": "4826bcb3e4264b76df212dc7757b568a07aa6218",
            "comment": "- Implemented a seeded value generator for the dies (PR feedback)"
          }
        ]
      }
    },
    {
      "date": "Tue, 13 Dec 2022 04:46:18 GMT",
      "tag": "@ni/nimble-components_v15.5.7",
      "version": "15.5.7",
      "comments": {
        "none": [
          {
            "author": "20709258+msmithNI@users.noreply.github.com",
            "package": "@ni/nimble-components",
            "commit": "d80556a60935123f06b13a923290c177aa34e362",
            "comment": "Add spec document for nimble-spinner."
          }
        ]
      }
    },
    {
      "date": "Mon, 12 Dec 2022 23:04:31 GMT",
      "tag": "@ni/nimble-components_v15.5.7",
      "version": "15.5.7",
      "comments": {
        "patch": [
          {
            "author": "33986780+munteannatan@users.noreply.github.com",
            "package": "@ni/nimble-components",
            "commit": "8a8410dcbef2a54463b0d4b4a4bc79b8a2b6792a",
            "comment": "Changed wafer map rendering die opacity to rgba color alpha channel "
          }
        ]
      }
    },
    {
      "date": "Mon, 12 Dec 2022 18:13:52 GMT",
      "tag": "@ni/nimble-components_v15.5.6",
      "version": "15.5.6",
      "comments": {
        "patch": [
          {
            "author": "33986780+munteannatan@users.noreply.github.com",
            "package": "@ni/nimble-components",
            "commit": "e70046b7a09cd85253303ba5ec4bf2ab314c9c6d",
            "comment": "Created render queue for wafer map component input changes"
          }
        ]
      }
    },
    {
      "date": "Fri, 09 Dec 2022 23:00:24 GMT",
      "tag": "@ni/nimble-components_v15.5.5",
      "version": "15.5.5",
      "comments": {
        "patch": [
          {
            "author": "20542556+mollykreis@users.noreply.github.com",
            "package": "@ni/nimble-components",
            "commit": "a4ce35df8efd5b806cc0335b30a2c4764d470a8c",
            "comment": "Basic TanStack integration with nimble-table"
          }
        ]
      }
    },
    {
      "date": "Fri, 09 Dec 2022 11:25:00 GMT",
      "tag": "@ni/nimble-components_v15.5.4",
      "version": "15.5.4",
      "comments": {
        "patch": [
          {
            "author": "35329597+DStavilaNI@users.noreply.github.com",
            "package": "@ni/nimble-components",
            "commit": "001156d6c85f250a934ed8819b6a0650fe26eb84",
            "comment": "Finished first iteration of the waferMap component and its storybook"
          }
        ]
      }
    },
    {
      "date": "Wed, 07 Dec 2022 13:10:43 GMT",
      "tag": "@ni/nimble-components_v15.5.3",
      "version": "15.5.3",
      "comments": {
        "patch": [
          {
            "author": "33986780+munteannatan@users.noreply.github.com",
            "package": "@ni/nimble-components",
            "commit": "b7e946be21b68e6b871096ec587defd543d6ce32",
            "comment": "Created data manager module, prerendering functionality and modified some interface inputs"
          }
        ]
      }
    },
    {
      "date": "Tue, 06 Dec 2022 22:31:12 GMT",
      "tag": "@ni/nimble-components_v15.5.2",
      "version": "15.5.2",
      "comments": {
        "none": [
          {
            "author": "20542556+mollykreis@users.noreply.github.com",
            "package": "@ni/nimble-components",
            "commit": "a27fc394e5792c7a3c559eae44ffb925a90ff8fc",
            "comment": "Create spec for nimble-table data API"
          }
        ]
      }
    },
    {
      "date": "Tue, 06 Dec 2022 21:49:48 GMT",
      "tag": "@ni/nimble-components_v15.5.2",
      "version": "15.5.2",
      "comments": {
        "none": [
          {
            "author": "26874831+atmgrifter00@users.noreply.github.com",
            "package": "@ni/nimble-components",
            "commit": "24ca39c4ee07f0bf3121717db98888846b13f1b1",
            "comment": "Nimble Table spec"
          }
        ]
      }
    },
    {
      "date": "Mon, 05 Dec 2022 19:44:44 GMT",
      "tag": "@ni/nimble-components_v15.5.2",
      "version": "15.5.2",
      "comments": {
        "patch": [
          {
            "author": "20542556+mollykreis@users.noreply.github.com",
            "package": "@ni/nimble-components",
            "commit": "d77ed4830b75ecc68c3049e8f67f3d9bd07b5257",
            "comment": "Initial code scaffolding for nimble-table component"
          }
        ]
      }
    },
    {
      "date": "Mon, 05 Dec 2022 16:24:43 GMT",
      "tag": "@ni/nimble-components_v15.5.1",
      "version": "15.5.1",
      "comments": {
        "none": [
          {
            "author": "jattasNI@users.noreply.github.com",
            "package": "@ni/nimble-components",
            "commit": "c16040d937520c57e3b783544eb08624d52abc27",
            "comment": "Capture contributing policies in docs"
          },
          {
            "author": "7282195+m-akinc@users.noreply.github.com",
            "package": "@ni/nimble-components",
            "commit": "95cbaea9c0ae16b804816ac68204253735bc7b84",
            "comment": "Nimble anchor spec"
          }
        ]
      }
    },
    {
      "date": "Tue, 29 Nov 2022 23:51:38 GMT",
      "tag": "@ni/nimble-components_v15.5.1",
      "version": "15.5.1",
      "comments": {
        "none": [
          {
            "author": "rajsite@users.noreply.github.com",
            "package": "@ni/nimble-components",
            "commit": "3ff74ec1486e824339f81b27729aa052b083cd5e",
            "comment": "Changed from updated require-await lint rule configuration"
          }
        ]
      }
    },
    {
      "date": "Tue, 29 Nov 2022 17:43:35 GMT",
      "tag": "@ni/nimble-components_v15.5.1",
      "version": "15.5.1",
      "comments": {
        "patch": [
          {
            "author": "35329597+DStavilaNI@users.noreply.github.com",
            "package": "@ni/nimble-components",
            "commit": "001156d6c85f250a934ed8819b6a0650fe26eb84",
            "comment": "Finished first iteration of the waferMap component and its storybook"
          }
        ]
      }
    },
    {
      "date": "Wed, 23 Nov 2022 16:47:02 GMT",
      "tag": "@ni/nimble-components_v15.5.0",
      "version": "15.5.0",
      "comments": {
        "minor": [
          {
            "author": "33986780+munteannatan@users.noreply.github.com",
            "package": "@ni/nimble-components",
            "commit": "4676381ff77c04f47d23b2f2c315af17cd364fca",
            "comment": "Computations functionality added to the WaferMap component"
          }
        ]
      }
    },
    {
      "date": "Tue, 22 Nov 2022 09:29:17 GMT",
      "tag": "@ni/nimble-components_v15.4.0",
      "version": "15.4.0",
      "comments": {
        "minor": [
          {
            "author": "32818934+elizaolariu@users.noreply.github.com",
            "package": "@ni/nimble-components",
            "commit": "ac8253677461f3591b18f36ead547ec9d8562cb3",
            "comment": "Create placeholder WaferMap component"
          }
        ]
      }
    },
    {
      "date": "Tue, 15 Nov 2022 15:48:21 GMT",
      "tag": "@ni/nimble-components_v15.3.2",
      "version": "15.3.2",
      "comments": {
        "none": [
          {
            "author": "62277788+zszilagy@users.noreply.github.com",
            "package": "@ni/nimble-components",
            "commit": "f7ff1d85dedff1760a7f390a5eb579077aa7766c",
            "comment": "Added nimble spec for wafer map component"
          }
        ]
      }
    },
    {
      "date": "Mon, 14 Nov 2022 23:02:04 GMT",
      "tag": "@ni/nimble-components_v15.3.2",
      "version": "15.3.2",
      "comments": {
        "patch": [
          {
            "author": "7282195+m-akinc@users.noreply.github.com",
            "package": "@ni/nimble-components",
            "commit": "e9d9aeee9512e189e9219c7b57be04852b0b87f7",
            "comment": "Adjust control height based on label presence"
          }
        ]
      }
    },
    {
      "date": "Mon, 14 Nov 2022 20:00:44 GMT",
      "tag": "@ni/nimble-components_v15.3.1",
      "version": "15.3.1",
      "comments": {
        "none": [
          {
            "author": "20542556+mollykreis@users.noreply.github.com",
            "package": "@ni/nimble-components",
            "commit": "8658ad8d97cb3e47494d9d89f797a620074d7ef9",
            "comment": "Update XD link for tooltip"
          }
        ]
      }
    },
    {
      "date": "Mon, 14 Nov 2022 18:56:28 GMT",
      "tag": "@ni/nimble-components_v15.3.1",
      "version": "15.3.1",
      "comments": {
        "none": [
          {
            "author": "jattasNI@users.noreply.github.com",
            "package": "@ni/nimble-components",
            "commit": "e4403727774821f80f0ccb2d0a35b99c9feeeeb5",
            "comment": "Update @ni/eslint-config-* devDependencies"
          }
        ]
      }
    },
    {
      "date": "Mon, 14 Nov 2022 16:52:24 GMT",
      "tag": "@ni/nimble-components_v15.3.1",
      "version": "15.3.1",
      "comments": {
        "none": [
          {
            "author": "20542556+mollykreis@users.noreply.github.com",
            "package": "@ni/nimble-components",
            "commit": "8acebd8e7615a8314f6eac05ea5368f74c0bb85b",
            "comment": "Fix intermittent drawer test"
          }
        ]
      }
    },
    {
      "date": "Mon, 14 Nov 2022 16:24:00 GMT",
      "tag": "@ni/nimble-components_v15.3.1",
      "version": "15.3.1",
      "comments": {
        "none": [
          {
            "author": "26874831+atmgrifter00@users.noreply.github.com",
            "package": "@ni/nimble-components",
            "commit": "bf479aee9b58a740386e3085cbb3c2e8768c61f4",
            "comment": "Table HLD"
          }
        ]
      }
    },
    {
      "date": "Fri, 11 Nov 2022 22:54:42 GMT",
      "tag": "@ni/nimble-components_v15.3.1",
      "version": "15.3.1",
      "comments": {
        "none": [
          {
            "author": "jattasNI@users.noreply.github.com",
            "package": "@ni/nimble-components",
            "commit": "e84635ebfd03da77fa84e2d826bf186f497a8198",
            "comment": "Add contributing docs when building component from scratch"
          }
        ]
      }
    },
    {
      "date": "Fri, 11 Nov 2022 22:28:10 GMT",
      "tag": "@ni/nimble-components_v15.3.1",
      "version": "15.3.1",
      "comments": {
        "none": [
          {
            "author": "jattasNI@users.noreply.github.com",
            "package": "@ni/nimble-components",
            "commit": "32cee96b284cf676ff01f42aa8e975a66f07f394",
            "comment": "Temporarily disable intermittent drawer test"
          }
        ]
      }
    },
    {
      "date": "Fri, 11 Nov 2022 15:34:20 GMT",
      "tag": "@ni/nimble-components_v15.3.1",
      "version": "15.3.1",
      "comments": {
        "patch": [
          {
            "author": "20542556+mollykreis@users.noreply.github.com",
            "package": "@ni/nimble-components",
            "commit": "e6b385ef6ec2590ba101de4fa7ef54c5be0d569d",
            "comment": "Add fade animation to drawer when prefers-reduced-motion is enabled"
          }
        ]
      }
    },
    {
      "date": "Fri, 11 Nov 2022 14:59:30 GMT",
      "tag": "@ni/nimble-components_v15.3.0",
      "version": "15.3.0",
      "comments": {
        "minor": [
          {
            "author": "1458528+fredvisser@users.noreply.github.com",
            "package": "@ni/nimble-components",
            "commit": "e75202147b35ee50f80cc37890ca397e35dc019e",
            "comment": "Added triangle-filled, check-large, and dot-solid-dot-stroke-measurement icons"
          },
          {
            "author": "beachball",
            "package": "@ni/nimble-components",
            "comment": "Bump @ni/nimble-tokens to v4.3.0",
            "commit": "e75202147b35ee50f80cc37890ca397e35dc019e"
          }
        ]
      }
    },
    {
      "date": "Thu, 10 Nov 2022 23:25:26 GMT",
      "tag": "@ni/nimble-components_v15.2.0",
      "version": "15.2.0",
      "comments": {
        "minor": [
          {
            "author": "2351292+TrevorKarjanis@users.noreply.github.com",
            "package": "@ni/nimble-components",
            "commit": "843d8373064ad8389b54fe72a1cedda4091a7b7f",
            "comment": "Update `typescript` version."
          },
          {
            "author": "beachball",
            "package": "@ni/nimble-components",
            "comment": "Bump @ni/nimble-tokens to v4.2.0",
            "commit": "843d8373064ad8389b54fe72a1cedda4091a7b7f"
          }
        ]
      }
    },
    {
      "date": "Thu, 10 Nov 2022 20:32:58 GMT",
      "tag": "@ni/nimble-components_v15.1.1",
      "version": "15.1.1",
      "comments": {
        "none": [
          {
            "author": "2351292+TrevorKarjanis@users.noreply.github.com",
            "package": "@ni/nimble-components",
            "commit": "ed7fb93f9549a74cd8a16f36509aea388e085cb7",
            "comment": "Update `@ni/eslint-config-javascript` dependency version."
          }
        ]
      }
    },
    {
      "date": "Tue, 25 Oct 2022 13:53:36 GMT",
      "tag": "@ni/nimble-components_v15.1.1",
      "version": "15.1.1",
      "comments": {
        "patch": [
          {
            "author": "beachball",
            "package": "@ni/nimble-components",
            "comment": "Bump @ni/nimble-tokens to v4.1.3",
            "commit": "0084ab10c57914fc414d9652bd824eb3c7fa3572"
          }
        ]
      }
    },
    {
      "date": "Thu, 20 Oct 2022 20:07:47 GMT",
      "tag": "@ni/nimble-components_v15.1.0",
      "version": "15.1.0",
      "comments": {
        "none": [
          {
            "author": "20542556+mollykreis@users.noreply.github.com",
            "package": "@ni/nimble-components",
            "commit": "ab2b99c28d8e3a70788c536f4eabe55be717c656",
            "comment": "Fix broken documentation link in storybook"
          }
        ]
      }
    },
    {
      "date": "Tue, 18 Oct 2022 16:53:38 GMT",
      "tag": "@ni/nimble-components_v15.1.0",
      "version": "15.1.0",
      "comments": {
        "minor": [
          {
            "author": "7282195+m-akinc@users.noreply.github.com",
            "package": "@ni/nimble-components",
            "commit": "14c474efc7dd3f27d26ef7d977d1885019d58a95",
            "comment": "Implement error state for select"
          }
        ]
      }
    },
    {
      "date": "Fri, 07 Oct 2022 21:13:41 GMT",
      "tag": "@ni/nimble-components_v15.0.0",
      "version": "15.0.0",
      "comments": {
        "major": [
          {
            "author": "7282195+m-akinc@users.noreply.github.com",
            "package": "@ni/nimble-components",
            "commit": "8f496f0aaca48e5765e942292c88e78094e81386",
            "comment": "Rename nimble \"radio button\" to \"radio\""
          }
        ]
      }
    },
    {
      "date": "Thu, 06 Oct 2022 17:54:42 GMT",
      "tag": "@ni/nimble-components_v14.0.0",
      "version": "14.0.0",
      "comments": {
        "major": [
          {
            "author": "20542556+mollykreis@users.noreply.github.com",
            "package": "@ni/nimble-components",
            "commit": "980a9dac9961ef1487833281470f97c79f0f5197",
            "comment": "- Extend styling on nimble-dialog by implementing a slotted template.\n  - `aria-label` no longer correctly labels the dialog. Provide text content in the `title` and/or `subtitle` to give the dialog an accessible label.\n  - Styling has changed. Update dialogs in one of the two ways:\n      1. To lay out content using recommended patterns, use exposed slots of `title`, `subtitle`, and `footer` to lay out content using recommended patterns.\n      2. To keep (nearly) identical layout as before this change:\n          - set `header-hidden` and `footer-hidden` on the dialog\n          - wrap the entire contents of the dialog in a single element, such as a `<div>` to avoid having the default flex layout applied to content\n          - note: it is still recommended to provide a title/subtitle for accessibility purposes even when setting `header-hidden`"
          }
        ]
      }
    },
    {
      "date": "Tue, 04 Oct 2022 16:41:24 GMT",
      "tag": "@ni/nimble-components_v13.0.0",
      "version": "13.0.0",
      "comments": {
        "major": [
          {
            "author": "20542556+mollykreis@users.noreply.github.com",
            "package": "@ni/nimble-components",
            "commit": "e31785bf51ac6d2e2d188ee3dceed3d862565d3e",
            "comment": "Fix issues related to nimble-drawer by rewriting the template to use the HTML dialog"
          }
        ]
      }
    },
    {
      "date": "Mon, 03 Oct 2022 22:16:20 GMT",
      "tag": "@ni/nimble-components_v12.0.2",
      "version": "12.0.2",
      "comments": {
        "patch": [
          {
            "author": "109235103+nate-ni@users.noreply.github.com",
            "package": "@ni/nimble-components",
            "commit": "31021de203162ed44452ab54425946b220cf9f0f",
            "comment": "Updating licenses to MIT"
          },
          {
            "author": "beachball",
            "package": "@ni/nimble-components",
            "comment": "Bump @ni/nimble-tokens to v4.1.2",
            "commit": "31021de203162ed44452ab54425946b220cf9f0f"
          }
        ]
      }
    },
    {
      "date": "Thu, 29 Sep 2022 20:33:02 GMT",
      "tag": "@ni/nimble-components_v12.0.1",
      "version": "12.0.1",
      "comments": {
        "patch": [
          {
            "author": "beachball",
            "package": "@ni/nimble-components",
            "comment": "Bump @ni/nimble-tokens to v4.1.1",
            "commit": "21569a7511ea37f1bab18a1edae89cd9fa2ce8f6"
          }
        ]
      }
    },
    {
      "date": "Thu, 29 Sep 2022 20:03:25 GMT",
      "tag": "@ni/nimble-components_v12.0.0",
      "version": "12.0.0",
      "comments": {
        "major": [
          {
            "author": "rajsite@users.noreply.github.com",
            "package": "@ni/nimble-components",
            "commit": "9023d71ddb4740a624e5b9eac0114a0c91fbca78",
            "comment": "Migrated from CSS classes to element attributes for configuring components. For the list of specific elements and classes changed see: [#738](https://github.com/ni/nimble/pull/738)."
          }
        ]
      }
    },
    {
      "date": "Wed, 28 Sep 2022 14:06:28 GMT",
      "tag": "@ni/nimble-components_v11.15.1",
      "version": "11.15.1",
      "comments": {
        "none": [
          {
            "author": "20542556+mollykreis@users.noreply.github.com",
            "package": "@ni/nimble-components",
            "commit": "be52bb0145134c4882e20d3650eca580b4bd24c1",
            "comment": "Update nimble-dialog Readme to include visual design spec and styling updates"
          }
        ]
      }
    },
    {
      "date": "Thu, 22 Sep 2022 17:36:11 GMT",
      "tag": "@ni/nimble-components_v11.15.1",
      "version": "11.15.1",
      "comments": {
        "none": [
          {
            "author": "rajsite@users.noreply.github.com",
            "package": "@ni/nimble-components",
            "commit": "c40c955de3b0ef003b23cb1265e42f44dfe92ec2",
            "comment": "Update attribute vs classes for APIs documentation"
          }
        ]
      }
    },
    {
      "date": "Mon, 19 Sep 2022 19:10:55 GMT",
      "tag": "@ni/nimble-components_v11.15.1",
      "version": "11.15.1",
      "comments": {
        "patch": [
          {
            "author": "20542556+mollykreis@users.noreply.github.com",
            "package": "@ni/nimble-components",
            "commit": "c7509f7321c3cf635ba9f346026c4e097079aa5c",
            "comment": "Turn off @typescript-eslint/indent for styles.ts files"
          }
        ]
      }
    },
    {
      "date": "Thu, 15 Sep 2022 18:33:47 GMT",
      "tag": "@ni/nimble-components_v11.15.0",
      "version": "11.15.0",
      "comments": {
        "minor": [
          {
            "author": "7282195+m-akinc@users.noreply.github.com",
            "package": "@ni/nimble-components",
            "commit": "a04abdb9c8f58af14565752920b09aa002e53173",
            "comment": "Export Orientation enum so it can be used as value"
          }
        ]
      }
    },
    {
      "date": "Wed, 14 Sep 2022 14:15:38 GMT",
      "tag": "@ni/nimble-components_v11.14.0",
      "version": "11.14.0",
      "comments": {
        "none": [
          {
            "author": "rajsite@users.noreply.github.com",
            "package": "@ni/nimble-components",
            "commit": "579b984746f298ef81e9197d4ceb7a4faed95d6d",
            "comment": "Re-organizes specs into a specs folder per component"
          }
        ]
      }
    },
    {
      "date": "Mon, 12 Sep 2022 20:18:53 GMT",
      "tag": "@ni/nimble-components_v11.14.0",
      "version": "11.14.0",
      "comments": {
        "minor": [
          {
            "author": "7282195+m-akinc@users.noreply.github.com",
            "package": "@ni/nimble-components",
            "commit": "5a160efcf22098a21420834470a511878c81f387",
            "comment": "Add nimble-radio-button and nimble-radio-group"
          }
        ]
      }
    },
    {
      "date": "Mon, 12 Sep 2022 19:16:32 GMT",
      "tag": "@ni/nimble-components_v11.13.1",
      "version": "11.13.1",
      "comments": {
        "none": [
          {
            "author": "1458528+fredvisser@users.noreply.github.com",
            "package": "@ni/nimble-components",
            "commit": "82e233103177d3a600ba8a11e421ea1af871f973",
            "comment": "Update Storybook to 6.5.10"
          }
        ]
      }
    },
    {
      "date": "Fri, 09 Sep 2022 22:04:34 GMT",
      "tag": "@ni/nimble-components_v11.13.1",
      "version": "11.13.1",
      "comments": {
        "none": [
          {
            "author": "26874831+atmgrifter00@users.noreply.github.com",
            "package": "@ni/nimble-components",
            "commit": "b30d6a1e3b741c1ccc31537f3c2f4deaa194375c",
            "comment": "Number field storybook changes"
          }
        ]
      }
    },
    {
      "date": "Thu, 08 Sep 2022 23:02:30 GMT",
      "tag": "@ni/nimble-components_v11.13.1",
      "version": "11.13.1",
      "comments": {
        "none": [
          {
            "author": "109235103+nate-ni@users.noreply.github.com",
            "package": "@ni/nimble-components",
            "commit": "fcf18ca2ea8e806a0c6d3645d82c002622c17f21",
            "comment": "fixing path to favicon in Storybook"
          }
        ]
      }
    },
    {
      "date": "Thu, 08 Sep 2022 19:20:13 GMT",
      "tag": "@ni/nimble-components_v11.13.1",
      "version": "11.13.1",
      "comments": {
        "none": [
          {
            "author": "26874831+atmgrifter00@users.noreply.github.com",
            "package": "@ni/nimble-components",
            "commit": "ea887aaa72b27d74d9ca1c2a29adbda969b4b2a7",
            "comment": "Minor doc update."
          }
        ]
      }
    },
    {
      "date": "Thu, 08 Sep 2022 18:11:57 GMT",
      "tag": "@ni/nimble-components_v11.13.1",
      "version": "11.13.1",
      "comments": {
        "none": [
          {
            "author": "26874831+atmgrifter00@users.noreply.github.com",
            "package": "@ni/nimble-components",
            "commit": "97f8cd8fb5201bfa08add672121860a1509770e7",
            "comment": "Blazor NumberField spec"
          }
        ]
      }
    },
    {
      "date": "Tue, 06 Sep 2022 20:09:58 GMT",
      "tag": "@ni/nimble-components_v11.13.1",
      "version": "11.13.1",
      "comments": {
        "patch": [
          {
            "author": "7282195+m-akinc@users.noreply.github.com",
            "package": "@ni/nimble-components",
            "commit": "7b4a4f1b6b87bff5967ba9c7ce8dbabac9c2d33a",
            "comment": "Fix minor animation issues and add guidelines for prefers-reduce-motion"
          }
        ]
      }
    },
    {
      "date": "Tue, 06 Sep 2022 16:15:42 GMT",
      "tag": "@ni/nimble-components_v11.13.0",
      "version": "11.13.0",
      "comments": {
        "none": [
          {
            "author": "109235103+nate-ni@users.noreply.github.com",
            "package": "@ni/nimble-components",
            "commit": "11f4aae4657350af2e08b9a0854dcb4bfb2a03c2",
            "comment": "Adding favicon files"
          }
        ]
      }
    },
    {
      "date": "Fri, 02 Sep 2022 17:48:33 GMT",
      "tag": "@ni/nimble-components_v11.13.0",
      "version": "11.13.0",
      "comments": {
        "minor": [
          {
            "author": "7282195+m-akinc@users.noreply.github.com",
            "package": "@ni/nimble-components",
            "commit": "29a0456ac99235f13cf5d09c5d0085a14da53661",
            "comment": "Change backdrop overlay color for dialog and drawer"
          }
        ]
      }
    },
    {
      "date": "Wed, 31 Aug 2022 21:35:23 GMT",
      "tag": "@ni/nimble-components_v11.12.1",
      "version": "11.12.1",
      "comments": {
        "none": [
          {
            "author": "7282195+m-akinc@users.noreply.github.com",
            "package": "@ni/nimble-components",
            "commit": "068fa2ecb8fb6877ea1bf374ced6b9f2d0fe9682",
            "comment": "Document show and close in dialog story"
          }
        ]
      }
    },
    {
      "date": "Tue, 30 Aug 2022 19:03:18 GMT",
      "tag": "@ni/nimble-components_v11.12.1",
      "version": "11.12.1",
      "comments": {
        "patch": [
          {
            "author": "109235103+nate-ni@users.noreply.github.com",
            "package": "@ni/nimble-components",
            "commit": "96b2413d2cec7cdf9a4a848ecbd7de6358ea2caa",
            "comment": "update nimble logos"
          }
        ]
      }
    },
    {
      "date": "Tue, 30 Aug 2022 18:14:50 GMT",
      "tag": "@ni/nimble-components_v11.12.0",
      "version": "11.12.0",
      "comments": {
        "minor": [
          {
            "author": "7282195+m-akinc@users.noreply.github.com",
            "package": "@ni/nimble-components",
            "commit": "891b62c4f672b51f6a3c82e77a428a59763bd09c",
            "comment": "Adding USER_DISMISSED to Dialog class and avoid stale cached value"
          }
        ]
      }
    },
    {
      "date": "Fri, 26 Aug 2022 14:00:36 GMT",
      "tag": "@ni/nimble-components_v11.11.0",
      "version": "11.11.0",
      "comments": {
        "minor": [
          {
            "author": "1458528+fredvisser@users.noreply.github.com",
            "package": "@ni/nimble-components",
            "commit": "75b48c20131c2ac891ac50a766d9c3fb88c50718",
            "comment": "Added IconBookMagnifyingGlass, IconCircleFilled, IconCloud, IconShareNodes, IconThreeVerticalLines icons"
          },
          {
            "author": "beachball",
            "package": "@ni/nimble-components",
            "comment": "Bump @ni/nimble-tokens to v4.1.0",
            "commit": "75b48c20131c2ac891ac50a766d9c3fb88c50718"
          }
        ]
      }
    },
    {
      "date": "Wed, 24 Aug 2022 22:18:14 GMT",
      "tag": "@ni/nimble-components_v11.10.6",
      "version": "11.10.6",
      "comments": {
        "patch": [
          {
            "author": "20542556+mollykreis@users.noreply.github.com",
            "package": "@ni/nimble-components",
            "commit": "f375ba91d4e19bd24b66a6f1d5393dd6c3a9f997",
            "comment": "Use correct colors in nimble-card-button on Color UI"
          }
        ]
      }
    },
    {
      "date": "Fri, 19 Aug 2022 16:58:19 GMT",
      "tag": "@ni/nimble-components_v11.10.5",
      "version": "11.10.5",
      "comments": {
        "none": [
          {
            "author": "7282195+m-akinc@users.noreply.github.com",
            "package": "@ni/nimble-components",
            "commit": "83f499c96d30f0989d587a2314362258ffcfa543",
            "comment": "radio button spec"
          }
        ]
      }
    },
    {
      "date": "Fri, 19 Aug 2022 15:33:21 GMT",
      "tag": "@ni/nimble-components_v11.10.5",
      "version": "11.10.5",
      "comments": {
        "none": [
          {
            "author": "20542556+mollykreis@users.noreply.github.com",
            "package": "@ni/nimble-components",
            "commit": "7c831f23917994742872d5dd525fd56a2036311a",
            "comment": "Create spec for the redesign of the nimble-drawer"
          }
        ]
      }
    },
    {
      "date": "Wed, 17 Aug 2022 18:59:48 GMT",
      "tag": "@ni/nimble-components_v11.10.5",
      "version": "11.10.5",
      "comments": {
        "patch": [
          {
            "author": "rajsite@users.noreply.github.com",
            "package": "@ni/nimble-components",
            "commit": "bc7262c578faf4af964fba4d63a92445703ed2da",
            "comment": "Add token previews to storybook"
          }
        ]
      }
    },
    {
      "date": "Mon, 15 Aug 2022 15:50:12 GMT",
      "tag": "@ni/nimble-components_v11.10.4",
      "version": "11.10.4",
      "comments": {
        "patch": [
          {
            "author": "26874831+atmgrifter00@users.noreply.github.com",
            "package": "@ni/nimble-components",
            "commit": "475366789d09c01b902a97f795b91e70a54b3efb",
            "comment": "Simple style change to support font-style"
          }
        ]
      }
    },
    {
      "date": "Fri, 12 Aug 2022 19:14:22 GMT",
      "tag": "@ni/nimble-components_v11.10.3",
      "version": "11.10.3",
      "comments": {
        "patch": [
          {
            "author": "109235103+nate-ni@users.noreply.github.com",
            "package": "@ni/nimble-components",
            "commit": "f2933114b1b89a3c8cdae5d26d4a4779e1972596",
            "comment": "Replicating updated design tokens"
          }
        ]
      }
    },
    {
      "date": "Thu, 11 Aug 2022 22:20:09 GMT",
      "tag": "@ni/nimble-components_v11.10.2",
      "version": "11.10.2",
      "comments": {
        "patch": [
          {
            "author": "7282195+m-akinc@users.noreply.github.com",
            "package": "@ni/nimble-components",
            "commit": "ab34f42e9602c20bef3fa3b49a8d82630aeca880",
            "comment": "Remove delegatesFocus from dialog"
          }
        ]
      }
    },
    {
      "date": "Thu, 11 Aug 2022 20:28:40 GMT",
      "tag": "@ni/nimble-components_v11.10.1",
      "version": "11.10.1",
      "comments": {
        "patch": [
          {
            "author": "rajsite@users.noreply.github.com",
            "package": "@ni/nimble-components",
            "commit": "7858f3155a4f9f774e79bc303641b39d7a05f1f9",
            "comment": "Specify tslib version"
          }
        ]
      }
    },
    {
      "date": "Wed, 10 Aug 2022 21:38:38 GMT",
      "tag": "@ni/nimble-components_v11.10.0",
      "version": "11.10.0",
      "comments": {
        "minor": [
          {
            "author": "26874831+atmgrifter00@users.noreply.github.com",
            "package": "@ni/nimble-components",
            "commit": "32b4ed97aaaea52ff211118a405fd34922a3c0cd",
            "comment": "Add Appearance to Combobox."
          }
        ]
      }
    },
    {
      "date": "Wed, 10 Aug 2022 17:05:04 GMT",
      "tag": "@ni/nimble-components_v11.9.0",
      "version": "11.9.0",
      "comments": {
        "minor": [
          {
            "author": "7282195+m-akinc@users.noreply.github.com",
            "package": "@ni/nimble-components",
            "commit": "fd2f53162c9d194b943f8573eb140539eb0eccbc",
            "comment": "Add nimble-dialog component"
          }
        ]
      }
    },
    {
      "date": "Wed, 10 Aug 2022 14:36:49 GMT",
      "tag": "@ni/nimble-components_v11.8.5",
      "version": "11.8.5",
      "comments": {
        "none": [
          {
            "author": "103057880+aidendk@users.noreply.github.com",
            "package": "@ni/nimble-components",
            "commit": "aa44633d4f88ace9269f996ce54e0eda00e27104",
            "comment": "Complex content tooltip example"
          }
        ]
      }
    },
    {
      "date": "Tue, 09 Aug 2022 22:19:14 GMT",
      "tag": "@ni/nimble-components_v11.8.5",
      "version": "11.8.5",
      "comments": {
        "patch": [
          {
            "author": "26874831+atmgrifter00@users.noreply.github.com",
            "package": "@ni/nimble-components",
            "commit": "f232213f3f0078a7a97879e2fd8f49937e14eef4",
            "comment": "Combobox text input updates value."
          }
        ]
      }
    },
    {
      "date": "Tue, 09 Aug 2022 19:30:28 GMT",
      "tag": "@ni/nimble-components_v11.8.4",
      "version": "11.8.4",
      "comments": {
        "none": [
          {
            "author": "26874831+atmgrifter00@users.noreply.github.com",
            "package": "@ni/nimble-components",
            "commit": "2b7f6744f4c9f1504b3852aa059f2b1f1676222c",
            "comment": "Adding 'Placeholder' APIs to Combobox."
          }
        ]
      }
    },
    {
      "date": "Tue, 09 Aug 2022 18:05:33 GMT",
      "tag": "@ni/nimble-components_v11.8.4",
      "version": "11.8.4",
      "comments": {
        "patch": [
          {
            "author": "7282195+m-akinc@users.noreply.github.com",
            "package": "@ni/nimble-components",
            "commit": "fd627f21dee853ce1e6d77196c673f28d58e2daa",
            "comment": "Remove custom text selection styling"
          }
        ]
      }
    },
    {
      "date": "Tue, 09 Aug 2022 15:57:14 GMT",
      "tag": "@ni/nimble-components_v11.8.3",
      "version": "11.8.3",
      "comments": {
        "patch": [
          {
            "author": "26874831+atmgrifter00@users.noreply.github.com",
            "package": "@ni/nimble-components",
            "commit": "56ee1eeb21568b86a6e5b351d1f1985e23d228dc",
            "comment": "Remove tab focus from button in combobox."
          }
        ]
      }
    },
    {
      "date": "Tue, 09 Aug 2022 00:07:50 GMT",
      "tag": "@ni/nimble-components_v11.8.2",
      "version": "11.8.2",
      "comments": {
        "patch": [
          {
            "author": "rajsite@users.noreply.github.com",
            "package": "@ni/nimble-components",
            "commit": "9a2f49176f39b5e9027486b89a9a910f7a68f454",
            "comment": "theme and appearance behaviors refactor"
          }
        ]
      }
    },
    {
      "date": "Mon, 01 Aug 2022 19:47:13 GMT",
      "tag": "@ni/nimble-components_v11.8.1",
      "version": "11.8.1",
      "comments": {
        "none": [
          {
            "author": "7282195+m-akinc@users.noreply.github.com",
            "package": "@ni/nimble-components",
            "commit": "529f59c647d17fc620206aa17449989c398817d9",
            "comment": "Adding dialog spec"
          }
        ]
      }
    },
    {
      "date": "Mon, 01 Aug 2022 17:54:58 GMT",
      "tag": "@ni/nimble-components_v11.8.1",
      "version": "11.8.1",
      "comments": {
        "patch": [
          {
            "author": "20542556+mollykreis@users.noreply.github.com",
            "package": "@ni/nimble-components",
            "commit": "056605c8deebb7dba01bbac1a86dd0a1d670c5e3",
            "comment": "Fix focus styling on breadcrumb items"
          }
        ]
      }
    },
    {
      "date": "Thu, 28 Jul 2022 21:21:12 GMT",
      "tag": "@ni/nimble-components_v11.8.0",
      "version": "11.8.0",
      "comments": {
        "minor": [
          {
            "author": "20542556+mollykreis@users.noreply.github.com",
            "package": "@ni/nimble-components",
            "commit": "00c328dcae2cdaa93505cfe81e92d7019e34423b",
            "comment": "Create nimble-card-button component"
          }
        ]
      }
    },
    {
      "date": "Thu, 28 Jul 2022 20:37:04 GMT",
      "tag": "@ni/nimble-components_v11.7.2",
      "version": "11.7.2",
      "comments": {
        "patch": [
          {
            "author": "beachball",
            "package": "@ni/nimble-components",
            "comment": "Bump @ni/nimble-tokens to v4.0.1",
            "commit": "2a5afca370ed399241244f9b135bb1b533ec6bd3"
          }
        ]
      }
    },
    {
      "date": "Wed, 27 Jul 2022 15:56:11 GMT",
      "tag": "@ni/nimble-components_v11.7.1",
      "version": "11.7.1",
      "comments": {
        "none": [
          {
            "author": "20542556+mollykreis@users.noreply.github.com",
            "package": "@ni/nimble-components",
            "commit": "e3b4c4c89b91759c5e2ed0b132fbe0ca5c1afd8e",
            "comment": "Create spec for nimble-card-button"
          }
        ]
      }
    },
    {
      "date": "Wed, 27 Jul 2022 15:38:00 GMT",
      "tag": "@ni/nimble-components_v11.7.1",
      "version": "11.7.1",
      "comments": {
        "patch": [
          {
            "author": "26874831+atmgrifter00@users.noreply.github.com",
            "package": "@ni/nimble-components",
            "commit": "8b1dc127df77135a98f0a954b16337c718849c30",
            "comment": "Update fast-foundation."
          }
        ]
      }
    },
    {
      "date": "Wed, 27 Jul 2022 00:53:31 GMT",
      "tag": "@ni/nimble-components_v11.7.0",
      "version": "11.7.0",
      "comments": {
        "minor": [
          {
            "author": "103057880+aidendk@users.noreply.github.com",
            "package": "@ni/nimble-components",
            "commit": "5142136ea7753d4a71c7047c86fdc05bab2ed66f",
            "comment": "Implementation of the different states of the Nimble Tooltip."
          }
        ]
      }
    },
    {
      "date": "Mon, 25 Jul 2022 18:44:33 GMT",
      "tag": "@ni/nimble-components_v11.6.2",
      "version": "11.6.2",
      "comments": {
        "patch": [
          {
            "author": "26874831+atmgrifter00@users.noreply.github.com",
            "package": "@ni/nimble-components",
            "commit": "9039cd29ed7223123aa7b3a09ac5ee90ec2c388a",
            "comment": "Adding option to Combobox Storybook. Fix styling for empty options."
          }
        ]
      }
    },
    {
      "date": "Fri, 22 Jul 2022 14:58:44 GMT",
      "tag": "@ni/nimble-components_v11.6.1",
      "version": "11.6.1",
      "comments": {
        "patch": [
          {
            "author": "26874831+atmgrifter00@users.noreply.github.com",
            "package": "@ni/nimble-components",
            "commit": "ea1854aba1c043971e9348b39e6f525b0456a10a",
            "comment": "Minor style fix to combobox. Resolves #639."
          }
        ]
      }
    },
    {
      "date": "Wed, 20 Jul 2022 18:41:04 GMT",
      "tag": "@ni/nimble-components_v11.6.0",
      "version": "11.6.0",
      "comments": {
        "minor": [
          {
            "author": "60270271+Dakeondrick@users.noreply.github.com",
            "package": "@ni/nimble-components",
            "commit": "a188d7baa54e1061ad07ffa65b0e5d0a2b495238",
            "comment": "adding block and outline appearances to select"
          }
        ]
      }
    },
    {
      "date": "Mon, 18 Jul 2022 15:25:53 GMT",
      "tag": "@ni/nimble-components_v11.5.0",
      "version": "11.5.0",
      "comments": {
        "minor": [
          {
            "author": "7282195+m-akinc@users.noreply.github.com",
            "package": "@ni/nimble-components",
            "commit": "7dcb1af22c1827320b2516e9b967830f3295e86a",
            "comment": "Adding invalid state support to number field"
          }
        ]
      }
    },
    {
      "date": "Fri, 15 Jul 2022 21:46:06 GMT",
      "tag": "@ni/nimble-components_v11.4.1",
      "version": "11.4.1",
      "comments": {
        "none": [
          {
            "author": "103057880+aidendk@users.noreply.github.com",
            "package": "@ni/nimble-components",
            "commit": "810c12e81ba735599efb53601a56499067728f9e",
            "comment": "tooltip spec updates for states (#309)"
          }
        ]
      }
    },
    {
      "date": "Fri, 15 Jul 2022 21:12:50 GMT",
      "tag": "@ni/nimble-components_v11.4.1",
      "version": "11.4.1",
      "comments": {
        "patch": [
          {
            "author": "103057880+aidendk@users.noreply.github.com",
            "package": "@ni/nimble-components",
            "commit": "aa729cc29ca4969f14f4ab9313c3abdac2c8b248",
            "comment": "Fix icon colors for the Color theme.(#629)"
          }
        ]
      }
    },
    {
      "date": "Mon, 27 Jun 2022 17:17:28 GMT",
      "tag": "@ni/nimble-components_v11.4.0",
      "version": "11.4.0",
      "comments": {
        "minor": [
          {
            "author": "83799549+anguyen777@users.noreply.github.com",
            "package": "@ni/nimble-components",
            "commit": "12ed391e04e9bdaac550d401704d54e0b6a10e83",
            "comment": "New token for divider background color"
          }
        ]
      }
    },
    {
      "date": "Fri, 24 Jun 2022 15:18:24 GMT",
      "tag": "@ni/nimble-components_v11.3.0",
      "version": "11.3.0",
      "comments": {
        "minor": [
          {
            "author": "103057880+aidendk@users.noreply.github.com",
            "package": "@ni/nimble-components",
            "commit": "70e8d554250b8abc4ce7bdc069dcbf28107fee7c",
            "comment": "Implementation, styling, and tests for the 'default' state of the nimble-tooltip."
          }
        ]
      }
    },
    {
      "date": "Thu, 23 Jun 2022 18:40:01 GMT",
      "tag": "@ni/nimble-components_v11.2.0",
      "version": "11.2.0",
      "comments": {
        "minor": [
          {
            "author": "7282195+m-akinc@users.noreply.github.com",
            "package": "@ni/nimble-components",
            "commit": "2678f7470e090ed20520a4cd98fc07a8c2ab995b",
            "comment": "Add appearances and update inc/dec for number field"
          }
        ]
      }
    },
    {
      "date": "Mon, 20 Jun 2022 23:17:47 GMT",
      "tag": "@ni/nimble-components_v11.1.1",
      "version": "11.1.1",
      "comments": {
        "patch": [
          {
            "author": "7282195+m-akinc@users.noreply.github.com",
            "package": "@ni/nimble-components",
            "commit": "bb4b2b405cacb7960714617c8863fbdbb6fb2d74",
            "comment": "Restore animation growing from center"
          }
        ]
      }
    },
    {
      "date": "Mon, 20 Jun 2022 20:39:36 GMT",
      "tag": "@ni/nimble-components_v11.1.0",
      "version": "11.1.0",
      "comments": {
        "minor": [
          {
            "author": "26874831+atmgrifter00@users.noreply.github.com",
            "package": "@ni/nimble-components",
            "commit": "d6af9e70b1058f46e6726f1caf22092523a0ff24",
            "comment": "Add Combobox component"
          }
        ]
      }
    },
    {
      "date": "Thu, 16 Jun 2022 19:45:58 GMT",
      "tag": "@ni/nimble-components_v11.0.4",
      "version": "11.0.4",
      "comments": {
        "none": [
          {
            "author": "103057880+aidendk@users.noreply.github.com",
            "package": "@ni/nimble-components",
            "commit": "4632d79046e86a9efec1a938dab44284ac1de51f",
            "comment": "tooltip spec (#309)"
          }
        ]
      }
    },
    {
      "date": "Thu, 16 Jun 2022 18:11:31 GMT",
      "tag": "@ni/nimble-components_v11.0.4",
      "version": "11.0.4",
      "comments": {
        "patch": [
          {
            "author": "20542556+mollykreis@users.noreply.github.com",
            "package": "@ni/nimble-components",
            "commit": "74a9b600ec41d4a0372dfe863f0ee5705c65aafb",
            "comment": "Fix bug where menu-button could accidentally hide the button's content"
          }
        ]
      }
    },
    {
      "date": "Wed, 15 Jun 2022 19:12:55 GMT",
      "tag": "@ni/nimble-components_v11.0.3",
      "version": "11.0.3",
      "comments": {
        "patch": [
          {
            "author": "7282195+m-akinc@users.noreply.github.com",
            "package": "@ni/nimble-components",
            "commit": "3a3780e4676fd32ff9d89c0ed7c455c1ce0f6f81",
            "comment": "Keyboard focus styling for select"
          }
        ]
      }
    },
    {
      "date": "Mon, 13 Jun 2022 22:34:57 GMT",
      "tag": "@ni/nimble-components_v11.0.2",
      "version": "11.0.2",
      "comments": {
        "patch": [
          {
            "author": "7282195+m-akinc@users.noreply.github.com",
            "package": "@ni/nimble-components",
            "commit": "c930471568477d0b665ce9039cd13a73511b5c8e",
            "comment": "Text/Number fields hover indicator grows from middle"
          }
        ]
      }
    },
    {
      "date": "Wed, 08 Jun 2022 18:11:53 GMT",
      "tag": "@ni/nimble-components_v11.0.1",
      "version": "11.0.1",
      "comments": {
        "none": [
          {
            "author": "7282195+m-akinc@users.noreply.github.com",
            "package": "@ni/nimble-components",
            "commit": "d928589a70a2c14d2845ac81863c6f6f56eade1c",
            "comment": "Change test to use IntersectionObserver"
          }
        ]
      }
    },
    {
      "date": "Tue, 07 Jun 2022 15:43:41 GMT",
      "tag": "@ni/nimble-components_v11.0.1",
      "version": "11.0.1",
      "comments": {
        "patch": [
          {
            "author": "7282195+m-akinc@users.noreply.github.com",
            "package": "@ni/nimble-components",
            "commit": "c7a0202b1f1980159f9e14cbac69e6172ccec075",
            "comment": "Fix select drop-down clipping"
          }
        ]
      }
    },
    {
      "date": "Thu, 02 Jun 2022 15:11:56 GMT",
      "tag": "@ni/nimble-components_v11.0.0",
      "version": "11.0.0",
      "comments": {
        "major": [
          {
            "author": "rajsite@users.noreply.github.com",
            "package": "@ni/nimble-components",
            "commit": "7d7416ecb6f539feed219221c905b7365c8c7f79",
            "comment": "Icon names updated from the postfix nimble-*-icon to the prefix nimble-icon-*."
          }
        ]
      }
    },
    {
      "date": "Tue, 31 May 2022 17:03:58 GMT",
      "tag": "@ni/nimble-components_v10.0.9",
      "version": "10.0.9",
      "comments": {
        "patch": [
          {
            "author": "rajsite@users.noreply.github.com",
            "package": "@ni/nimble-components",
            "commit": "eeb6783dd96e74365350826b44592c403ef8376d",
            "comment": "Use new nimble-token icon paths. See nimble-tokens changes if using fonts.css directly from nimble-tokens."
          },
          {
            "author": "beachball",
            "package": "@ni/nimble-components",
            "comment": "Bump @ni/nimble-tokens to v4.0.0",
            "commit": "eeb6783dd96e74365350826b44592c403ef8376d"
          }
        ]
      }
    },
    {
      "date": "Tue, 31 May 2022 15:38:56 GMT",
      "tag": "@ni/nimble-components_v10.0.8",
      "version": "10.0.8",
      "comments": {
        "none": [
          {
            "author": "jattasNI@users.noreply.github.com",
            "package": "@ni/nimble-components",
            "commit": "a001c24c6923a90e25cfb8d6224b25b599105924",
            "comment": "Include change event in Storybook for nimble-tabs"
          }
        ]
      }
    },
    {
      "date": "Fri, 27 May 2022 15:39:30 GMT",
      "tag": "@ni/nimble-components_v10.0.8",
      "version": "10.0.8",
      "comments": {
        "patch": [
          {
            "author": "beachball",
            "package": "@ni/nimble-components",
            "comment": "Bump @ni/nimble-tokens to v3.2.4",
            "commit": "438889601beb6770e1d00eb4b6cac0564a17b6c6"
          }
        ]
      }
    },
    {
      "date": "Mon, 23 May 2022 21:59:32 GMT",
      "tag": "@ni/nimble-components_v10.0.7",
      "version": "10.0.7",
      "comments": {
        "patch": [
          {
            "author": "beachball",
            "package": "@ni/nimble-components",
            "comment": "Bump @ni/nimble-tokens to v3.2.3",
            "commit": "0f3646deed98560e59d5d2a458939411c303cd29"
          }
        ]
      }
    },
    {
      "date": "Mon, 23 May 2022 19:28:21 GMT",
      "tag": "@ni/nimble-components_v10.0.6",
      "version": "10.0.6",
      "comments": {
        "patch": [
          {
            "author": "beachball",
            "package": "@ni/nimble-components",
            "comment": "Bump @ni/nimble-tokens to v3.2.2",
            "commit": "a95f2c9196f34e6e5d5251302fc767475b01a65c"
          }
        ]
      }
    },
    {
      "date": "Mon, 23 May 2022 17:08:16 GMT",
      "tag": "@ni/nimble-components_v10.0.5",
      "version": "10.0.5",
      "comments": {
        "patch": [
          {
            "author": "20542556+mollykreis@users.noreply.github.com",
            "package": "@ni/nimble-components",
            "commit": "717f2fbd251509bb8deee23c842dceb5c4325c84",
            "comment": "Export nimble-menu-button from all-components"
          }
        ]
      }
    },
    {
      "date": "Mon, 23 May 2022 15:27:37 GMT",
      "tag": "@ni/nimble-components_v10.0.4",
      "version": "10.0.4",
      "comments": {
        "patch": [
          {
            "author": "20542556+mollykreis@users.noreply.github.com",
            "package": "@ni/nimble-components",
            "commit": "977fb31dfaffefbd30bf142eaa5a8f37e2ef6041",
            "comment": "Fix icon opacity for disabled buttons"
          }
        ]
      }
    },
    {
      "date": "Wed, 18 May 2022 22:20:28 GMT",
      "tag": "@ni/nimble-components_v10.0.3",
      "version": "10.0.3",
      "comments": {
        "patch": [
          {
            "author": "20542556+mollykreis@users.noreply.github.com",
            "package": "@ni/nimble-components",
            "commit": "382b7bec724966de8edc356a453783861aaa560d",
            "comment": "Focus menu-button in capture phase of event handler"
          }
        ]
      }
    },
    {
      "date": "Wed, 18 May 2022 20:52:01 GMT",
      "tag": "@ni/nimble-components_v10.0.2",
      "version": "10.0.2",
      "comments": {
        "patch": [
          {
            "author": "rajsite@users.noreply.github.com",
            "package": "@ni/nimble-components",
            "commit": "d6fdd7ce77c264d72f885b2a734a692dc1938e71",
            "comment": "Remove unused dist output"
          },
          {
            "author": "beachball",
            "package": "@ni/nimble-components",
            "comment": "Bump @ni/nimble-tokens to v3.2.1",
            "commit": "d6fdd7ce77c264d72f885b2a734a692dc1938e71"
          }
        ]
      }
    },
    {
      "date": "Wed, 18 May 2022 20:19:53 GMT",
      "tag": "@ni/nimble-components_v10.0.1",
      "version": "10.0.1",
      "comments": {
        "patch": [
          {
            "author": "20542556+mollykreis@users.noreply.github.com",
            "package": "@ni/nimble-components",
            "commit": "93810d5d61bdff39451918bbc4a463db57505e27",
            "comment": "Update dark theme token value for header background color"
          }
        ]
      }
    },
    {
      "date": "Wed, 18 May 2022 19:45:57 GMT",
      "tag": "@ni/nimble-components_v10.0.0",
      "version": "10.0.0",
      "comments": {
        "major": [
          {
            "author": "jattasNI@users.noreply.github.com",
            "package": "@ni/nimble-components",
            "commit": "1626a16c850dd5f47a6e05d23f2829a56a634554",
            "comment": "1. Rename enum options to use camelCase instead of PascalCase to improve API consistency.\n2. change all enums to use const object and string union pattern.\n3. Renamed string unions named `*Attribute` to remove the word `Attribute`."
          }
        ]
      }
    },
    {
      "date": "Wed, 18 May 2022 17:18:18 GMT",
      "tag": "@ni/nimble-components_v9.0.4",
      "version": "9.0.4",
      "comments": {
        "none": [
          {
            "author": "20542556+mollykreis@users.noreply.github.com",
            "package": "@ni/nimble-components",
            "commit": "1158d502fc32500f0a2610b4fbe2a7570cd0a7a3",
            "comment": "Update contributing docs for using nimble components in new templates"
          }
        ]
      }
    },
    {
      "date": "Tue, 17 May 2022 22:28:41 GMT",
      "tag": "@ni/nimble-components_v9.0.4",
      "version": "9.0.4",
      "comments": {
        "patch": [
          {
            "author": "20709258+msmithNI@users.noreply.github.com",
            "package": "@ni/nimble-components",
            "commit": "c254c00cda2686d3f0eb872d961a8847fa571c10",
            "comment": "Update import/formatting of tokens SCSS"
          }
        ]
      }
    },
    {
      "date": "Tue, 17 May 2022 16:02:58 GMT",
      "tag": "@ni/nimble-components_v9.0.3",
      "version": "9.0.3",
      "comments": {
        "patch": [
          {
            "author": "20542556+mollykreis@users.noreply.github.com",
            "package": "@ni/nimble-components",
            "commit": "e7a22c8fc760f51ebc0d7e56d564576628776456",
            "comment": "No longer require clients to manually import nimble-toggle-button and nimble-anchored-region when using nimble-menu-button"
          }
        ]
      }
    },
    {
      "date": "Tue, 17 May 2022 15:15:50 GMT",
      "tag": "@ni/nimble-components_v9.0.2",
      "version": "9.0.2",
      "comments": {
        "patch": [
          {
            "author": "20542556+mollykreis@users.noreply.github.com",
            "package": "@ni/nimble-components",
            "commit": "6d709f50703d92fe285229f24e809bcbba84a8c6",
            "comment": "Support submenus in nimble-menu"
          }
        ]
      }
    },
    {
      "date": "Mon, 16 May 2022 22:54:32 GMT",
      "tag": "@ni/nimble-components_v9.0.1",
      "version": "9.0.1",
      "comments": {
        "patch": [
          {
            "author": "7282195+m-akinc@users.noreply.github.com",
            "package": "@ni/nimble-components",
            "commit": "ec410175429ce61496f554dde33245c2ed5bb917",
            "comment": "Avoid disabled text field ellipsized text overflow bug"
          }
        ]
      }
    },
    {
      "date": "Mon, 16 May 2022 17:10:25 GMT",
      "tag": "@ni/nimble-components_v9.0.0",
      "version": "9.0.0",
      "comments": {
        "none": [
          {
            "author": "jattasNI@users.noreply.github.com",
            "package": "@ni/nimble-components",
            "commit": "cdd584eb582900e581bc47b287ef9a3ffee796f4",
            "comment": "Use FAST helpers for capitalization"
          }
        ]
      }
    },
    {
      "date": "Thu, 12 May 2022 18:39:55 GMT",
      "tag": "@ni/nimble-components_v9.0.0",
      "version": "9.0.0",
      "comments": {
        "major": [
          {
            "author": "7282195+m-akinc@users.noreply.github.com",
            "package": "@ni/nimble-components",
            "commit": "0413ad227ca26c4798f9551a43481220f3a08852",
            "comment": "Fix drawer footer layout on Safari. Clients providing the drawer a header, section, and footer must now provide them in that order. They will be displayed in the order given"
          }
        ]
      }
    },
    {
      "date": "Thu, 12 May 2022 18:16:13 GMT",
      "tag": "@ni/nimble-components_v8.6.3",
      "version": "8.6.3",
      "comments": {
        "patch": [
          {
            "author": "7282195+m-akinc@users.noreply.github.com",
            "package": "@ni/nimble-components",
            "commit": "a85233a89ca31819e5861044d6c7af240db33933",
            "comment": "Fix a few cosmetic issues with tabs"
          }
        ]
      }
    },
    {
      "date": "Tue, 10 May 2022 21:09:37 GMT",
      "tag": "@ni/nimble-components_v8.6.2",
      "version": "8.6.2",
      "comments": {
        "patch": [
          {
            "author": "jattasNI@users.noreply.github.com",
            "package": "@ni/nimble-components",
            "commit": "765f2f5f4cd28592e16e163e0d4e4afa9a87b9a7",
            "comment": "Update FAST dependency versions"
          }
        ]
      }
    },
    {
      "date": "Tue, 10 May 2022 20:40:12 GMT",
      "tag": "@ni/nimble-components_v8.6.1",
      "version": "8.6.1",
      "comments": {
        "patch": [
          {
            "author": "7282195+m-akinc@users.noreply.github.com",
            "package": "@ni/nimble-components",
            "commit": "54618faeb76695e0480cb94c558d0818fa77ded8",
            "comment": "Use LargeDelay token"
          },
          {
            "author": "beachball",
            "package": "@ni/nimble-components",
            "comment": "Bump @ni/nimble-tokens to v3.2.0",
            "commit": "54618faeb76695e0480cb94c558d0818fa77ded8"
          }
        ]
      }
    },
    {
      "date": "Tue, 10 May 2022 19:19:34 GMT",
      "tag": "@ni/nimble-components_v8.6.0",
      "version": "8.6.0",
      "comments": {
        "minor": [
          {
            "author": "20542556+mollykreis@users.noreply.github.com",
            "package": "@ni/nimble-components",
            "commit": "c4bb26837c1b6570d2dd8d09597a90d6f8eaf34c",
            "comment": "Create nimble-menu-button component"
          }
        ]
      }
    },
    {
      "date": "Mon, 09 May 2022 16:30:15 GMT",
      "tag": "@ni/nimble-components_v8.5.0",
      "version": "8.5.0",
      "comments": {
        "minor": [
          {
            "author": "7282195+m-akinc@users.noreply.github.com",
            "package": "@ni/nimble-components",
            "commit": "9cd7e2b65f2c110358ea840e35791f9b45483968",
            "comment": "Support clear-inline-padding class on frameless text field"
          }
        ]
      }
    },
    {
      "date": "Fri, 06 May 2022 18:05:10 GMT",
      "tag": "@ni/nimble-components_v8.4.0",
      "version": "8.4.0",
      "comments": {
        "none": [
          {
            "author": "1458528+fredvisser@users.noreply.github.com",
            "package": "@ni/nimble-components",
            "commit": "6ee18fbd2265f5bf8ef4550bf40f88d788b0996c",
            "comment": "split test-field-matrix on actionButtonStates"
          }
        ]
      }
    },
    {
      "date": "Wed, 04 May 2022 21:26:02 GMT",
      "tag": "@ni/nimble-components_v8.4.0",
      "version": "8.4.0",
      "comments": {
        "minor": [
          {
            "author": "20542556+mollykreis@users.noreply.github.com",
            "package": "@ni/nimble-components",
            "commit": "653341a69d93c7e4aaf09e601962bca50aec0967",
            "comment": "Create nimble-anchored-region"
          }
        ]
      }
    },
    {
      "date": "Wed, 04 May 2022 19:57:48 GMT",
      "tag": "@ni/nimble-components_v8.3.0",
      "version": "8.3.0",
      "comments": {
        "none": [
          {
            "author": "20542556+mollykreis@users.noreply.github.com",
            "package": "@ni/nimble-components",
            "commit": "d2751018d10f031dcaf618f4b2306656d4d37377",
            "comment": "Create IButton interface"
          }
        ]
      }
    },
    {
      "date": "Wed, 04 May 2022 16:08:04 GMT",
      "tag": "@ni/nimble-components_v8.3.0",
      "version": "8.3.0",
      "comments": {
        "none": [
          {
            "author": "20542556+mollykreis@users.noreply.github.com",
            "package": "@ni/nimble-components",
            "commit": "9c2bdbc5e2295f1d4a29f6f64f78145640082400",
            "comment": "Create spec for nimble-menu-button"
          }
        ]
      }
    },
    {
      "date": "Mon, 02 May 2022 21:17:05 GMT",
      "tag": "@ni/nimble-components_v8.3.0",
      "version": "8.3.0",
      "comments": {
        "minor": [
          {
            "author": "35616474+michaeldbrandt@users.noreply.github.com",
            "package": "@ni/nimble-components",
            "commit": "8221a0c79dde412326b2358add1a521894035e75",
            "comment": "Added mousedown fill color"
          }
        ]
      }
    },
    {
      "date": "Fri, 29 Apr 2022 20:41:59 GMT",
      "tag": "@ni/nimble-components_v8.2.1",
      "version": "8.2.1",
      "comments": {
        "patch": [
          {
            "author": "20542556+mollykreis@users.noreply.github.com",
            "package": "@ni/nimble-components",
            "commit": "9ffe14dc5c32a24e60b0a8b1e1db44a331af1350",
            "comment": "Reflect ARIA attributes from toggle-button onto inner control"
          }
        ]
      }
    },
    {
      "date": "Fri, 29 Apr 2022 19:30:37 GMT",
      "tag": "@ni/nimble-components_v8.2.0",
      "version": "8.2.0",
      "comments": {
        "minor": [
          {
            "author": "7282195+m-akinc@users.noreply.github.com",
            "package": "@ni/nimble-components",
            "commit": "f3f35459c1bf71a433c5b892803a01b129155f4a",
            "comment": "Show start slot on text field"
          }
        ]
      }
    },
    {
      "date": "Fri, 29 Apr 2022 16:34:13 GMT",
      "tag": "@ni/nimble-components_v8.1.11",
      "version": "8.1.11",
      "comments": {
        "none": [
          {
            "author": "20542556+mollykreis@users.noreply.github.com",
            "package": "@ni/nimble-components",
            "commit": "8dfa545c06ef1ffbac1435fa6836c9dbe4f1c1ab",
            "comment": "Create spec for nimble-anchored-region"
          }
        ]
      }
    },
    {
      "date": "Fri, 29 Apr 2022 15:27:01 GMT",
      "tag": "@ni/nimble-components_v8.1.11",
      "version": "8.1.11",
      "comments": {
        "patch": [
          {
            "author": "beachball",
            "package": "@ni/nimble-components",
            "comment": "Bump @ni/nimble-tokens to v3.1.0",
            "commit": "8c3fe0e2c25daf35728fdf75d4a74dd86f1449c6"
          }
        ]
      }
    },
    {
      "date": "Sat, 23 Apr 2022 05:05:02 GMT",
      "tag": "@ni/nimble-components_v8.1.10",
      "version": "8.1.10",
      "comments": {
        "patch": [
          {
            "author": "beachball",
            "package": "@ni/nimble-components",
            "comment": "Bump @ni/nimble-tokens to v3.0.13",
            "commit": "d949ce60204c9d2bfabb8a31afbc5426f744cf7c"
          }
        ]
      }
    },
    {
      "date": "Sat, 23 Apr 2022 04:31:01 GMT",
      "tag": "@ni/nimble-components_v8.1.9",
      "version": "8.1.9",
      "comments": {
        "patch": [
          {
            "author": "beachball",
            "package": "@ni/nimble-components",
            "comment": "Bump @ni/nimble-tokens to v3.0.12",
            "commit": "c15a7622cd434e8a7cdd19d20be8b658f0ea2f98"
          }
        ]
      }
    },
    {
      "date": "Sat, 23 Apr 2022 04:15:08 GMT",
      "tag": "@ni/nimble-components_v8.1.8",
      "version": "8.1.8",
      "comments": {
        "none": [
          {
            "author": "rajsite@users.noreply.github.com",
            "package": "@ni/nimble-components",
            "commit": "7cbf000717df80bf46ee672c939ba942214b38df",
            "comment": "Testing publishing"
          }
        ],
        "patch": [
          {
            "author": "beachball",
            "package": "@ni/nimble-components",
            "comment": "Bump @ni/nimble-tokens to v3.0.11",
            "commit": "7cbf000717df80bf46ee672c939ba942214b38df"
          }
        ]
      }
    },
    {
      "date": "Fri, 22 Apr 2022 22:36:24 GMT",
      "tag": "@ni/nimble-components_v8.1.4",
      "version": "8.1.4",
      "comments": {
        "patch": [
          {
            "author": "beachball",
            "package": "@ni/nimble-components",
            "comment": "Bump @ni/nimble-tokens to v3.0.7",
            "commit": "4dc7e295be4916b405e52d9ba83ad6d0a4059c49"
          }
        ]
      }
    },
    {
      "date": "Fri, 22 Apr 2022 21:28:38 GMT",
      "tag": "@ni/nimble-components_v8.1.3",
      "version": "8.1.3",
      "comments": {
        "none": [
          {
            "author": "rajsite@users.noreply.github.com",
            "package": "@ni/nimble-components",
            "commit": "43ed496a29dedd224e33956a9b4fbf8c5489940c",
            "comment": "Re-enable Node rendering for stories"
          }
        ]
      }
    },
    {
      "date": "Fri, 22 Apr 2022 16:09:27 GMT",
      "tag": "@ni/nimble-components_v8.1.3",
      "version": "8.1.3",
      "comments": {
        "patch": [
          {
            "author": "beachball",
            "package": "@ni/nimble-components",
            "comment": "Bump @ni/nimble-tokens to v3.0.6",
            "commit": "98b76accd3fadea27f5fb42c6df982479a228470"
          }
        ]
      }
    },
    {
      "date": "Fri, 22 Apr 2022 15:28:51 GMT",
      "tag": "@ni/nimble-components_v8.1.2",
      "version": "8.1.2",
      "comments": {
        "none": [
          {
            "author": "beachball",
            "package": "@ni/nimble-components",
            "comment": "Bump @ni/nimble-tokens to v3.0.5",
            "commit": "cf35448b8158b8d1a51255a9ea6bc3a8f7795b49"
          }
        ]
      }
    },
    {
      "date": "Fri, 22 Apr 2022 15:09:11 GMT",
      "tag": "@ni/nimble-components_v8.1.2",
      "version": "8.1.2",
      "comments": {
        "patch": [
          {
            "author": "beachball",
            "package": "@ni/nimble-components",
            "comment": "Bump @ni/nimble-tokens to v3.0.4",
            "commit": "b3b90746b19fdc8a2846b70d755101896a6f8359"
          }
        ]
      }
    },
    {
      "date": "Fri, 22 Apr 2022 14:26:36 GMT",
      "tag": "@ni/nimble-components_v8.1.1",
      "version": "8.1.1",
      "comments": {
        "patch": [
          {
            "author": "beachball",
            "package": "@ni/nimble-components",
            "comment": "Bump @ni/nimble-tokens to v3.0.3",
            "commit": "0c619b7a6462261a9c60d2549b88df57719ab3c9"
          }
        ]
      }
    },
    {
      "date": "Fri, 22 Apr 2022 12:45:44 GMT",
      "tag": "@ni/nimble-components_v8.1.0",
      "version": "8.1.0",
      "comments": {
        "minor": [
          {
            "author": "7282195+m-akinc@users.noreply.github.com",
            "package": "@ni/nimble-components",
            "commit": "d415c89b77d0bacf3b27380d0d3eb1f00b708c74",
            "comment": "Add frameless appearance to nimble-text-field"
          }
        ]
      }
    },
    {
      "date": "Thu, 21 Apr 2022 20:57:24 GMT",
      "tag": "@ni/nimble-components_v8.0.2",
      "version": "8.0.2",
      "comments": {
        "patch": [
          {
            "author": "rajsite@users.noreply.github.com",
            "package": "@ni/nimble-components",
            "commit": "f1fa1f0358d33e2c7b1d38dfbebd589a01afd281",
            "comment": "Fix minified source map generation"
          },
          {
            "author": "beachball",
            "package": "@ni/nimble-components",
            "comment": "Bump @ni/nimble-tokens to v3.0.2",
            "commit": "f1fa1f0358d33e2c7b1d38dfbebd589a01afd281"
          }
        ]
      }
    },
    {
      "date": "Wed, 20 Apr 2022 18:13:39 GMT",
      "tag": "@ni/nimble-components_v8.0.1",
      "version": "8.0.1",
      "comments": {
        "none": [
          {
            "author": "26874831+atmgrifter00@users.noreply.github.com",
            "package": "@ni/nimble-components",
            "commit": "ba9f084fb6df75ea9db7e0c9abf38c23c4e17892",
            "comment": "Adding Combobox spec"
          }
        ]
      }
    },
    {
      "date": "Wed, 13 Apr 2022 23:09:34 GMT",
      "tag": "@ni/nimble-components_v8.0.1",
      "version": "8.0.1",
      "comments": {
        "patch": [
          {
            "author": "20542556+mollykreis@users.noreply.github.com",
            "package": "@ni/nimble-components",
            "commit": "3e02a7634d890181ce02bbf307b70e84135c8821",
            "comment": "Enforce tree selection mode when using keyboard"
          }
        ]
      }
    },
    {
      "date": "Wed, 13 Apr 2022 21:55:47 GMT",
      "tag": "@ni/nimble-components_v8.0.0",
      "version": "8.0.0",
      "comments": {
        "major": [
          {
            "author": "26874831+atmgrifter00@users.noreply.github.com",
            "package": "@ni/nimble-components",
            "commit": "3fde428b4f5d9b3b9f7c7703d43ac933098e11c7",
            "comment": "Changing nimble-listbox-option to nimble-list-option"
          }
        ]
      }
    },
    {
      "date": "Wed, 13 Apr 2022 20:50:06 GMT",
      "tag": "@ni/nimble-components_v7.8.3",
      "version": "7.8.3",
      "comments": {
        "patch": [
          {
            "author": "26874831+atmgrifter00@users.noreply.github.com",
            "package": "@ni/nimble-components",
            "commit": "31d87b48a99501fca98a6614acbf29e2a70b7465",
            "comment": "Adding nimble toolbar to allComponents"
          }
        ]
      }
    },
    {
      "date": "Tue, 12 Apr 2022 21:47:23 GMT",
      "tag": "@ni/nimble-components_v7.8.2",
      "version": "7.8.2",
      "comments": {
        "none": [
          {
            "author": "20542556+mollykreis@users.noreply.github.com",
            "package": "@ni/nimble-components",
            "commit": "dcff81e825dab971e6b8184f027ff0bd8c26b4b1",
            "comment": "Improve documentation for tree selection mode"
          }
        ]
      }
    },
    {
      "date": "Tue, 12 Apr 2022 19:28:50 GMT",
      "tag": "@ni/nimble-components_v7.8.2",
      "version": "7.8.2",
      "comments": {
        "patch": [
          {
            "author": "20542556+mollykreis@users.noreply.github.com",
            "package": "@ni/nimble-components",
            "commit": "918fa93c937b2e56f5b24196adb5dbdcabedb0bf",
            "comment": "Remove nested specific styling from tree items"
          }
        ]
      }
    },
    {
      "date": "Tue, 12 Apr 2022 18:29:27 GMT",
      "tag": "@ni/nimble-components_v7.8.1",
      "version": "7.8.1",
      "comments": {
        "patch": [
          {
            "author": "20542556+mollykreis@users.noreply.github.com",
            "package": "@ni/nimble-components",
            "commit": "3bc5e68cddea2ac7bb3005c442e8df7febe5defb",
            "comment": "Correct hover color of active tree group"
          }
        ]
      }
    },
    {
      "date": "Mon, 11 Apr 2022 21:45:54 GMT",
      "tag": "@ni/nimble-components_v7.8.0",
      "version": "7.8.0",
      "comments": {
        "minor": [
          {
            "author": "20542556+mollykreis@users.noreply.github.com",
            "package": "@ni/nimble-components",
            "commit": "cdc640f741dca14e99aa118d491b26fd9ca60aed",
            "comment": "Add 'none' selection mode to tree"
          }
        ]
      }
    },
    {
      "date": "Fri, 08 Apr 2022 19:29:58 GMT",
      "tag": "@ni/nimble-components_v7.7.0",
      "version": "7.7.0",
      "comments": {
        "none": [
          {
            "author": "1458528+fredvisser@users.noreply.github.com",
            "package": "@ni/nimble-components",
            "commit": "9940e68a3a79f5b6f8a976c2d8b63ad107f599f1",
            "comment": "Fix Chromatic drawer test intermittency"
          }
        ]
      }
    },
    {
      "date": "Thu, 07 Apr 2022 19:57:34 GMT",
      "tag": "@ni/nimble-components_v7.7.0",
      "version": "7.7.0",
      "comments": {
        "minor": [
          {
            "author": "7282195+m-akinc@users.noreply.github.com",
            "package": "@ni/nimble-components",
            "commit": "6dc0cc1c1c909b17359877d4828da0e48df4e75d",
            "comment": "Add styling for indeterminate checkbox state"
          }
        ]
      }
    },
    {
      "date": "Wed, 06 Apr 2022 19:38:49 GMT",
      "tag": "@ni/nimble-components_v7.6.0",
      "version": "7.6.0",
      "comments": {
        "minor": [
          {
            "author": "20709258+msmithNI@users.noreply.github.com",
            "package": "@ni/nimble-components",
            "commit": "4463a54517442bb48ee87e92885065bc3c3a1bb3",
            "comment": "nimble-drawer has cancelable 'cancel' event (triggered when dimming overlay is clicked, when modal = true)"
          }
        ]
      }
    },
    {
      "date": "Fri, 01 Apr 2022 18:39:28 GMT",
      "tag": "@ni/nimble-components_v7.5.0",
      "version": "7.5.0",
      "comments": {
        "minor": [
          {
            "author": "20542556+mollykreis@users.noreply.github.com",
            "package": "@ni/nimble-components",
            "commit": "e313fa8658229d3ddead2a5c4ba088e68e20d8da",
            "comment": "Add ability to place buttons within a text field"
          }
        ]
      }
    },
    {
      "date": "Thu, 31 Mar 2022 21:02:24 GMT",
      "tag": "@ni/nimble-components_v7.4.3",
      "version": "7.4.3",
      "comments": {
        "patch": [
          {
            "author": "7282195+m-akinc@users.noreply.github.com",
            "package": "@ni/nimble-components",
            "commit": "93644b519b97b1ec3c054469ed96ab1efeece359",
            "comment": "nimble-text-area honor height and width"
          }
        ]
      }
    },
    {
      "date": "Thu, 31 Mar 2022 18:58:20 GMT",
      "tag": "@ni/nimble-components_v7.4.2",
      "version": "7.4.2",
      "comments": {
        "patch": [
          {
            "author": "1458528+fredvisser@users.noreply.github.com",
            "package": "@ni/nimble-components",
            "commit": "4b079f30ec68b4c0c635a426f3580239df49bfab",
            "comment": "Added descriptive tags to icon metadata file"
          }
        ]
      }
    },
    {
      "date": "Thu, 31 Mar 2022 18:03:04 GMT",
      "tag": "@ni/nimble-components_v7.4.1",
      "version": "7.4.1",
      "comments": {
        "patch": [
          {
            "author": "20542556+mollykreis@users.noreply.github.com",
            "package": "@ni/nimble-components",
            "commit": "9fa44b9cc7d82bb696fcf27651949c676f6ab9c0",
            "comment": "Fix bug in nimble-select when options change"
          }
        ]
      }
    },
    {
      "date": "Thu, 31 Mar 2022 16:36:10 GMT",
      "tag": "@ni/nimble-components_v7.4.0",
      "version": "7.4.0",
      "comments": {
        "none": [
          {
            "author": "20709258+msmithNI@users.noreply.github.com",
            "package": "@ni/nimble-components",
            "commit": "4906f19946f514ece3b1d38d706085cab581b4c7",
            "comment": "Update Drawer Storybook to hook up close buttons"
          }
        ]
      }
    },
    {
      "date": "Thu, 24 Mar 2022 01:16:17 GMT",
      "tag": "@ni/nimble-components_v7.4.0",
      "version": "7.4.0",
      "comments": {
        "minor": [
          {
            "author": "5454342+brianehenry@users.noreply.github.com",
            "package": "@ni/nimble-components",
            "commit": "7e641fc43d08e501a668fb7c91208405d5ae8b02",
            "comment": "Add bundled distribution file to package"
          }
        ]
      }
    },
    {
      "date": "Wed, 23 Mar 2022 18:49:06 GMT",
      "tag": "@ni/nimble-components_v7.3.0",
      "version": "7.3.0",
      "comments": {
        "minor": [
          {
            "author": "20542556+mollykreis@users.noreply.github.com",
            "package": "@ni/nimble-components",
            "commit": "283179456e93bef036f04d6d757217a7f74d6fd0",
            "comment": "Create nimble-toolbar component"
          }
        ]
      }
    },
    {
      "date": "Tue, 22 Mar 2022 23:49:19 GMT",
      "tag": "@ni/nimble-components_v7.2.3",
      "version": "7.2.3",
      "comments": {
        "none": [
          {
            "author": "rajsite@users.noreply.github.com",
            "package": "@ni/nimble-components",
            "commit": "9da08c4905b7d9f7edf43248d46f8440cf5f0014",
            "comment": "Update FastFoundation tagFor tests"
          }
        ]
      }
    },
    {
      "date": "Tue, 22 Mar 2022 20:59:12 GMT",
      "tag": "@ni/nimble-components_v7.2.3",
      "version": "7.2.3",
      "comments": {
        "patch": [
          {
            "author": "26874831+atmgrifter00@users.noreply.github.com",
            "package": "@ni/nimble-components",
            "commit": "294a686f9ab471c94bc93df36919ce9f1b970e21",
            "comment": "Update FAST dependencies. Fix issues."
          }
        ]
      }
    },
    {
      "date": "Fri, 18 Mar 2022 19:18:02 GMT",
      "tag": "@ni/nimble-components_v7.2.2",
      "version": "7.2.2",
      "comments": {
        "patch": [
          {
            "author": "20542556+mollykreis@users.noreply.github.com",
            "package": "@ni/nimble-components",
            "commit": "ad71d7b477c62990d07bec4a3d0460c334cb07ad",
            "comment": "Fix button width and height styles"
          }
        ]
      }
    },
    {
      "date": "Wed, 16 Mar 2022 22:20:10 GMT",
      "tag": "@ni/nimble-components_v7.2.1",
      "version": "7.2.1",
      "comments": {
        "patch": [
          {
            "author": "20542556+mollykreis@users.noreply.github.com",
            "package": "@ni/nimble-components",
            "commit": "9d9b3e602dcd10381783b78f1ab84a79d378a68d",
            "comment": "Fix hover style of block button"
          }
        ]
      }
    },
    {
      "date": "Wed, 16 Mar 2022 21:51:34 GMT",
      "tag": "@ni/nimble-components_v7.2.0",
      "version": "7.2.0",
      "comments": {
        "minor": [
          {
            "author": "20542556+mollykreis@users.noreply.github.com",
            "package": "@ni/nimble-components",
            "commit": "3d1a63a6c352b9087dfe07c36f434f70c5a2851c",
            "comment": "Add support for icons in 'end' slot of nimble-button and nimble-toggle-button"
          }
        ]
      }
    },
    {
      "date": "Wed, 16 Mar 2022 18:56:43 GMT",
      "tag": "@ni/nimble-components_v7.1.1",
      "version": "7.1.1",
      "comments": {
        "patch": [
          {
            "author": "7282195+m-akinc@users.noreply.github.com",
            "package": "@ni/nimble-components",
            "commit": "60a48fd03c405d6726733003895afdbe30a33241",
            "comment": "Icon button use hidden content as a11y name"
          }
        ]
      }
    },
    {
      "date": "Mon, 14 Mar 2022 16:43:20 GMT",
      "tag": "@ni/nimble-components_v7.1.0",
      "version": "7.1.0",
      "comments": {
        "minor": [
          {
            "author": "5454342+brianehenry@users.noreply.github.com",
            "package": "@ni/nimble-components",
            "commit": "9f367f69590374c042bfdcb07105b4d104db3975",
            "comment": "Create switch component"
          }
        ]
      }
    },
    {
      "date": "Fri, 11 Mar 2022 16:23:10 GMT",
      "tag": "@ni/nimble-components_v7.0.1",
      "version": "7.0.1",
      "comments": {
        "patch": [
          {
            "author": "7282195+m-akinc@users.noreply.github.com",
            "package": "@ni/nimble-components",
            "commit": "3d9b243bd14c7ffa1578bab00ee7d2d6c530a3e1",
            "comment": "Switch to released 6.0.0 of storybook-addon-xd-designs"
          }
        ]
      }
    },
    {
      "date": "Fri, 11 Mar 2022 00:51:41 GMT",
      "tag": "@ni/nimble-components_v7.0.0",
      "version": "7.0.0",
      "comments": {
        "major": [
          {
            "author": "20709258+msmithNI@users.noreply.github.com",
            "package": "@ni/nimble-components",
            "commit": "0a22c0380b537f013c2fb9766bcbf9cd9e4f5927",
            "comment": "Change nimble-breadcrumb CSS class from \"style-2\" to \"prominent-links\" (to get alt link color style); add that style to breadcrumb theme matrix"
          }
        ]
      }
    },
    {
      "date": "Thu, 10 Mar 2022 21:26:41 GMT",
      "tag": "@ni/nimble-components_v6.1.5",
      "version": "6.1.5",
      "comments": {
        "none": [
          {
            "author": "20542556+mollykreis@users.noreply.github.com",
            "package": "@ni/nimble-components",
            "commit": "070d1b6d698cb4fdc162b37f7047f02a677931ea",
            "comment": "Create nimble-toolbar spec"
          }
        ]
      }
    },
    {
      "date": "Thu, 10 Mar 2022 20:42:23 GMT",
      "tag": "@ni/nimble-components_v6.1.5",
      "version": "6.1.5",
      "comments": {
        "none": [
          {
            "author": "1458528+fredvisser@users.noreply.github.com",
            "package": "@ni/nimble-components",
            "commit": "ffc8c9b1750c7dba7b02a2adb4ed160d427b6edc",
            "comment": "Update XD library URL and component table"
          }
        ]
      }
    },
    {
      "date": "Thu, 10 Mar 2022 19:42:54 GMT",
      "tag": "@ni/nimble-components_v6.1.5",
      "version": "6.1.5",
      "comments": {
        "patch": [
          {
            "author": "20709258+msmithNI@users.noreply.github.com",
            "package": "@ni/nimble-components",
            "commit": "6c3e02d8c6a58f778ea81499bcb00e7f511887af",
            "comment": "Fix bug where incorrect theme can be applied to breadcrumb/textfield if 2 theme providers/ themes are active on a page"
          }
        ]
      }
    },
    {
      "date": "Thu, 10 Mar 2022 19:18:43 GMT",
      "tag": "@ni/nimble-components_v6.1.4",
      "version": "6.1.4",
      "comments": {
        "none": [
          {
            "author": "jattasNI@users.noreply.github.com",
            "package": "@ni/nimble-components",
            "commit": "7239b1eb7c90fd4cbfd0ac0f687b96d222bcd8a8",
            "comment": "Increase maxlength in nimble-text-area storybook"
          }
        ]
      }
    },
    {
      "date": "Wed, 09 Mar 2022 22:20:03 GMT",
      "tag": "@ni/nimble-components_v6.1.4",
      "version": "6.1.4",
      "comments": {
        "patch": [
          {
            "author": "beachball",
            "package": "@ni/nimble-components",
            "comment": "Bump @ni/nimble-tokens to v3.0.1",
            "commit": "c8d1aa2f20eb073ba048fe485d781acb985cd0b9"
          }
        ]
      }
    },
    {
      "date": "Wed, 09 Mar 2022 17:23:03 GMT",
      "tag": "@ni/nimble-components_v6.1.3",
      "version": "6.1.3",
      "comments": {
        "none": [
          {
            "author": "5454342+brianehenry@users.noreply.github.com",
            "package": "@ni/nimble-components",
            "commit": "9f04a1e497094346567af72aea806095e94c5510",
            "comment": "Create spec document for switch component"
          }
        ]
      }
    },
    {
      "date": "Wed, 09 Mar 2022 15:54:29 GMT",
      "tag": "@ni/nimble-components_v6.1.3",
      "version": "6.1.3",
      "comments": {
        "none": [
          {
            "author": "7282195+m-akinc@users.noreply.github.com",
            "package": "@ni/nimble-components",
            "commit": "6724f11f17f070b7c160f660924f97fac2e5909b",
            "comment": "Disable a11y add-on for matrix stories"
          }
        ]
      }
    },
    {
      "date": "Tue, 08 Mar 2022 16:17:42 GMT",
      "tag": "@ni/nimble-components_v6.1.3",
      "version": "6.1.3",
      "comments": {
        "patch": [
          {
            "author": "7282195+m-akinc@users.noreply.github.com",
            "package": "@ni/nimble-components",
            "commit": "21559db72a62fa1568a425ec1e6fb7587217d308",
            "comment": "Inherit font properties from nimble-text-field element"
          }
        ]
      }
    },
    {
      "date": "Mon, 07 Mar 2022 15:38:07 GMT",
      "tag": "@ni/nimble-components_v6.1.2",
      "version": "6.1.2",
      "comments": {
        "none": [
          {
            "author": "jattasNI@users.noreply.github.com",
            "package": "@ni/nimble-components",
            "commit": "9d681432ce988208c27104966297e91738fb30e9",
            "comment": "Docs for using XD to inspect component designs"
          }
        ]
      }
    },
    {
      "date": "Fri, 04 Mar 2022 21:15:36 GMT",
      "tag": "@ni/nimble-components_v6.1.2",
      "version": "6.1.2",
      "comments": {
        "patch": [
          {
            "author": "20709258+msmithNI@users.noreply.github.com",
            "package": "@ni/nimble-components",
            "commit": "08887b6a3b71bf1e1d73fba6940d112df668e74d",
            "comment": "Add final styling for breadcrumb. nimble-breadcrumb allows swapping to 2nd style (swaps link regular/mousedown colors) via style-2 CSS class."
          }
        ]
      }
    },
    {
      "date": "Fri, 04 Mar 2022 20:46:39 GMT",
      "tag": "@ni/nimble-components_v6.1.1",
      "version": "6.1.1",
      "comments": {
        "patch": [
          {
            "author": "7282195+m-akinc@users.noreply.github.com",
            "package": "@ni/nimble-components",
            "commit": "23468a16a05224c4a9d0031ed9cfa6fac98a2636",
            "comment": "Don't tie error display to invalid state"
          }
        ]
      }
    },
    {
      "date": "Fri, 04 Mar 2022 18:26:39 GMT",
      "tag": "@ni/nimble-components_v6.1.0",
      "version": "6.1.0",
      "comments": {
        "none": [
          {
            "author": "jattasNI@users.noreply.github.com",
            "package": "@ni/nimble-components",
            "commit": "1b2c299e91e79c80bd1500c2849d61e0e4657337",
            "comment": "Add link to FAST cheat sheet from nimble-components CONTRIBUTING"
          }
        ]
      }
    },
    {
      "date": "Thu, 03 Mar 2022 15:46:29 GMT",
      "tag": "@ni/nimble-components_v6.1.0",
      "version": "6.1.0",
      "comments": {
        "none": [
          {
            "author": "7282195+m-akinc@users.noreply.github.com",
            "package": "@ni/nimble-components",
            "commit": "cf2cc701ee46bd3b69072a6591ea7743bcf3f9cc",
            "comment": "Update Storybook and remove skipLibCheck"
          }
        ]
      }
    },
    {
      "date": "Wed, 02 Mar 2022 17:00:45 GMT",
      "tag": "@ni/nimble-components_v6.1.0",
      "version": "6.1.0",
      "comments": {
        "minor": [
          {
            "author": "26874831+atmgrifter00@users.noreply.github.com",
            "package": "@ni/nimble-components",
            "commit": "7dc6d9c3dc81aacc2878c69b7ab69183cdec0d3e",
            "comment": "Adding new font tokens"
          }
        ]
      }
    },
    {
      "date": "Tue, 01 Mar 2022 19:24:47 GMT",
      "tag": "@ni/nimble-components_v6.0.0",
      "version": "6.0.0",
      "comments": {
        "major": [
          {
            "author": "7282195+m-akinc@users.noreply.github.com",
            "package": "@ni/nimble-components",
            "commit": "06a79cdefa821097dcee53843fa6396b84ae28fc",
            "comment": "Rename text field attribute from errortext to error-text"
          }
        ]
      }
    },
    {
      "date": "Tue, 01 Mar 2022 18:23:44 GMT",
      "tag": "@ni/nimble-components_v5.0.1",
      "version": "5.0.1",
      "comments": {
        "patch": [
          {
            "author": "rajsite@users.noreply.github.com",
            "package": "@ni/nimble-components",
            "commit": "a4ee8bf7526f086c85ef9278a26b959f0144b8f0",
            "comment": "Initialize properties for nimble owned properties like appearance modes and theme provider."
          }
        ]
      }
    },
    {
      "date": "Tue, 01 Mar 2022 16:07:33 GMT",
      "tag": "@ni/nimble-components_v5.0.0",
      "version": "5.0.0",
      "comments": {
        "major": [
          {
            "author": "1458528+fredvisser@users.noreply.github.com",
            "package": "@ni/nimble-components",
            "commit": "cf0ebf7f1c460afc2f942748623e225dd0c3f27a",
            "comment": "Renamed fillHoverSelectedColor & fillSelectedColor tokens."
          },
          {
            "author": "beachball",
            "package": "@ni/nimble-components",
            "comment": "Bump @ni/nimble-tokens to v3.0.0",
            "commit": "cf0ebf7f1c460afc2f942748623e225dd0c3f27a"
          }
        ]
      }
    },
    {
      "date": "Tue, 01 Mar 2022 15:14:49 GMT",
      "tag": "@ni/nimble-components_v4.1.0",
      "version": "4.1.0",
      "comments": {
        "minor": [
          {
            "author": "7282195+m-akinc@users.noreply.github.com",
            "package": "@ni/nimble-components",
            "commit": "18a980a13f2afcf1a357798271cac8cc028c72cf",
            "comment": "Support error text on nimble-text-field"
          }
        ]
      }
    },
    {
      "date": "Fri, 25 Feb 2022 18:29:26 GMT",
      "tag": "@ni/nimble-components_v4.0.1",
      "version": "4.0.1",
      "comments": {
        "none": [
          {
            "author": "20542556+mollykreis@users.noreply.github.com",
            "package": "@ni/nimble-components",
            "commit": "b738cfbe7f09a32a0683a55e844701f2678e8a37",
            "comment": "Add padding between example drawer buttons"
          }
        ]
      }
    },
    {
      "date": "Thu, 24 Feb 2022 19:17:00 GMT",
      "tag": "@ni/nimble-components_v4.0.1",
      "version": "4.0.1",
      "comments": {
        "patch": [
          {
            "author": "20542556+mollykreis@users.noreply.github.com",
            "package": "@ni/nimble-components",
            "commit": "bcd293b32d6b3c01cbdbd93bf778ee8c65aa69fb",
            "comment": "Use correct padding in select component"
          }
        ]
      }
    },
    {
      "date": "Thu, 24 Feb 2022 16:20:16 GMT",
      "tag": "@ni/nimble-components_v4.0.0",
      "version": "4.0.0",
      "comments": {
        "major": [
          {
            "author": "5454342+brianehenry@users.noreply.github.com",
            "package": "@ni/nimble-components",
            "commit": "6872d1878c110d0f0a0669c09cfcec3200204661",
            "comment": "Added icons, [updated names](https://nio365-my.sharepoint.com/:x:/g/personal/fred_visser_ni_com/EXICQZuUaOBHiJEj7G55E0EBsLshTmfYM6TIfAKD5Jo7bA?e=fucw97) of existing icons, implemented code generation for icons"
          }
        ]
      }
    },
    {
      "date": "Wed, 23 Feb 2022 22:30:22 GMT",
      "tag": "@ni/nimble-components_v3.2.0",
      "version": "3.2.0",
      "comments": {
        "minor": [
          {
            "author": "20709258+msmithNI@users.noreply.github.com",
            "package": "@ni/nimble-components",
            "commit": "cd072c1851d3136e108f0562b8913dc351909f72",
            "comment": "Add new nimble-breadcrumb and nimble-breadcrumb-item components"
          }
        ]
      }
    },
    {
      "date": "Wed, 23 Feb 2022 22:01:52 GMT",
      "tag": "@ni/nimble-components_v3.1.0",
      "version": "3.1.0",
      "comments": {
        "minor": [
          {
            "author": "20542556+mollykreis@users.noreply.github.com",
            "package": "@ni/nimble-components",
            "commit": "7ebdc787afeaf9143270906d792ec799ed1d3c77",
            "comment": "Implement primary buttons"
          }
        ]
      }
    },
    {
      "date": "Wed, 23 Feb 2022 20:10:44 GMT",
      "tag": "@ni/nimble-components_v3.0.0",
      "version": "3.0.0",
      "comments": {
        "major": [
          {
            "author": "1458528+fredvisser@users.noreply.github.com",
            "package": "@ni/nimble-components",
            "commit": "f1096d98165a52d95f4a27da04cfcbf628b582bc",
            "comment": "Refactored nearly all theme-aware tokens. See this [spreadsheet](https://nio365-my.sharepoint.com/:x:/g/personal/fred_visser_ni_com/EXICQZuUaOBHiJEj7G55E0EBsLshTmfYM6TIfAKD5Jo7bA?e=fucw97) for a mapping of old and new tokens."
          },
          {
            "author": "beachball",
            "package": "@ni/nimble-components",
            "comment": "Bump @ni/nimble-tokens to v2.1.0",
            "commit": "f1096d98165a52d95f4a27da04cfcbf628b582bc"
          }
        ]
      }
    },
    {
      "date": "Mon, 21 Feb 2022 23:14:18 GMT",
      "tag": "@ni/nimble-components_v2.1.3",
      "version": "2.1.3",
      "comments": {
        "patch": [
          {
            "author": "7282195+m-akinc@users.noreply.github.com",
            "package": "@ni/nimble-components",
            "commit": "a5db4895c0c4ba61115dbcde9da8a46f85ffc30e",
            "comment": "Fix minor hover issue for text area on Safari"
          }
        ]
      }
    },
    {
      "date": "Mon, 21 Feb 2022 15:34:13 GMT",
      "tag": "@ni/nimble-components_v2.1.2",
      "version": "2.1.2",
      "comments": {
        "patch": [
          {
            "author": "1458528+fredvisser@users.noreply.github.com",
            "package": "@ni/nimble-components",
            "commit": "16eb83f6b382a7fb49c46f5768bb58c8db1d1682",
            "comment": "Updating with [renamed](https://nio365-my.sharepoint.com/:x:/g/personal/fred_visser_ni_com/EXICQZuUaOBHiJEj7G55E0EBsLshTmfYM6TIfAKD5Jo7bA?e=fucw97) icons from nimble-tokens"
          },
          {
            "author": "beachball",
            "package": "@ni/nimble-components",
            "comment": "Bump @ni/nimble-tokens to v2.0.0",
            "commit": "16eb83f6b382a7fb49c46f5768bb58c8db1d1682"
          }
        ]
      }
    },
    {
      "date": "Sat, 19 Feb 2022 00:06:17 GMT",
      "tag": "@ni/nimble-components_v2.1.1",
      "version": "2.1.1",
      "comments": {
        "patch": [
          {
            "author": "beachball",
            "package": "@ni/nimble-components",
            "comment": "Bump @ni/nimble-tokens to v1.1.0",
            "commit": "44cdee77bab162269a5dfc9ee040c1da7f5b8364"
          }
        ]
      }
    },
    {
      "date": "Thu, 17 Feb 2022 20:45:28 GMT",
      "tag": "@ni/nimble-components_v2.1.0",
      "version": "2.1.0",
      "comments": {
        "none": [
          {
            "author": "20542556+mollykreis@users.noreply.github.com",
            "package": "@ni/nimble-components",
            "commit": "8578645976dc13600c72a11bdd894a11095d89ea",
            "comment": "Add guidance for setting delegatesFocus"
          }
        ]
      }
    },
    {
      "date": "Thu, 17 Feb 2022 19:43:53 GMT",
      "tag": "@ni/nimble-components_v2.1.0",
      "version": "2.1.0",
      "comments": {
        "minor": [
          {
            "author": "7282195+m-akinc@users.noreply.github.com",
            "package": "@ni/nimble-components",
            "commit": "e4730a0788558ebdbf4563af2a86b1d9e280c8b5",
            "comment": "Implement nimble-text-area component"
          }
        ]
      }
    },
    {
      "date": "Thu, 17 Feb 2022 17:30:49 GMT",
      "tag": "@ni/nimble-components_v2.0.2",
      "version": "2.0.2",
      "comments": {
        "patch": [
          {
            "author": "7282195+m-akinc@users.noreply.github.com",
            "package": "@ni/nimble-components",
            "commit": "0663feb6f8c97dad338c57aa711309cae11e07b5",
            "comment": "Update readonly text field style"
          }
        ]
      }
    },
    {
      "date": "Thu, 17 Feb 2022 03:15:59 GMT",
      "tag": "@ni/nimble-components_v2.0.1",
      "version": "2.0.1",
      "comments": {
        "patch": [
          {
            "author": "20542556+mollykreis@users.noreply.github.com",
            "package": "@ni/nimble-components",
            "commit": "7ceb37943ba12628359f8645df566339a6a89ebc",
            "comment": "Fix focus bug with nimble-toggle-button"
          }
        ]
      }
    },
    {
      "date": "Tue, 15 Feb 2022 17:32:39 GMT",
      "tag": "@ni/nimble-components_v2.0.0",
      "version": "2.0.0",
      "comments": {
        "major": [
          {
            "author": "1458528+fredvisser@users.noreply.github.com",
            "package": "@ni/nimble-components",
            "commit": "7fb538dac8b1086c569c8e61afd3e9b1d270e2d9",
            "comment": "remove legacy blue"
          }
        ]
      }
    },
    {
      "date": "Mon, 14 Feb 2022 21:34:16 GMT",
      "tag": "@ni/nimble-components_v1.2.0",
      "version": "1.2.0",
      "comments": {
        "minor": [
          {
            "author": "7282195+m-akinc@users.noreply.github.com",
            "package": "@ni/nimble-components",
            "commit": "474dba44639064dc2bd46e45dfbf25f5f0e1b658",
            "comment": "Add additional Outline and Block text field appearances"
          }
        ]
      }
    },
    {
      "date": "Mon, 14 Feb 2022 18:58:21 GMT",
      "tag": "@ni/nimble-components_v1.1.2",
      "version": "1.1.2",
      "comments": {
        "patch": [
          {
            "author": "1458528+fredvisser@users.noreply.github.com",
            "package": "@ni/nimble-components",
            "commit": "ec138d7e6a9d23a15f1cf17e3a3b99a38fbe62cb",
            "comment": "add max-height for select menu"
          }
        ]
      }
    },
    {
      "date": "Fri, 11 Feb 2022 16:48:53 GMT",
      "tag": "@ni/nimble-components_v1.1.1",
      "version": "1.1.1",
      "comments": {
        "patch": [
          {
            "author": "rajsite@users.noreply.github.com",
            "package": "@ni/nimble-components",
            "commit": "1d07ddafec27e49da68681910dafec1c419a187c",
            "comment": "FAST version update"
          }
        ]
      }
    },
    {
      "date": "Wed, 09 Feb 2022 23:03:00 GMT",
      "tag": "@ni/nimble-components_v1.1.0",
      "version": "1.1.0",
      "comments": {
        "none": [
          {
            "author": "7282195+m-akinc@users.noreply.github.com",
            "package": "@ni/nimble-components",
            "commit": "5e5cf520b9da585e48b93348fa3ca1362db7e6e4",
            "comment": "Creation of nimble-text-area spec"
          }
        ]
      }
    },
    {
      "date": "Wed, 09 Feb 2022 04:16:40 GMT",
      "tag": "@ni/nimble-components_v1.1.0",
      "version": "1.1.0",
      "comments": {
        "none": [
          {
            "author": "20709258+msmithNI@users.noreply.github.com",
            "package": "@ni/nimble-components",
            "commit": "28bab66fdd9c30af55dc024b597999f8b3ebd216",
            "comment": "Create spec for nimble-breadcrumb and nimble-breadcrumb-item"
          }
        ]
      }
    },
    {
      "date": "Tue, 08 Feb 2022 23:06:14 GMT",
      "tag": "@ni/nimble-components_v1.1.0",
      "version": "1.1.0",
      "comments": {
        "none": [
          {
            "author": "jattasNI@users.noreply.github.com",
            "package": "@ni/nimble-components",
            "commit": "2495abf0c11ba2dac76dd24b195824dd6f74604a",
            "comment": "Remove \"Color theme on green\" from Storybook as it is not a supported configuration"
          }
        ]
      }
    },
    {
      "date": "Tue, 08 Feb 2022 22:38:10 GMT",
      "tag": "@ni/nimble-components_v1.1.0",
      "version": "1.1.0",
      "comments": {
        "minor": [
          {
            "author": "20542556+mollykreis@users.noreply.github.com",
            "package": "@ni/nimble-components",
            "commit": "fbaa7998a230d2dfc4a41740f60afa67563cd18f",
            "comment": "Create nimble-toggle-button"
          }
        ]
      }
    },
    {
      "date": "Mon, 07 Feb 2022 18:48:57 GMT",
      "tag": "@ni/nimble-components_v1.0.0",
      "version": "1.0.0",
      "comments": {
        "patch": [
          {
            "author": "jattasNI@users.noreply.github.com",
            "package": "@ni/nimble-components",
            "commit": "1d493b0799d6e520e589fdb816272a307053a8b8",
            "comment": "Remove 'beta' tag from package to start using semantic versioning"
          },
          {
            "author": "beachball",
            "package": "@ni/nimble-components",
            "comment": "Bump @ni/nimble-tokens to v1.0.0",
            "commit": "1d493b0799d6e520e589fdb816272a307053a8b8"
          }
        ]
      }
    },
    {
      "date": "Fri, 04 Feb 2022 23:44:50 GMT",
      "tag": "@ni/nimble-components_v1.0.0-beta.129",
      "version": "1.0.0-beta.129",
      "comments": {
        "prerelease": [
          {
            "author": "rajsite@users.noreply.github.com",
            "package": "@ni/nimble-components",
            "commit": "0d242b4837d2f6d76c47712e73505b95bba6f1a3",
            "comment": "ThemeStyleSheetBehavior implmentation\n- **Breaking change**: NimbleThemeProvider renamed to ThemeProvider. NimbleTheme renamed to Theme. Removed passwordRevealFilter design token."
          }
        ]
      }
    },
    {
      "date": "Wed, 02 Feb 2022 19:27:46 GMT",
      "tag": "@ni/nimble-components_v1.0.0-beta.128",
      "version": "1.0.0-beta.128",
      "comments": {
        "none": [
          {
            "author": "20542556+mollykreis@users.noreply.github.com",
            "package": "@ni/nimble-components",
            "commit": "b94345b372f18e080de88d6356d396c9fcbf6368",
            "comment": "Create toggle-button spec"
          }
        ]
      }
    },
    {
      "date": "Wed, 02 Feb 2022 16:29:26 GMT",
      "tag": "@ni/nimble-components_v1.0.0-beta.128",
      "version": "1.0.0-beta.128",
      "comments": {
        "prerelease": [
          {
            "author": "32167177+haworthia@users.noreply.github.com",
            "package": "@ni/nimble-components",
            "commit": "2fb2252052ffb2e20eff7cf546f2c2b3df7ce872",
            "comment": "Add status icon components"
          }
        ]
      }
    },
    {
      "date": "Tue, 01 Feb 2022 19:28:24 GMT",
      "tag": "@ni/nimble-components_v1.0.0-beta.127",
      "version": "1.0.0-beta.127",
      "comments": {
        "none": [
          {
            "author": "20542556+mollykreis@users.noreply.github.com",
            "package": "@ni/nimble-components",
            "commit": "9d654bffeaedc8c9fc94421556af55e30eeb4981",
            "comment": "Add accessibility documentation"
          }
        ]
      }
    },
    {
      "date": "Tue, 01 Feb 2022 17:09:06 GMT",
      "tag": "@ni/nimble-components_v1.0.0-beta.127",
      "version": "1.0.0-beta.127",
      "comments": {
        "prerelease": [
          {
            "author": "beachball",
            "package": "@ni/nimble-components",
            "comment": "Bump @ni/nimble-tokens to v1.0.0-beta.39",
            "commit": "ab1d1fd7d37ae3a8c3b258597263b895fcf10fca"
          }
        ]
      }
    },
    {
      "date": "Fri, 28 Jan 2022 21:45:26 GMT",
      "tag": "@ni/nimble-components_v1.0.0-beta.126",
      "version": "1.0.0-beta.126",
      "comments": {
        "prerelease": [
          {
            "author": "rajsite@users.noreply.github.com",
            "package": "@ni/nimble-components",
            "commit": "494f1e68dfa32945485b915fcf9b2f9124cc2742",
            "comment": "Theme-aware token scss file generation.\n - Users should switch from CSS properties to SCSS properties so any token changes during upgrades can be detected at build time.\n - **Breaking change**: Theme-aware CSS custom properties now have prefix --ni-nimble-*."
          }
        ]
      }
    },
    {
      "date": "Thu, 20 Jan 2022 21:30:14 GMT",
      "tag": "@ni/nimble-components_v1.0.0-beta.125",
      "version": "1.0.0-beta.125",
      "comments": {
        "prerelease": [
          {
            "author": "7282195+m-akinc@users.noreply.github.com",
            "package": "@ni/nimble-components",
            "commit": "c40abaaeb5fdac4816b409e2497eadb2e8a3c0cd",
            "comment": "Remove default slot from Nimble icons. This is a breaking change. Clients using Nimble icons inside Nimble buttons, menu items, or tree items must now explicitly set the 'slot' attribute on those icons to 'start' in order for them to be styled properly."
          }
        ]
      }
    },
    {
      "date": "Thu, 20 Jan 2022 04:13:54 GMT",
      "tag": "@ni/nimble-components_v1.0.0-beta.124",
      "version": "1.0.0-beta.124",
      "comments": {
        "prerelease": [
          {
            "author": "20542556+mollykreis@users.noreply.github.com",
            "package": "@ni/nimble-components",
            "commit": "ca752a52520a40b5a7103eaf91d9b8d222a6e0ef",
            "comment": "Add contentHidden attribute to button rather than implicitly determine a button has no text content"
          }
        ]
      }
    },
    {
      "date": "Wed, 19 Jan 2022 23:57:51 GMT",
      "tag": "@ni/nimble-components_v1.0.0-beta.123",
      "version": "1.0.0-beta.123",
      "comments": {
        "prerelease": [
          {
            "author": "jattasNI@users.noreply.github.com",
            "package": "@ni/nimble-components",
            "commit": "ea95cabc05e601aff06d41e3cedc002da0a9a0b0",
            "comment": "Documentation of theming system"
          },
          {
            "author": "beachball",
            "package": "@ni/nimble-components",
            "comment": "Bump @ni/nimble-tokens to v1.0.0-beta.38",
            "commit": "ea95cabc05e601aff06d41e3cedc002da0a9a0b0"
          }
        ]
      }
    },
    {
      "date": "Tue, 18 Jan 2022 16:10:22 GMT",
      "tag": "@ni/nimble-components_v1.0.0-beta.122",
      "version": "1.0.0-beta.122",
      "comments": {
        "none": [
          {
            "author": "1458528+fredvisser@users.noreply.github.com",
            "package": "@ni/nimble-components",
            "commit": "346e17fe569f695cd2cc1efffc552c143e3a379f",
            "comment": "Base color swatch for Storybook"
          }
        ]
      }
    },
    {
      "date": "Thu, 13 Jan 2022 19:48:52 GMT",
      "tag": "@ni/nimble-components_v1.0.0-beta.122",
      "version": "1.0.0-beta.122",
      "comments": {
        "prerelease": [
          {
            "author": "beachball",
            "package": "@ni/nimble-components",
            "comment": "Bump @ni/nimble-tokens to v1.0.0-beta.37",
            "commit": "adb7088528996e382f2ec6c5e59feb2d5d3b8d86"
          }
        ]
      }
    },
    {
      "date": "Wed, 12 Jan 2022 21:25:30 GMT",
      "tag": "@ni/nimble-components_v1.0.0-beta.121",
      "version": "1.0.0-beta.121",
      "comments": {
        "none": [
          {
            "author": "5454342+brianehenry@users.noreply.github.com",
            "package": "@ni/nimble-components",
            "commit": "3c4182cee01a1dc677d68b06a64b21e356bd4f9c",
            "comment": "Create slider spec document"
          }
        ]
      }
    },
    {
      "date": "Wed, 12 Jan 2022 19:57:11 GMT",
      "tag": "@ni/nimble-components_v1.0.0-beta.121",
      "version": "1.0.0-beta.121",
      "comments": {
        "prerelease": [
          {
            "author": "20542556+mollykreis@users.noreply.github.com",
            "package": "@ni/nimble-components",
            "commit": "1f3ba939394cb4dd9d0e39fcbbcd79a00352239c",
            "comment": "Increase test cases covered by button matrix stories"
          }
        ]
      }
    },
    {
      "date": "Wed, 12 Jan 2022 19:22:52 GMT",
      "tag": "@ni/nimble-components_v1.0.0-beta.120",
      "version": "1.0.0-beta.120",
      "comments": {
        "none": [
          {
            "author": "rajsite@users.noreply.github.com",
            "package": "@ni/nimble-components",
            "commit": "af79e9b9860f3613e1f4697f729461071dd0aa22",
            "comment": "Add instructions for updating the component status"
          }
        ]
      }
    },
    {
      "date": "Tue, 11 Jan 2022 23:35:27 GMT",
      "tag": "@ni/nimble-components_v1.0.0-beta.120",
      "version": "1.0.0-beta.120",
      "comments": {
        "none": [
          {
            "author": "jattasNI@users.noreply.github.com",
            "package": "@ni/nimble-components",
            "commit": "74304888044c86cbc540e014f83bcba581c03262",
            "comment": "Document spec process for Nimble"
          }
        ]
      }
    },
    {
      "date": "Tue, 11 Jan 2022 22:03:36 GMT",
      "tag": "@ni/nimble-components_v1.0.0-beta.120",
      "version": "1.0.0-beta.120",
      "comments": {
        "prerelease": [
          {
            "author": "20542556+mollykreis@users.noreply.github.com",
            "package": "@ni/nimble-components",
            "commit": "0b650a6a5ab39b0b9e83edefee3bd3b086d8b989",
            "comment": "Correct styling of icon buttons"
          }
        ]
      }
    },
    {
      "date": "Mon, 10 Jan 2022 18:14:33 GMT",
      "tag": "@ni/nimble-components_v1.0.0-beta.119",
      "version": "1.0.0-beta.119",
      "comments": {
        "prerelease": [
          {
            "author": "7282195+m-akinc@users.noreply.github.com",
            "package": "@ni/nimble-components",
            "commit": "1c5f793aba1db095eb608addf7770df6fff0f5e9",
            "comment": "Turn on strict type checking and resolve violations"
          }
        ]
      }
    },
    {
      "date": "Fri, 07 Jan 2022 19:58:55 GMT",
      "tag": "@ni/nimble-components_v1.0.0-beta.118",
      "version": "1.0.0-beta.118",
      "comments": {
        "none": [
          {
            "author": "rajsite@users.noreply.github.com",
            "package": "@ni/nimble-components",
            "commit": "bf3f06dc6b78c070a480210941cf2bcf404faf18",
            "comment": "Update to latest eslint rules"
          }
        ]
      }
    },
    {
      "date": "Fri, 07 Jan 2022 00:04:56 GMT",
      "tag": "@ni/nimble-components_v1.0.0-beta.118",
      "version": "1.0.0-beta.118",
      "comments": {
        "prerelease": [
          {
            "author": "7282195+m-akinc@users.noreply.github.com",
            "package": "@ni/nimble-components",
            "commit": "e57e209d6ede28d37c1e33b8f1f6f81c568bbaf6",
            "comment": "Add baseClass in call to compose for Button and Select"
          }
        ]
      }
    },
    {
      "date": "Thu, 06 Jan 2022 23:21:51 GMT",
      "tag": "@ni/nimble-components_v1.0.0-beta.117",
      "version": "1.0.0-beta.117",
      "comments": {
        "prerelease": [
          {
            "author": "7282195+m-akinc@users.noreply.github.com",
            "package": "@ni/nimble-components",
            "commit": "3d35734ae3c8edbca3128b77cbce0ed5be0fd36a",
            "comment": "Don't hardcode nimble-listbox-option in query"
          }
        ]
      }
    },
    {
      "date": "Thu, 06 Jan 2022 19:28:47 GMT",
      "tag": "@ni/nimble-components_v1.0.0-beta.116",
      "version": "1.0.0-beta.116",
      "comments": {
        "prerelease": [
          {
            "author": "7282195+m-akinc@users.noreply.github.com",
            "package": "@ni/nimble-components",
            "commit": "370673029669f79b24154081d4dac15be1deb68c",
            "comment": "Refactor prefers-reduced-motion watching logic into utility"
          }
        ]
      }
    },
    {
      "date": "Fri, 17 Dec 2021 22:32:22 GMT",
      "tag": "@ni/nimble-components_v1.0.0-beta.115",
      "version": "1.0.0-beta.115",
      "comments": {
        "prerelease": [
          {
            "author": "jattasNI@users.noreply.github.com",
            "package": "@ni/nimble-components",
            "commit": "6a7c92a6bd3c333321b29d501c99c8dc1cc8eed1",
            "comment": "Update versions of @ni/javascript-styleguide dependencies"
          },
          {
            "author": "beachball",
            "package": "@ni/nimble-components",
            "comment": "Bump @ni/nimble-tokens to v1.0.0-beta.36",
            "commit": "6a7c92a6bd3c333321b29d501c99c8dc1cc8eed1"
          }
        ]
      }
    },
    {
      "date": "Wed, 15 Dec 2021 20:22:01 GMT",
      "tag": "@ni/nimble-components_v1.0.0-beta.114",
      "version": "1.0.0-beta.114",
      "comments": {
        "prerelease": [
          {
            "author": "5454342+brianehenry@users.noreply.github.com",
            "package": "@ni/nimble-components",
            "commit": "f8e9021c95cade3ffb44e129d93f55c752c0dd12",
            "comment": "Add HTMLElementTagNameMap extensions for Nimble elements"
          }
        ]
      }
    },
    {
      "date": "Tue, 14 Dec 2021 04:09:05 GMT",
      "tag": "@ni/nimble-components_v1.0.0-beta.113",
      "version": "1.0.0-beta.113",
      "comments": {
        "prerelease": [
          {
            "author": "5454342+brianehenry@users.noreply.github.com",
            "package": "@ni/nimble-components",
            "commit": "bb44040248029a7c49be1c7cf15d9a133c837d68",
            "comment": "Re-export FAST's DOM.processUpdates method"
          }
        ]
      }
    },
    {
      "date": "Mon, 13 Dec 2021 20:30:22 GMT",
      "tag": "@ni/nimble-components_v1.0.0-beta.112",
      "version": "1.0.0-beta.112",
      "comments": {
        "prerelease": [
          {
            "author": "rajsite@users.noreply.github.com",
            "package": "@ni/nimble-components",
            "commit": "01e5672297683896ec85f6b73ffb8f2c78e2ef1d",
            "comment": "Directive attribute string support and type export"
          }
        ]
      }
    },
    {
      "date": "Mon, 13 Dec 2021 14:41:26 GMT",
      "tag": "@ni/nimble-components_v1.0.0-beta.111",
      "version": "1.0.0-beta.111",
      "comments": {
        "prerelease": [
          {
            "author": "5454342+brianehenry@users.noreply.github.com",
            "package": "@ni/nimble-components",
            "commit": "72bc8603e87e6e4cf572bce77660cbd156909ddf",
            "comment": "Use legacy font family var in legacy theme"
          }
        ]
      }
    },
    {
      "date": "Fri, 10 Dec 2021 16:32:53 GMT",
      "tag": "@ni/nimble-components_v1.0.0-beta.110",
      "version": "1.0.0-beta.110",
      "comments": {
        "prerelease": [
          {
            "author": "jattasNI@users.noreply.github.com",
            "package": "@ni/nimble-components",
            "commit": "2c48c3492a91466d0d8e5bf0edd8073c9491830c",
            "comment": "Improve usage docs for nimble-components"
          }
        ]
      }
    },
    {
      "date": "Thu, 09 Dec 2021 20:35:29 GMT",
      "tag": "@ni/nimble-components_v1.0.0-beta.109",
      "version": "1.0.0-beta.109",
      "comments": {
        "prerelease": [
          {
            "author": "rajsite@users.noreply.github.com",
            "package": "@ni/nimble-components",
            "commit": "059e20f28599e532d203a07c76bd799fd00d181a",
            "comment": "Update publish command"
          },
          {
            "author": "beachball",
            "package": "@ni/nimble-components",
            "comment": "Bump @ni/nimble-tokens to v1.0.0-beta.35",
            "commit": "059e20f28599e532d203a07c76bd799fd00d181a"
          }
        ]
      }
    },
    {
      "date": "Wed, 08 Dec 2021 00:40:11 GMT",
      "tag": "@ni/nimble-components_v1.0.0-beta.108",
      "version": "1.0.0-beta.108",
      "comments": {
        "prerelease": [
          {
            "author": "26874831+atmgrifter00@users.noreply.github.com",
            "package": "@ni/nimble-components",
            "commit": "51f9b40f86470200dd67ba9011aa0414b2c56ce2",
            "comment": "Update TreeItem to prevent future breakage"
          }
        ]
      }
    },
    {
      "date": "Tue, 07 Dec 2021 16:36:46 GMT",
      "tag": "@ni/nimble-components_v1.0.0-beta.107",
      "version": "1.0.0-beta.107",
      "comments": {
        "prerelease": [
          {
            "author": "5454342+brianehenry@users.noreply.github.com",
            "package": "@ni/nimble-components",
            "commit": "1e6f2e614dc493efec2570455fe90102e2da2eda",
            "comment": "Add Roboto font and token for legacy content font"
          },
          {
            "author": "beachball",
            "package": "@ni/nimble-components",
            "comment": "Bump @ni/nimble-tokens to v1.0.0-beta.34",
            "commit": "1e6f2e614dc493efec2570455fe90102e2da2eda"
          }
        ]
      }
    },
    {
      "date": "Mon, 06 Dec 2021 19:56:32 GMT",
      "tag": "@ni/nimble-components_v1.0.0-beta.106",
      "version": "1.0.0-beta.106",
      "comments": {
        "prerelease": [
          {
            "author": "1458528+fredvisser@users.noreply.github.com",
            "package": "@ni/nimble-components",
            "commit": "2f623efaba40c8d9a7693d7a8d4a7178f489a8dd",
            "comment": "upgrade to 6.4 final"
          }
        ]
      }
    },
    {
      "date": "Fri, 03 Dec 2021 20:54:09 GMT",
      "tag": "@ni/nimble-components_v1.0.0-beta.105",
      "version": "1.0.0-beta.105",
      "comments": {
        "prerelease": [
          {
            "author": "20709258+msmithNI@users.noreply.github.com",
            "package": "@ni/nimble-components",
            "commit": "3811811a9c07e054bb0946476e33390c0e9d20e6",
            "comment": "Drawer updates (bugfix for content/footer mode, make drawer width configurable in Storybook)"
          }
        ]
      }
    },
    {
      "date": "Fri, 03 Dec 2021 18:58:22 GMT",
      "tag": "@ni/nimble-components_v1.0.0-beta.104",
      "version": "1.0.0-beta.104",
      "comments": {
        "prerelease": [
          {
            "author": "32167177+haworthia@users.noreply.github.com",
            "package": "@ni/nimble-components",
            "commit": "367801981ae06d80f6885346234f610b8bd4907d",
            "comment": "Add icons for succeeded and fail"
          }
        ]
      }
    },
    {
      "date": "Wed, 01 Dec 2021 17:51:36 GMT",
      "tag": "@ni/nimble-components_v1.0.0-beta.103",
      "version": "1.0.0-beta.103",
      "comments": {
        "prerelease": [
          {
            "author": "beachball",
            "package": "@ni/nimble-components",
            "comment": "Bump @ni/nimble-tokens to v1.0.0-beta.33",
            "commit": "1c30ce6e23081f6a8c82712ae1d4620a67313c2d"
          }
        ]
      }
    },
    {
      "date": "Wed, 01 Dec 2021 15:38:13 GMT",
      "tag": "@ni/nimble-components_v1.0.0-beta.102",
      "version": "1.0.0-beta.102",
      "comments": {
        "prerelease": [
          {
            "author": "beachball",
            "package": "@ni/nimble-components",
            "comment": "Bump @ni/nimble-tokens to v1.0.0-beta.32",
            "commit": "360b04df3d0c1a3ba5e0e3c82cfd42dc945a7b7f"
          }
        ]
      }
    },
    {
      "date": "Tue, 30 Nov 2021 20:05:08 GMT",
      "tag": "@ni/nimble-components_v1.0.0-beta.101",
      "version": "1.0.0-beta.101",
      "comments": {
        "none": [
          {
            "author": "rajsite@users.noreply.github.com",
            "package": "@ni/nimble-components",
            "commit": "ca4ee0c87c9877010de3f15db1203ad8d5cd1d02",
            "comment": "Switch to a View Engine based build"
          }
        ]
      }
    },
    {
      "date": "Mon, 29 Nov 2021 20:17:04 GMT",
      "tag": "@ni/nimble-components_v1.0.0-beta.101",
      "version": "1.0.0-beta.101",
      "comments": {
        "prerelease": [
          {
            "author": "jattasNI@users.noreply.github.com",
            "package": "@ni/nimble-components",
            "commit": "8b863b95e7c31aa99a4df23f9ac1456471570d2f",
            "comment": "Update documentation"
          },
          {
            "author": "beachball",
            "package": "@ni/nimble-components",
            "comment": "Bump @ni/nimble-tokens to v1.0.0-beta.31",
            "commit": "8b863b95e7c31aa99a4df23f9ac1456471570d2f"
          }
        ]
      }
    },
    {
      "date": "Mon, 29 Nov 2021 19:31:25 GMT",
      "tag": "@ni/nimble-components_v1.0.0-beta.100",
      "version": "1.0.0-beta.100",
      "comments": {
        "prerelease": [
          {
            "author": "beachball",
            "package": "@ni/nimble-components",
            "comment": "Bump @ni/nimble-tokens to v1.0.0-beta.30",
            "commit": "64321e05b3b085d5b4082287dc97daf5926f00ac"
          }
        ]
      }
    },
    {
      "date": "Tue, 23 Nov 2021 01:46:37 GMT",
      "tag": "@ni/nimble-components_v1.0.0-beta.99",
      "version": "1.0.0-beta.99",
      "comments": {
        "prerelease": [
          {
            "author": "beachball",
            "package": "@ni/nimble-components",
            "comment": "Bump @ni/nimble-tokens to v1.0.0-beta.29",
            "commit": "54c1e5e007a6e563dc31cb0e512c93ee7b6899ea"
          }
        ]
      }
    },
    {
      "date": "Tue, 23 Nov 2021 01:15:54 GMT",
      "tag": "@ni/nimble-components_v1.0.0-beta.98",
      "version": "1.0.0-beta.98",
      "comments": {
        "prerelease": [
          {
            "author": "beachball",
            "package": "@ni/nimble-components",
            "comment": "Bump @ni/nimble-tokens to v1.0.0-beta.28",
            "commit": "42f1418752cf0187225aef26c99d524a5b2cefeb"
          }
        ]
      }
    },
    {
      "date": "Tue, 23 Nov 2021 00:41:11 GMT",
      "tag": "@ni/nimble-components_v1.0.0-beta.97",
      "version": "1.0.0-beta.97",
      "comments": {
        "prerelease": [
          {
            "author": "beachball",
            "package": "@ni/nimble-components",
            "comment": "Bump @ni/nimble-tokens to v1.0.0-beta.27",
            "commit": "fd9cbb71e65fa40da28f7babd2d161f0205b2aa3"
          }
        ]
      }
    },
    {
      "date": "Tue, 23 Nov 2021 00:23:48 GMT",
      "tag": "@ni/nimble-components_v1.0.0-beta.96",
      "version": "1.0.0-beta.96",
      "comments": {
        "prerelease": [
          {
            "author": "rajsite@users.noreply.github.com",
            "package": "@ni/nimble-components",
            "commit": "a1e5f799935d94df527914ddc21a3980bd1cc461",
            "comment": "Bump @ni/nimble-components to v1.0.0-beta.96"
          }
        ]
      }
    },
    {
      "date": "Tue, 23 Nov 2021 00:05:58 GMT",
      "tag": "@ni/nimble-components_v1.0.0-beta.95",
      "version": "1.0.0-beta.95",
      "comments": {
        "prerelease": [
          {
            "author": "rajsite@users.noreply.github.com",
            "package": "@ni/nimble-components",
            "commit": "890550db5f9844e1b01253c0edaf88556774dafa",
            "comment": "Bump @ni/nimble-components to v1.0.0-beta.95"
          }
        ]
      }
    },
    {
      "date": "Mon, 22 Nov 2021 21:49:37 GMT",
      "tag": "@ni/nimble-components_v1.0.0-beta.94",
      "version": "1.0.0-beta.94",
      "comments": {
        "prerelease": [
          {
            "author": "rajsite@users.noreply.github.com",
            "package": "@ni/nimble-components",
            "commit": "3bbef147ee139be39ed97b5802b69fe869d47278",
            "comment": "Bump @ni/nimble-components to v1.0.0-beta.94"
          }
        ]
      }
    },
    {
      "date": "Mon, 22 Nov 2021 20:29:22 GMT",
      "tag": "@ni/nimble-components_v1.0.0-beta.93",
      "version": "1.0.0-beta.93",
      "comments": {
        "prerelease": [
          {
            "author": "rajsite@users.noreply.github.com",
            "package": "@ni/nimble-components",
            "commit": "d0715f5b12b11add6a46868b1179e6183b3419c8",
            "comment": "Bump @ni/nimble-components to v1.0.0-beta.93"
          }
        ]
      }
    },
    {
      "date": "Fri, 19 Nov 2021 16:42:10 GMT",
      "tag": "@ni/nimble-components_v1.0.0-beta.92",
      "version": "1.0.0-beta.92",
      "comments": {
        "prerelease": [
          {
            "author": "5454342+brianehenry@users.noreply.github.com",
            "package": "@ni/nimble-components",
            "comment": "Make hidden styling consistent",
            "commit": "02986b95774d759606e180892062c910c3f425fd"
          }
        ]
      }
    },
    {
      "date": "Wed, 10 Nov 2021 17:31:11 GMT",
      "tag": "@ni/nimble-components_v1.0.0-beta.91",
      "version": "1.0.0-beta.91",
      "comments": {
        "prerelease": [
          {
            "author": "1458528+fredvisser@users.noreply.github.com",
            "package": "@ni/nimble-components",
            "comment": "update DSP from XD and change logo",
            "commit": "e9262c6cab9f21b6fa23055633e8ce205cc41dda"
          },
          {
            "author": "1458528+fredvisser@users.noreply.github.com",
            "package": "@ni/nimble-components",
            "commit": "e9262c6cab9f21b6fa23055633e8ce205cc41dda",
            "comment": "Bump @ni/nimble-components to v1.0.0-beta.91"
          }
        ]
      }
    },
    {
      "date": "Tue, 02 Nov 2021 14:46:47 GMT",
      "tag": "@ni/nimble-components_v1.0.0-beta.90",
      "version": "1.0.0-beta.90",
      "comments": {
        "prerelease": [
          {
            "author": "1458528+fredvisser@users.noreply.github.com",
            "package": "@ni/nimble-components",
            "comment": "updated component docs",
            "commit": "92296dd71732e053c05e6e33b298c727099e8d84"
          }
        ]
      }
    },
    {
      "date": "Wed, 27 Oct 2021 16:30:36 GMT",
      "tag": "@ni/nimble-components_v1.0.0-beta.89",
      "version": "1.0.0-beta.89",
      "comments": {
        "prerelease": [
          {
            "author": "20709258+msmithNI@users.noreply.github.com",
            "package": "@ni/nimble-components",
            "comment": "Drawer fires state-change event when state property changes; update drawer CSS (to work better when non-modal)",
            "commit": "077a58357c6cbd7bea96baf86d08f26596ea81c1"
          }
        ]
      }
    },
    {
      "date": "Tue, 26 Oct 2021 19:50:21 GMT",
      "tag": "@ni/nimble-components_v1.0.0-beta.88",
      "version": "1.0.0-beta.88",
      "comments": {
        "prerelease": [
          {
            "author": "rajsite@users.noreply.github.com",
            "package": "@ni/nimble-components",
            "comment": "Test utility folder layout",
            "commit": "ac867691ccefa665f27b565511ada1b31ff2e146"
          }
        ]
      }
    },
    {
      "date": "Tue, 26 Oct 2021 16:10:28 GMT",
      "tag": "@ni/nimble-components_v1.0.0-beta.87",
      "version": "1.0.0-beta.87",
      "comments": {
        "prerelease": [
          {
            "author": "26874831+atmgrifter00@users.noreply.github.com",
            "package": "@ni/nimble-components",
            "comment": "TreeView/TreeItem refactor",
            "commit": "cbfbc90759b717a21be5285b0e48fc50d89f8544"
          }
        ]
      }
    },
    {
      "date": "Mon, 25 Oct 2021 18:06:36 GMT",
      "tag": "@ni/nimble-components_v1.0.0-beta.86",
      "version": "1.0.0-beta.86",
      "comments": {
        "prerelease": [
          {
            "author": "rajsite@users.noreply.github.com",
            "package": "@ni/nimble-components",
            "comment": "Render storybook as string",
            "commit": "ef8bbda58914599b33a79aad5f6bb4458708174b"
          }
        ]
      }
    },
    {
      "date": "Mon, 25 Oct 2021 15:12:50 GMT",
      "tag": "@ni/nimble-components_v1.0.0-beta.85",
      "version": "1.0.0-beta.85",
      "comments": {
        "prerelease": [
          {
            "author": "rajsite@users.noreply.github.com",
            "package": "@ni/nimble-components",
            "comment": "Include angular build in storybook",
            "commit": "5879014cf2f5a6d31a4877c0f21c544e3e777422"
          }
        ]
      }
    },
    {
      "date": "Wed, 20 Oct 2021 23:37:42 GMT",
      "tag": "@ni/nimble-components_v1.0.0-beta.84",
      "version": "1.0.0-beta.84",
      "comments": {
        "prerelease": [
          {
            "author": "20709258+msmithNI@users.noreply.github.com",
            "package": "@ni/nimble-components",
            "comment": "Sidenav/Drawer component",
            "commit": "76b34f6825b49ce80dd681c2248b8f985bf8d5db"
          }
        ]
      }
    },
    {
      "date": "Wed, 20 Oct 2021 19:37:53 GMT",
      "tag": "@ni/nimble-components_v1.0.0-beta.83",
      "version": "1.0.0-beta.83",
      "comments": {
        "prerelease": [
          {
            "author": "35616474+michaeldbrandt@users.noreply.github.com",
            "package": "@ni/nimble-components",
            "comment": "Added styling and support for headers and non-interactive items in nimble-menu.",
            "commit": "e8c3201ceb17b6d81519d8da52986d5319385ba2"
          }
        ]
      }
    },
    {
      "date": "Wed, 20 Oct 2021 00:24:57 GMT",
      "tag": "@ni/nimble-components_v1.0.0-beta.82",
      "version": "1.0.0-beta.82",
      "comments": {
        "prerelease": [
          {
            "author": "rajsite@users.noreply.github.com",
            "package": "@ni/nimble-components",
            "comment": "Integrate nimble icons",
            "commit": "21161f55ee8e3c2936b0800362bc2d1f5eb7cb5c"
          }
        ]
      }
    },
    {
      "date": "Tue, 19 Oct 2021 20:01:50 GMT",
      "tag": "@ni/nimble-components_v1.0.0-beta.81",
      "version": "1.0.0-beta.81",
      "comments": {
        "prerelease": [
          {
            "author": "5454342+brianehenry@users.noreply.github.com",
            "package": "@ni/nimble-components",
            "comment": "Export types for tab-related elements",
            "commit": "c6fcc82a3a6e9d72d52912e147102f2056b762e2"
          }
        ]
      }
    },
    {
      "date": "Thu, 14 Oct 2021 19:47:51 GMT",
      "tag": "@ni/nimble-components_v1.0.0-beta.80",
      "version": "1.0.0-beta.80",
      "comments": {
        "prerelease": [
          {
            "author": "35616474+michaeldbrandt@users.noreply.github.com",
            "package": "@ni/nimble-components",
            "comment": "Added styling to allow icons in the start slot of the nimble-menu.",
            "commit": "5b0c0b022f07e11c7a947c78b25b0b8eeeb6341b"
          }
        ]
      }
    },
    {
      "date": "Thu, 14 Oct 2021 16:03:43 GMT",
      "tag": "@ni/nimble-components_v1.0.0-beta.79",
      "version": "1.0.0-beta.79",
      "comments": {
        "prerelease": [
          {
            "author": "26874831+atmgrifter00@users.noreply.github.com",
            "package": "@ni/nimble-components",
            "comment": "Initial pass at set of icon components.",
            "commit": "9bbae9cd2938cff6cef120e9f0b300b157b15bfc"
          }
        ]
      }
    },
    {
      "date": "Thu, 14 Oct 2021 15:34:51 GMT",
      "tag": "@ni/nimble-components_v1.0.0-beta.78",
      "version": "1.0.0-beta.78",
      "comments": {
        "prerelease": [
          {
            "author": "26874831+atmgrifter00@users.noreply.github.com",
            "package": "@ni/nimble-components",
            "comment": "Tree Group Selection behavior.",
            "commit": "695224f78cb8eb509a414fcb3b97e8c3ffd990e9"
          }
        ]
      }
    },
    {
      "date": "Wed, 13 Oct 2021 18:29:44 GMT",
      "tag": "@ni/nimble-components_v1.0.0-beta.77",
      "version": "1.0.0-beta.77",
      "comments": {
        "prerelease": [
          {
            "author": "5454342+brianehenry@users.noreply.github.com",
            "package": "@ni/nimble-components",
            "commit": "23367f7bd720d8bc0d54cc5e9a676d8a75ea62c4",
            "comment": "Bump @ni/nimble-components to v1.0.0-beta.77"
          }
        ]
      }
    },
    {
      "date": "Mon, 11 Oct 2021 23:26:07 GMT",
      "tag": "@ni/nimble-components_v1.0.0-beta.76",
      "version": "1.0.0-beta.76",
      "comments": {
        "prerelease": [
          {
            "author": "rajsite@users.noreply.github.com",
            "package": "@ni/nimble-components",
            "comment": "CSS Guidelines super rough draft",
            "commit": "74a925787d18846eea30f77c38078a4774d9bd6a"
          }
        ]
      }
    },
    {
      "date": "Mon, 11 Oct 2021 21:29:26 GMT",
      "tag": "@ni/nimble-components_v1.0.0-beta.75",
      "version": "1.0.0-beta.75",
      "comments": {
        "prerelease": [
          {
            "author": "1458528+fredvisser@users.noreply.github.com",
            "package": "@ni/nimble-components",
            "comment": "remove unnecessary metas and typo",
            "commit": "77b856589ebc0b027c52385dfac781b78e917be9"
          }
        ]
      }
    },
    {
      "date": "Mon, 11 Oct 2021 19:53:26 GMT",
      "tag": "@ni/nimble-components_v1.0.0-beta.74",
      "version": "1.0.0-beta.74",
      "comments": {
        "prerelease": [
          {
            "author": "1458528+fredvisser@users.noreply.github.com",
            "package": "@ni/nimble-components",
            "comment": "add medium-delay token/animation to focus state",
            "commit": "9595e26e2f50bc3f0bee2ceac4d99d28a64dee11"
          },
          {
            "author": "1458528+fredvisser@users.noreply.github.com",
            "package": "@ni/nimble-components",
            "commit": "9595e26e2f50bc3f0bee2ceac4d99d28a64dee11",
            "comment": "Bump @ni/nimble-components to v1.0.0-beta.74"
          }
        ]
      }
    },
    {
      "date": "Mon, 11 Oct 2021 16:48:30 GMT",
      "tag": "@ni/nimble-components_v1.0.0-beta.73",
      "version": "1.0.0-beta.73",
      "comments": {
        "prerelease": [
          {
            "author": "rajsite@users.noreply.github.com",
            "package": "@ni/nimble-components",
            "comment": "Make tabs inline flex",
            "commit": "112311cf845e8dcf869fc844488e6df6c6b05456"
          }
        ]
      }
    },
    {
      "date": "Fri, 08 Oct 2021 20:59:39 GMT",
      "tag": "@ni/nimble-components_v1.0.0-beta.72",
      "version": "1.0.0-beta.72",
      "comments": {
        "prerelease": [
          {
            "author": "1458528+fredvisser@users.noreply.github.com",
            "package": "@ni/nimble-components",
            "comment": "add height to tab-toolbar",
            "commit": "2d0298dc2c9ec956358888cf6e6a487502bda4c0"
          }
        ]
      }
    },
    {
      "date": "Thu, 07 Oct 2021 22:14:29 GMT",
      "tag": "@ni/nimble-components_v1.0.0-beta.71",
      "version": "1.0.0-beta.71",
      "comments": {
        "prerelease": [
          {
            "author": "5454342+brianehenry@users.noreply.github.com",
            "package": "@ni/nimble-components",
            "comment": "Fixed contents of disabled fields shifting on hover ",
            "commit": "e61642d958da4263a119fac85dba820b2756986f"
          }
        ]
      }
    },
    {
      "date": "Thu, 07 Oct 2021 21:18:11 GMT",
      "tag": "@ni/nimble-components_v1.0.0-beta.70",
      "version": "1.0.0-beta.70",
      "comments": {
        "prerelease": [
          {
            "author": "35616474+michaeldbrandt@users.noreply.github.com",
            "package": "@ni/nimble-components",
            "comment": "First pass at the menu",
            "commit": "0a1fba241f591c025cd9bbe20d0d93a7d6ce0436"
          }
        ]
      }
    },
    {
      "date": "Thu, 07 Oct 2021 20:48:36 GMT",
      "tag": "@ni/nimble-components_v1.0.0-beta.69",
      "version": "1.0.0-beta.69",
      "comments": {
        "none": [
          {
            "author": "jattasNI@users.noreply.github.com",
            "package": "@ni/nimble-components",
            "comment": "Lint rules requiring class documentation",
            "commit": "5a18e9a2322e9bb2844099775c9bd06773cdcc15"
          }
        ]
      }
    },
    {
      "date": "Thu, 07 Oct 2021 20:27:57 GMT",
      "tag": "@ni/nimble-components_v1.0.0-beta.69",
      "version": "1.0.0-beta.69",
      "comments": {
        "prerelease": [
          {
            "author": "jattasNI@users.noreply.github.com",
            "package": "@ni/nimble-components",
            "comment": "Fix title in storybook",
            "commit": "42be39038ef391050ad0df3138b251fb7ba601fb"
          }
        ]
      }
    },
    {
      "date": "Thu, 07 Oct 2021 20:02:52 GMT",
      "tag": "@ni/nimble-components_v1.0.0-beta.68",
      "version": "1.0.0-beta.68",
      "comments": {
        "prerelease": [
          {
            "author": "20709258+msmithNI@users.noreply.github.com",
            "package": "@ni/nimble-components",
            "comment": "Nimble TreeItem now fires expanded-change when tree item content is clicked (already did so when expand/collapse glyph was clicked)",
            "commit": "b23b1b7a9929b7be3ca3c059a7e388a15add01e7"
          }
        ]
      }
    },
    {
      "date": "Thu, 07 Oct 2021 19:14:44 GMT",
      "tag": "@ni/nimble-components_v1.0.0-beta.67",
      "version": "1.0.0-beta.67",
      "comments": {
        "prerelease": [
          {
            "author": "rajsite@users.noreply.github.com",
            "package": "@ni/nimble-components",
            "comment": "Use createRenderer helper for html tagged template",
            "commit": "8b51361442e238cab5eb34bca471f0b49e6e3149"
          }
        ]
      }
    },
    {
      "date": "Tue, 05 Oct 2021 20:50:12 GMT",
      "tag": "@ni/nimble-components_v1.0.0-beta.66",
      "version": "1.0.0-beta.66",
      "comments": {
        "prerelease": [
          {
            "author": "rajsite@users.noreply.github.com",
            "package": "@ni/nimble-components",
            "comment": "Move storybook addon xd to root",
            "commit": "13daae04dc4687f6f67cf5aad646f85406235d88"
          }
        ]
      }
    },
    {
      "date": "Thu, 30 Sep 2021 17:53:18 GMT",
      "tag": "@ni/nimble-components_v1.0.0-beta.65",
      "version": "1.0.0-beta.65",
      "comments": {
        "prerelease": [
          {
            "author": "1458528+fredvisser@users.noreply.github.com",
            "package": "@ni/nimble-components",
            "comment": "Update icons and callers",
            "commit": "5a3426d76fd9dfdabda9eca73a3416c08aa02e03"
          },
          {
            "author": "1458528+fredvisser@users.noreply.github.com",
            "package": "@ni/nimble-components",
            "commit": "5a3426d76fd9dfdabda9eca73a3416c08aa02e03",
            "comment": "Bump @ni/nimble-components to v1.0.0-beta.65"
          }
        ]
      }
    },
    {
      "date": "Thu, 30 Sep 2021 16:40:43 GMT",
      "tag": "@ni/nimble-components_v1.0.0-beta.64",
      "version": "1.0.0-beta.64",
      "comments": {
        "prerelease": [
          {
            "author": "1458528+fredvisser@users.noreply.github.com",
            "package": "@ni/nimble-components",
            "commit": "9eba3ef35ee01c6de1320883a307ade38b667390",
            "comment": "Bump @ni/nimble-components to v1.0.0-beta.64"
          }
        ]
      }
    },
    {
      "date": "Wed, 29 Sep 2021 20:17:48 GMT",
      "tag": "@ni/nimble-components_v1.0.0-beta.63",
      "version": "1.0.0-beta.63",
      "comments": {
        "prerelease": [
          {
            "author": "rajsite@users.noreply.github.com",
            "package": "@ni/nimble-components",
            "comment": "Remove manually added peer dependencies",
            "commit": "381d6ab92b5495a4194c9c94c234f0f064972b8b"
          },
          {
            "author": "rajsite@users.noreply.github.com",
            "package": "@ni/nimble-components",
            "commit": "381d6ab92b5495a4194c9c94c234f0f064972b8b",
            "comment": "Bump @ni/nimble-components to v1.0.0-beta.63"
          }
        ]
      }
    },
    {
      "date": "Tue, 28 Sep 2021 16:05:04 GMT",
      "tag": "@ni/nimble-components_v1.0.0-beta.62",
      "version": "1.0.0-beta.62",
      "comments": {
        "prerelease": [
          {
            "author": "5454342+brianehenry@users.noreply.github.com",
            "package": "@ni/nimble-components",
            "comment": "Refactored invalid property on text field to class",
            "commit": "b90cf78dc25bf60338108c22570e00f708e02f5f"
          }
        ]
      }
    },
    {
      "date": "Mon, 27 Sep 2021 15:05:02 GMT",
      "tag": "@ni/nimble-components_v1.0.0-beta.61",
      "version": "1.0.0-beta.61",
      "comments": {
        "prerelease": [
          {
            "author": "rajsite@users.noreply.github.com",
            "package": "@ni/nimble-components",
            "comment": "Switch to html template",
            "commit": "07c44dbb648867cb325a62d076d0f287eea5c5af"
          }
        ]
      }
    },
    {
      "date": "Fri, 24 Sep 2021 19:09:11 GMT",
      "tag": "@ni/nimble-components_v1.0.0-beta.60",
      "version": "1.0.0-beta.60",
      "comments": {
        "prerelease": [
          {
            "author": "26874831+atmgrifter00@users.noreply.github.com",
            "package": "@ni/nimble-components",
            "comment": "Introducing new select/expand behavior",
            "commit": "37b9dc1e958d65891226d5701717165755797912"
          }
        ]
      }
    },
    {
      "date": "Thu, 23 Sep 2021 20:37:34 GMT",
      "tag": "@ni/nimble-components_v1.0.0-beta.59",
      "version": "1.0.0-beta.59",
      "comments": {
        "prerelease": [
          {
            "author": "26874831+atmgrifter00@users.noreply.github.com",
            "package": "@ni/nimble-components",
            "comment": "Changes to support icons in nimble button",
            "commit": "0d9eea382a68f5e0b5cc063b91afdad4314d7d88"
          }
        ]
      }
    },
    {
      "date": "Thu, 23 Sep 2021 19:34:21 GMT",
      "tag": "@ni/nimble-components_v1.0.0-beta.58",
      "version": "1.0.0-beta.58",
      "comments": {
        "prerelease": [
          {
            "author": "1458528+fredvisser@users.noreply.github.com",
            "package": "@ni/nimble-components",
            "comment": "nimble tree view and item with rough styling",
            "commit": "4a348242549f3d43f6b9a4aee6f639a470d573f2"
          }
        ]
      }
    },
    {
      "date": "Wed, 22 Sep 2021 23:22:04 GMT",
      "tag": "@ni/nimble-components_v1.0.0-beta.57",
      "version": "1.0.0-beta.57",
      "comments": {
        "prerelease": [
          {
            "author": "5454342+brianehenry@users.noreply.github.com",
            "package": "@ni/nimble-components",
            "comment": "Re-export FAST's DOM.nextUpdate() for usage in Angular tests",
            "commit": "4733a0f930f8e1a47f7ba3caa0a7c463be829f89"
          }
        ]
      }
    },
    {
      "date": "Wed, 22 Sep 2021 17:04:37 GMT",
      "tag": "@ni/nimble-components_v1.0.0-beta.56",
      "version": "1.0.0-beta.56",
      "comments": {
        "prerelease": [
          {
            "author": "1458528+fredvisser@users.noreply.github.com",
            "package": "@ni/nimble-components",
            "comment": "re-enable theme switch and doc changes",
            "commit": "a487e938560a7560cfee2f8daaa88fa5a9f728ff"
          }
        ]
      }
    },
    {
      "date": "Wed, 22 Sep 2021 16:46:58 GMT",
      "tag": "@ni/nimble-components_v1.0.0-beta.55",
      "version": "1.0.0-beta.55",
      "comments": {
        "prerelease": [
          {
            "author": "9480438+LukasKall@users.noreply.github.com",
            "package": "@ni/nimble-components",
            "comment": "Add tabs-toolbar component",
            "commit": "7fa20da1f0a33fb3b85da03b472fcb0203cf146c"
          }
        ]
      }
    },
    {
      "date": "Mon, 20 Sep 2021 21:01:58 GMT",
      "tag": "@ni/nimble-components_v1.0.0-beta.54",
      "version": "1.0.0-beta.54",
      "comments": {
        "prerelease": [
          {
            "author": "1458528+fredvisser@users.noreply.github.com",
            "package": "@ni/nimble-components",
            "comment": "change icon fill color with theme",
            "commit": "ae681695dc6b94e93a4df11213b9eda8b2911bad"
          }
        ]
      }
    },
    {
      "date": "Thu, 16 Sep 2021 15:30:58 GMT",
      "tag": "@ni/nimble-components_v1.0.0-beta.53",
      "version": "1.0.0-beta.53",
      "comments": {
        "prerelease": [
          {
            "author": "9480438+LukasKall@users.noreply.github.com",
            "package": "@ni/nimble-components",
            "comment": "Add simple tab component",
            "commit": "3220150b84975ba1de31a0f52e29142fd1ecbc27"
          }
        ]
      }
    },
    {
      "date": "Wed, 15 Sep 2021 20:07:53 GMT",
      "tag": "@ni/nimble-components_v1.0.0-beta.52",
      "version": "1.0.0-beta.52",
      "comments": {
        "prerelease": [
          {
            "author": "22551874+scotia673@users.noreply.github.com",
            "package": "@ni/nimble-components",
            "comment": "fix bottom borders of text-field and number-field",
            "commit": "9bc406bb57cd413b24fbfcdf8b229cf92361666e"
          }
        ]
      }
    },
    {
      "date": "Tue, 14 Sep 2021 21:19:06 GMT",
      "tag": "@ni/nimble-components_v1.0.0-beta.51",
      "version": "1.0.0-beta.51",
      "comments": {
        "prerelease": [
          {
            "author": "1458528+fredvisser@users.noreply.github.com",
            "package": "@ni/nimble-components",
            "comment": "Use VSCode Tasks to start watch scripts",
            "commit": "0b3136f0f8bee1946f8e8e046d0b553283ec6097"
          },
          {
            "author": "1458528+fredvisser@users.noreply.github.com",
            "package": "@ni/nimble-components",
            "commit": "0b3136f0f8bee1946f8e8e046d0b553283ec6097",
            "comment": "Bump @ni/nimble-components to v1.0.0-beta.51"
          }
        ]
      }
    },
    {
      "date": "Tue, 14 Sep 2021 16:53:39 GMT",
      "tag": "@ni/nimble-components_v1.0.0-beta.50",
      "version": "1.0.0-beta.50",
      "comments": {
        "prerelease": [
          {
            "author": "22551874+scotia673@users.noreply.github.com",
            "package": "@ni/nimble-components",
            "comment": "uptake DSP font sizes in design-tokens.ts",
            "commit": "829cd2da4ce213c9ae19ac52243d8512f18f1501"
          },
          {
            "author": "1458528+fredvisser@users.noreply.github.com",
            "package": "@ni/nimble-components",
            "commit": "829cd2da4ce213c9ae19ac52243d8512f18f1501",
            "comment": "Bump @ni/nimble-components to v1.0.0-beta.50"
          }
        ]
      }
    },
    {
      "date": "Mon, 13 Sep 2021 15:09:27 GMT",
      "tag": "@ni/nimble-components_v1.0.0-beta.49",
      "version": "1.0.0-beta.49",
      "comments": {
        "prerelease": [
          {
            "author": "jattasNI@users.noreply.github.com",
            "package": "@ni/nimble-components",
            "comment": "Add karma reporter to list all tests run during CI",
            "commit": "b65714f9f6cdae25c17c344fdc79ff346524ae5c"
          }
        ]
      }
    },
    {
      "date": "Fri, 10 Sep 2021 19:03:37 GMT",
      "tag": "@ni/nimble-components_v1.0.0-beta.48",
      "version": "1.0.0-beta.48",
      "comments": {
        "prerelease": [
          {
            "author": "jattasNI@users.noreply.github.com",
            "package": "@ni/nimble-components",
            "comment": "Fix broken link in CONTRIBUTING.md",
            "commit": "605139ac8816faf4b3825f8b250258290c7a3373"
          }
        ]
      }
    },
    {
      "date": "Fri, 10 Sep 2021 18:13:15 GMT",
      "tag": "@ni/nimble-components_v1.0.0-beta.47",
      "version": "1.0.0-beta.47",
      "comments": {
        "prerelease": [
          {
            "author": "5454342+brianehenry@users.noreply.github.com",
            "package": "@ni/nimble-components",
            "comment": "Created nimble-select and nimble-listbox-option",
            "commit": "bd5a5fed85dd22f792454d3619692445657b71b9"
          }
        ]
      }
    },
    {
      "date": "Thu, 09 Sep 2021 16:11:55 GMT",
      "tag": "@ni/nimble-components_v1.0.0-beta.46",
      "version": "1.0.0-beta.46",
      "comments": {
        "prerelease": [
          {
            "author": "22551874+scotia673@users.noreply.github.com",
            "package": "@ni/nimble-components",
            "comment": "add readonly text-field support/styling",
            "commit": "66af1a894f84362404999132a90bc49341f6994c"
          }
        ]
      }
    },
    {
      "date": "Thu, 09 Sep 2021 15:38:58 GMT",
      "tag": "@ni/nimble-components_v1.0.0-beta.45",
      "version": "1.0.0-beta.45",
      "comments": {
        "prerelease": [
          {
            "author": "22551874+scotia673@users.noreply.github.com",
            "package": "@ni/nimble-components",
            "comment": "use end slot default value for text-field",
            "commit": "5628b9e7b144e6870031e5705b9db7896510e43c"
          }
        ]
      }
    },
    {
      "date": "Thu, 09 Sep 2021 15:24:52 GMT",
      "tag": "@ni/nimble-components_v1.0.0-beta.44",
      "version": "1.0.0-beta.44",
      "comments": {
        "prerelease": [
          {
            "author": "22551874+scotia673@users.noreply.github.com",
            "package": "@ni/nimble-components",
            "comment": "improve spacing in text-field storybook matrix",
            "commit": "fea4f040d40eeb298c4553599a7d2aead39c0384"
          }
        ]
      }
    },
    {
      "date": "Wed, 08 Sep 2021 23:12:35 GMT",
      "tag": "@ni/nimble-components_v1.0.0-beta.43",
      "version": "1.0.0-beta.43",
      "comments": {
        "prerelease": [
          {
            "author": "jattasNI@users.noreply.github.com",
            "package": "@ni/nimble-components",
            "comment": "Update dependencies",
            "commit": "a99f8daec279b1a36d43e5f4b4dbacd2dd7fb37d"
          },
          {
            "author": "jattasNI@users.noreply.github.com",
            "package": "@ni/nimble-components",
            "commit": "a99f8daec279b1a36d43e5f4b4dbacd2dd7fb37d",
            "comment": "Bump @ni/nimble-components to v1.0.0-beta.43"
          }
        ]
      }
    },
    {
      "date": "Tue, 07 Sep 2021 20:53:58 GMT",
      "tag": "@ni/nimble-components_v1.0.0-beta.42",
      "version": "1.0.0-beta.42",
      "comments": {
        "prerelease": [
          {
            "author": "22551874+scotia673@users.noreply.github.com",
            "package": "@ni/nimble-components",
            "comment": "tweak number and text field styles based on UX updates",
            "commit": "7cd52af7b6b65158b1fdf44adb2675824bc5e19c"
          }
        ]
      }
    },
    {
      "date": "Tue, 07 Sep 2021 20:01:48 GMT",
      "tag": "@ni/nimble-components_v1.0.0-beta.41",
      "version": "1.0.0-beta.41",
      "comments": {
        "prerelease": [
          {
            "author": "22551874+scotia673@users.noreply.github.com",
            "package": "@ni/nimble-components",
            "comment": "hide password reveal icon in Edge",
            "commit": "c6cd60538fa4b7c8ce39798bc720834958e35c4f"
          }
        ]
      }
    },
    {
      "date": "Fri, 03 Sep 2021 21:30:56 GMT",
      "tag": "@ni/nimble-components_v1.0.0-beta.40",
      "version": "1.0.0-beta.40",
      "comments": {
        "prerelease": [
          {
            "author": "22551874+scotia673@users.noreply.github.com",
            "package": "@ni/nimble-components",
            "comment": "fix icon issue in firefox",
            "commit": "11a190aebaa7c9e3c8b341040e68f4b0a86c6d7d"
          }
        ]
      }
    },
    {
      "date": "Fri, 03 Sep 2021 21:06:53 GMT",
      "tag": "@ni/nimble-components_v1.0.0-beta.39",
      "version": "1.0.0-beta.39",
      "comments": {
        "prerelease": [
          {
            "author": "1458528+fredvisser@users.noreply.github.com",
            "package": "@ni/nimble-components",
            "comment": "Component usage docs strategy",
            "commit": "2b75845bb869fae90b08564615e1e9af9b4c2063"
          }
        ]
      }
    },
    {
      "date": "Fri, 03 Sep 2021 16:05:47 GMT",
      "tag": "@ni/nimble-components_v1.0.0-beta.38",
      "version": "1.0.0-beta.38",
      "comments": {
        "prerelease": [
          {
            "author": "26874831+atmgrifter00@users.noreply.github.com",
            "package": "@ni/nimble-components",
            "comment": {
              "title": "Create type exports for components",
              "value": "Not all of the nimble components were exporting types that could be used to reference the respective component."
            },
            "commit": "a1fc5b430a0d084f82be30c76da30442e8ff6582"
          }
        ]
      }
    },
    {
      "date": "Thu, 02 Sep 2021 13:46:41 GMT",
      "tag": "@ni/nimble-components_v1.0.0-beta.37",
      "version": "1.0.0-beta.37",
      "comments": {
        "prerelease": [
          {
            "author": "1458528+fredvisser@users.noreply.github.com",
            "package": "@ni/nimble-components",
            "comment": "LegacyBlue button color token",
            "commit": "86e626c2df1013633c068d374b02a946629b90fd"
          }
        ]
      }
    },
    {
      "date": "Wed, 01 Sep 2021 19:35:53 GMT",
      "tag": "@ni/nimble-components_v1.0.0-beta.36",
      "version": "1.0.0-beta.36",
      "comments": {
        "prerelease": [
          {
            "author": "22551874+scotia673@users.noreply.github.com",
            "package": "@ni/nimble-components",
            "comment": "combining text-field matrices",
            "commit": "d0d30c55925d27b37780d2f4cd077de73e0089dc"
          }
        ]
      }
    },
    {
      "date": "Wed, 01 Sep 2021 15:47:53 GMT",
      "tag": "@ni/nimble-components_v1.0.0-beta.35",
      "version": "1.0.0-beta.35",
      "comments": {
        "prerelease": [
          {
            "author": "22551874+scotia673@users.noreply.github.com",
            "package": "@ni/nimble-components",
            "comment": "added support for invalid state and styling to text-field",
            "commit": "4cd054bcea806283696cb6d221818cf13da6aeb6"
          }
        ]
      }
    },
    {
      "date": "Tue, 31 Aug 2021 14:55:33 GMT",
      "tag": "@ni/nimble-components_v1.0.0-beta.34",
      "version": "1.0.0-beta.34",
      "comments": {
        "prerelease": [
          {
            "author": "rajsite@users.noreply.github.com",
            "package": "@ni/nimble-components",
            "comment": "Matrix states support",
            "commit": "bfcde3485076803c0b2dd197f76c66a02cb8a7f1"
          }
        ]
      }
    },
    {
      "date": "Thu, 26 Aug 2021 19:36:52 GMT",
      "tag": "@ni/nimble-components_v1.0.0-beta.33",
      "version": "1.0.0-beta.33",
      "comments": {
        "prerelease": [
          {
            "author": "1458528+fredvisser@users.noreply.github.com",
            "package": "@ni/nimble-components",
            "commit": "6dd1ad97f34fa9c8953ef99f49d9011d23362e90",
            "comment": "Bump @ni/nimble-components to v1.0.0-beta.33"
          }
        ]
      }
    },
    {
      "date": "Thu, 26 Aug 2021 17:52:10 GMT",
      "tag": "@ni/nimble-components_v1.0.0-beta.32",
      "version": "1.0.0-beta.32",
      "comments": {
        "prerelease": [
          {
            "author": "1458528+fredvisser@users.noreply.github.com",
            "package": "@ni/nimble-components",
            "comment": "adding animation delay tokens",
            "commit": "b4fc8e388c320bcc92f0b5f27e4e8ba21d6eb7f9"
          },
          {
            "author": "1458528+fredvisser@users.noreply.github.com",
            "package": "@ni/nimble-components",
            "commit": "b4fc8e388c320bcc92f0b5f27e4e8ba21d6eb7f9",
            "comment": "Bump @ni/nimble-components to v1.0.0-beta.32"
          }
        ]
      }
    },
    {
      "date": "Thu, 26 Aug 2021 15:36:09 GMT",
      "tag": "@ni/nimble-components_v1.0.0-beta.31",
      "version": "1.0.0-beta.31",
      "comments": {
        "prerelease": [
          {
            "author": "rajsite@users.noreply.github.com",
            "package": "@ni/nimble-components",
            "comment": "Fix focus state",
            "commit": "82588799e9b494c7d3eca954970cb0a8acbd8f5f"
          }
        ]
      }
    },
    {
      "date": "Wed, 25 Aug 2021 13:56:22 GMT",
      "tag": "@ni/nimble-components_v1.0.0-beta.30",
      "version": "1.0.0-beta.30",
      "comments": {
        "prerelease": [
          {
            "author": "22551874+scotia673@users.noreply.github.com",
            "package": "@ni/nimble-components",
            "comment": "updated styling for text and number fields",
            "commit": "26e5384e6527d7593abef2514058bab3a6f9977d"
          }
        ]
      }
    },
    {
      "date": "Fri, 20 Aug 2021 20:34:16 GMT",
      "tag": "@ni/nimble-components_v1.0.0-beta.29",
      "version": "1.0.0-beta.29",
      "comments": {
        "prerelease": [
          {
            "author": "fred.visser@ni.com",
            "package": "@ni/nimble-components",
            "comment": "apply prettier-fix",
            "commit": "6b51a6e6370eeb019d3643b1044a830db0e51784"
          }
        ]
      }
    },
    {
      "date": "Fri, 20 Aug 2021 13:30:31 GMT",
      "tag": "@ni/nimble-components_v1.0.0-beta.28",
      "version": "1.0.0-beta.28",
      "comments": {
        "prerelease": [
          {
            "author": "fred.visser@ni.com",
            "package": "@ni/nimble-components",
            "comment": "initial legacyBlue theme",
            "commit": "36bffda238baf4e5d79d733e7210cfe476006450"
          },
          {
            "author": "fred.visser@ni.com",
            "package": "@ni/nimble-components",
            "commit": "36bffda238baf4e5d79d733e7210cfe476006450",
            "comment": "Bump @ni/nimble-components to v1.0.0-beta.28"
          }
        ]
      }
    },
    {
      "date": "Thu, 19 Aug 2021 21:05:52 GMT",
      "tag": "@ni/nimble-components_v1.0.0-beta.27",
      "version": "1.0.0-beta.27",
      "comments": {
        "prerelease": [
          {
            "author": "fred.visser@ni.com",
            "package": "@ni/nimble-components",
            "comment": "add prettier support",
            "commit": "e15da64bb81eb49b6597927ef2d91c1012fbb1c8"
          }
        ]
      }
    },
    {
      "date": "Wed, 18 Aug 2021 17:48:36 GMT",
      "tag": "@ni/nimble-components_v1.0.0-beta.26",
      "version": "1.0.0-beta.26",
      "comments": {
        "prerelease": [
          {
            "author": "christine.karas@ni.com",
            "package": "@ni/nimble-components",
            "comment": "Update button focus style",
            "commit": "89a10cc2b9a4dfd3422ce01b51973b97d6dd0418"
          }
        ]
      }
    },
    {
      "date": "Wed, 18 Aug 2021 16:16:15 GMT",
      "tag": "@ni/nimble-components_v1.0.0-beta.25",
      "version": "1.0.0-beta.25",
      "comments": {
        "prerelease": [
          {
            "author": "fred.visser@ni.com",
            "package": "@ni/nimble-components",
            "comment": "component matrix stories",
            "commit": "a52c847500dde52cfe25fbd2062e9992eb22b602"
          }
        ]
      }
    },
    {
      "date": "Mon, 16 Aug 2021 17:17:45 GMT",
      "tag": "@ni/nimble-components_v1.0.0-beta.24",
      "version": "1.0.0-beta.24",
      "comments": {
        "prerelease": [
          {
            "author": "fred.visser@ni.com",
            "package": "@ni/nimble-components",
            "commit": "3c6681415466c9d39d09abc0c6c6eb5099efd6fa",
            "comment": "Bump @ni/nimble-components to v1.0.0-beta.24"
          }
        ]
      }
    },
    {
      "date": "Thu, 12 Aug 2021 20:46:18 GMT",
      "tag": "@ni/nimble-components_v1.0.0-beta.23",
      "version": "1.0.0-beta.23",
      "comments": {
        "prerelease": [
          {
            "author": "rajsite@users.noreply.github.com",
            "package": "@ni/nimble-components",
            "comment": "Switch nimble-theme-provider display mode",
            "commit": "5e1fe1ba5e7c92af372e3cf74b71e023090944f0"
          },
          {
            "author": "rajsite@users.noreply.github.com",
            "package": "@ni/nimble-components",
            "commit": "5e1fe1ba5e7c92af372e3cf74b71e023090944f0",
            "comment": "Bump @ni/nimble-components to v1.0.0-beta.23"
          }
        ]
      }
    },
    {
      "date": "Mon, 09 Aug 2021 20:21:46 GMT",
      "tag": "@ni/nimble-components_v1.0.0-beta.22",
      "version": "1.0.0-beta.22",
      "comments": {
        "prerelease": [
          {
            "author": "fred.visser@ni.com",
            "package": "@ni/nimble-components",
            "comment": "add args interface and update checkbox for CSF",
            "commit": "cedb9676f4d87902c3db749b49389efa560ea910"
          }
        ]
      }
    },
    {
      "date": "Fri, 06 Aug 2021 21:21:40 GMT",
      "tag": "@ni/nimble-components_v1.0.0-beta.21",
      "version": "1.0.0-beta.21",
      "comments": {
        "none": [
          {
            "author": "fred.visser@ni.com",
            "package": "@ni/nimble-components",
            "comment": "update XD links with correct/latest document",
            "commit": "5a47e91fc8a572dd147ac070f82c7dbd3051cb7a"
          }
        ]
      }
    },
    {
      "date": "Fri, 06 Aug 2021 18:47:09 GMT",
      "tag": "@ni/nimble-components_v1.0.0-beta.21",
      "version": "1.0.0-beta.21",
      "comments": {
        "prerelease": [
          {
            "author": "rajsite@users.noreply.github.com",
            "package": "@ni/nimble-components",
            "comment": "Update to fast-element 1.4.1",
            "commit": "27935756bca5e3cf11c263210f374be65c8ee798"
          }
        ]
      }
    },
    {
      "date": "Fri, 06 Aug 2021 15:45:51 GMT",
      "tag": "@ni/nimble-components_v1.0.0-beta.20",
      "version": "1.0.0-beta.20",
      "comments": {
        "prerelease": [
          {
            "comment": "Fix checkbox svg on windows",
            "author": "rajsite@users.noreply.github.com",
            "commit": "e89d0778b768c1b2c5220386b7a3ccc905c0faab",
            "package": "@ni/nimble-components"
          }
        ]
      }
    },
    {
      "date": "Fri, 06 Aug 2021 01:21:32 GMT",
      "tag": "@ni/nimble-components_v1.0.0-beta.19",
      "version": "1.0.0-beta.19",
      "comments": {
        "prerelease": [
          {
            "comment": "Bump @ni/nimble-components to v1.0.0-beta.19",
            "author": "rajsite@users.noreply.github.com",
            "commit": "8c2cf64897674a2e29f997d289649a321150f05b",
            "package": "@ni/nimble-components"
          }
        ]
      }
    },
    {
      "date": "Fri, 06 Aug 2021 01:05:01 GMT",
      "tag": "@ni/nimble-components_v1.0.0-beta.18",
      "version": "1.0.0-beta.18",
      "comments": {
        "prerelease": [
          {
            "comment": "Bump @ni/nimble-components to v1.0.0-beta.18",
            "author": "rajsite@users.noreply.github.com",
            "commit": "36e882ad80ffe209c11e88e42881d026a023721b",
            "package": "@ni/nimble-components"
          }
        ]
      }
    },
    {
      "date": "Fri, 06 Aug 2021 00:32:42 GMT",
      "tag": "@ni/nimble-components_v1.0.0-beta.17",
      "version": "1.0.0-beta.17",
      "comments": {
        "prerelease": [
          {
            "comment": "Bump @ni/nimble-components to v1.0.0-beta.17",
            "author": "rajsite@users.noreply.github.com",
            "commit": "14a8b23a1c645032566b47e559efd366525b8393",
            "package": "@ni/nimble-components"
          }
        ]
      }
    },
    {
      "date": "Thu, 05 Aug 2021 23:59:22 GMT",
      "tag": "@ni/nimble-components_v1.0.0-beta.16",
      "version": "1.0.0-beta.16",
      "comments": {
        "prerelease": [
          {
            "comment": "Bump @ni/nimble-components to v1.0.0-beta.16",
            "author": "rajsite@users.noreply.github.com",
            "commit": "52167f8cd5438cdaf00308a198fbb7fbc6df32d8",
            "package": "@ni/nimble-components"
          }
        ]
      }
    },
    {
      "date": "Thu, 05 Aug 2021 22:21:19 GMT",
      "tag": "@ni/nimble-components_v1.0.0-beta.15",
      "version": "1.0.0-beta.15",
      "comments": {
        "prerelease": [
          {
            "comment": "Bump @ni/nimble-components to v1.0.0-beta.15",
            "author": "fred.visser@ni.com",
            "commit": "ba9287f658f0e54b79f00166f4eb650d064a52f2",
            "package": "@ni/nimble-components"
          }
        ]
      }
    },
    {
      "date": "Thu, 05 Aug 2021 18:43:46 GMT",
      "tag": "@ni/nimble-components_v1.0.0-beta.14",
      "version": "1.0.0-beta.14",
      "comments": {
        "prerelease": [
          {
            "comment": "Add nimble-checkbox component",
            "author": "lukas.kall@ni.com",
            "commit": "847a0dd7dfabfb13a8d83d83f832ec01824fe4e6",
            "package": "@ni/nimble-components"
          }
        ]
      }
    },
    {
      "date": "Fri, 30 Jul 2021 18:57:47 GMT",
      "tag": "@ni/nimble-components_v1.0.0-beta.13",
      "version": "1.0.0-beta.13",
      "comments": {
        "prerelease": [
          {
            "comment": "Switch to ES2020 TypeScript code generation",
            "author": "rajsite@users.noreply.github.com",
            "commit": "ad4ef65e4a295dbd55b318d0401f276ac6eeff05",
            "package": "@ni/nimble-components"
          }
        ]
      }
    },
    {
      "date": "Thu, 29 Jul 2021 22:23:50 GMT",
      "tag": "@ni/nimble-components_v1.0.0-beta.12",
      "version": "1.0.0-beta.12",
      "comments": {
        "none": [
          {
            "comment": "Add new nimble logo to SB and top readme",
            "author": "fred.visser@ni.com",
            "commit": "cb9ce0ecc9e9569446bef41dc8f521ffdcd278e1",
            "package": "@ni/nimble-components"
          }
        ]
      }
    },
    {
      "date": "Thu, 29 Jul 2021 20:21:54 GMT",
      "tag": "@ni/nimble-components_v1.0.0-beta.12",
      "version": "1.0.0-beta.12",
      "comments": {
        "prerelease": [
          {
            "comment": "Bump @ni/nimble-components to v1.0.0-beta.12",
            "author": "fred.visser@ni.com",
            "commit": "14ffe192fa29c3d2d460a49642871147e1680f7f",
            "package": "@ni/nimble-components"
          }
        ]
      }
    },
    {
      "date": "Thu, 29 Jul 2021 17:51:14 GMT",
      "tag": "@ni/nimble-components_v1.0.0-beta.11",
      "version": "1.0.0-beta.11",
      "comments": {
        "prerelease": [
          {
            "comment": "Bump @ni/nimble-components to v1.0.0-beta.11",
            "author": "rajsite@users.noreply.github.com",
            "commit": "c2ecbdd894002484828a2cb29b6e40b88f0ab09f",
            "package": "@ni/nimble-components"
          }
        ]
      }
    },
    {
      "date": "Wed, 28 Jul 2021 20:38:54 GMT",
      "tag": "@ni/nimble-components_v1.0.0-beta.10",
      "version": "1.0.0-beta.10",
      "comments": {
        "prerelease": [
          {
            "comment": "Fix focus states on Firefox",
            "author": "christine.karas@ni.com",
            "commit": "1ab8d7c0da59004ca17f3d32c3ab1a5a027f3cbc",
            "package": "@ni/nimble-components"
          }
        ]
      }
    },
    {
      "date": "Wed, 28 Jul 2021 19:02:42 GMT",
      "tag": "@ni/nimble-components_v1.0.0-beta.9",
      "version": "1.0.0-beta.9",
      "comments": {
        "none": [
          {
            "comment": "Update demo app and add support for password text field",
            "author": "22551874+scotia673@users.noreply.github.com",
            "commit": "cbce4a975e55808e89c1c6e5795ff7af1214db84",
            "package": "@ni/nimble-components"
          }
        ]
      }
    },
    {
      "date": "Mon, 26 Jul 2021 18:03:21 GMT",
      "tag": "@ni/nimble-components_v1.0.0-beta.9",
      "version": "1.0.0-beta.9",
      "comments": {
        "none": [
          {
            "comment": "Fill out contributing documentation",
            "author": "christine.karas@ni.com",
            "commit": "78f239c3e3d6dd9081369402a5ef5f60194050d2",
            "package": "@ni/nimble-components"
          }
        ]
      }
    },
    {
      "date": "Sun, 25 Jul 2021 03:48:56 GMT",
      "tag": "@ni/nimble-components_v1.0.0-beta.9",
      "version": "1.0.0-beta.9",
      "comments": {
        "none": [
          {
            "comment": "adding args to existing stories",
            "author": "fred.visser@ni.com",
            "commit": "03036ae3d6c2692c870c3db5b011bf1370ab82ff",
            "package": "@ni/nimble-components"
          }
        ]
      }
    },
    {
      "date": "Fri, 23 Jul 2021 16:02:06 GMT",
      "tag": "@ni/nimble-components_v1.0.0-beta.9",
      "version": "1.0.0-beta.9",
      "comments": {
        "none": [
          {
            "comment": "Bump @ni/nimble-components to v1.0.0-beta.9",
            "author": "fred.visser@ni.com",
            "commit": "63554c885283273b844903b87d0d1f81ba5a3673",
            "package": "@ni/nimble-components"
          }
        ]
      }
    },
    {
      "date": "Thu, 22 Jul 2021 20:08:12 GMT",
      "tag": "@ni/nimble-components_v1.0.0-beta.9",
      "version": "1.0.0-beta.9",
      "comments": {
        "prerelease": [
          {
            "comment": "Add disabled styles for buttons",
            "author": "christine.karas@ni.com",
            "commit": "25c1f1892ea9d7d897f1d96642cfe8430d4f568a",
            "package": "@ni/nimble-components"
          }
        ]
      }
    },
    {
      "date": "Thu, 22 Jul 2021 00:43:05 GMT",
      "tag": "@ni/nimble-components_v1.0.0-beta.8",
      "version": "1.0.0-beta.8",
      "comments": {
        "prerelease": [
          {
            "comment": "Docs for nimble-number-field",
            "author": "rajsite@users.noreply.github.com",
            "commit": "282b1b8208bdd4de72c829be119b133ac5d4275f",
            "package": "@ni/nimble-components"
          }
        ]
      }
    },
    {
      "date": "Wed, 21 Jul 2021 23:09:43 GMT",
      "tag": "@ni/nimble-components_v1.0.0-beta.7",
      "version": "1.0.0-beta.7",
      "comments": {
        "prerelease": [
          {
            "comment": "Include @storybook/addon-a11y",
            "author": "fred.visser@ni.com",
            "commit": "897945fc263a67ba425960174ae55ed65fa84c3b",
            "package": "@ni/nimble-components"
          }
        ]
      }
    },
    {
      "date": "Tue, 20 Jul 2021 22:35:42 GMT",
      "tag": "@ni/nimble-components_v1.0.0-beta.6",
      "version": "1.0.0-beta.6",
      "comments": {
        "prerelease": [
          {
            "comment": "Bump @ni/nimble-components to v1.0.0-beta.6",
            "author": "fred.visser@ni.com",
            "commit": "3533af11bde81b877a8cd8dcb66ed700e1d60b25",
            "package": "@ni/nimble-components"
          }
        ]
      }
    },
    {
      "date": "Tue, 20 Jul 2021 16:48:12 GMT",
      "tag": "@ni/nimble-components_v1.0.0-beta.5",
      "version": "1.0.0-beta.5",
      "comments": {
        "prerelease": [
          {
            "comment": "Add button appearances",
            "author": "christine.karas@ni.com",
            "commit": "c5112b259428e7cf811bb88fb1125310eb696b4c",
            "package": "@ni/nimble-components"
          }
        ]
      }
    },
    {
      "date": "Tue, 20 Jul 2021 15:14:07 GMT",
      "tag": "@ni/nimble-components_v1.0.0-beta.4",
      "version": "1.0.0-beta.4",
      "comments": {
        "prerelease": [
          {
            "comment": "Refactor design token theming and add COLOR theme",
            "author": "christine.karas@ni.com",
            "commit": "5c7bee89b82f95f130cd7d74336c7ce0028656b1",
            "package": "@ni/nimble-components"
          }
        ]
      }
    },
    {
      "date": "Fri, 16 Jul 2021 22:52:21 GMT",
      "tag": "@ni/nimble-components_v1.0.0-beta.3",
      "version": "1.0.0-beta.3",
      "comments": {
        "prerelease": [
          {
            "comment": "Bump @ni/nimble-components to v1.0.0-beta.3",
            "author": "rajsite@users.noreply.github.com",
            "commit": "9815168fa7197edecccf517696cd90b66e1c3f8e",
            "package": "@ni/nimble-components"
          }
        ]
      }
    },
    {
      "date": "Fri, 16 Jul 2021 16:01:07 GMT",
      "tag": "@ni/nimble-components_v1.0.0-beta.2",
      "version": "1.0.0-beta.2",
      "comments": {
        "prerelease": [
          {
            "comment": "Bump @ni/nimble-components to v1.0.0-beta.2",
            "author": "fred.visser@ni.com",
            "commit": "a65a2166df28414ffd11d558123323e488eff3b6",
            "package": "@ni/nimble-components"
          }
        ]
      }
    },
    {
      "date": "Thu, 15 Jul 2021 21:07:15 GMT",
      "tag": "@ni/nimble-components_v1.0.0-beta.1",
      "version": "1.0.0-beta.1",
      "comments": {
        "prerelease": [
          {
            "comment": "Update outline button styles",
            "author": "christine.karas@ni.com",
            "commit": "367d4642c85f1f1e0b814d522173d02ab5957812",
            "package": "@ni/nimble-components"
          }
        ]
      }
    }
  ]
}<|MERGE_RESOLUTION|>--- conflicted
+++ resolved
@@ -2,8 +2,6 @@
   "name": "@ni/nimble-components",
   "entries": [
     {
-<<<<<<< HEAD
-=======
       "date": "Tue, 20 Jun 2023 17:38:18 GMT",
       "tag": "@ni/nimble-components_v19.4.0",
       "version": "19.4.0",
@@ -205,7 +203,6 @@
       }
     },
     {
->>>>>>> 1d5ab5f6
       "date": "Thu, 01 Jun 2023 14:41:19 GMT",
       "tag": "@ni/nimble-components_v19.1.3",
       "version": "19.1.3",
