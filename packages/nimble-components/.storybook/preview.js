import { configureActions } from '@storybook/addon-actions';
import '@ni/nimble-tokens/dist/fonts/css/fonts.css';
import './preview.css';
import { transformSource } from './transformSource';
import {
    backgroundStates,
    defaultBackgroundState
} from '../dist/esm/utilities/tests/states';

export const parameters = {
    backgrounds: {
        default: defaultBackgroundState.name,
        values: backgroundStates.map(({ name, value }) => ({ name, value }))
    },
    options: {
        storySort: {
            method: 'alphabetical',
<<<<<<< HEAD
            order: ['Getting Started', '*', 'Ignore']
=======
            order: [
                'Getting Started',
                'Components',
                'Incubating',
                'Tokens',
                'Tests'
            ]
>>>>>>> 6b52e144
        }
    },
    controls: {
        expanded: true
    },
    docs: {
        source: {
            transform: transformSource
        }
    }
};

// Storybook's default serialization of events includes the serialized event target. This can
// be quite large, such as in a table with a lot of records. Therefore, the serialization depth
// should be limited to avoid poor performance.
configureActions({
    depth: 1
});<|MERGE_RESOLUTION|>--- conflicted
+++ resolved
@@ -15,9 +15,6 @@
     options: {
         storySort: {
             method: 'alphabetical',
-<<<<<<< HEAD
-            order: ['Getting Started', '*', 'Ignore']
-=======
             order: [
                 'Getting Started',
                 'Components',
@@ -25,7 +22,6 @@
                 'Tokens',
                 'Tests'
             ]
->>>>>>> 6b52e144
         }
     },
     controls: {
