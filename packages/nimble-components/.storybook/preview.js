import '@ni/nimble-tokens/source/space-mono-font-face.css';
import '@ni/nimble-tokens/source/source-sans-pro-font-face.css';
import '../dist/esm/theme-provider';
<<<<<<< HEAD
import { NimbleTheme } from '../dist/esm/theme-provider/themes';

const backgrounds = [
    {
        name: `"${NimbleTheme.Light}" theme on white`,
        value: '#F4F4F4',
        theme: NimbleTheme.Light
    },
    {
        name: `"${NimbleTheme.Color}" theme on green`,
        value: '#03B585',
        theme: NimbleTheme.Color
    },
    {
        name: `"${NimbleTheme.Color}" theme on dark green`,
        value: '#044123',
        theme: NimbleTheme.Color
    },
    {
        name: `"${NimbleTheme.Dark}" theme on black`,
        value: '#252526',
        theme: NimbleTheme.Dark
    },
    {
        name: `"${NimbleTheme.LegacyBlue}" theme on white`,
        value: '#FFFFFF',
        theme: NimbleTheme.LegacyBlue,
    },
];
=======
import { backgrounds } from '../dist/esm/tests/utilities/theme-test-helpers';
>>>>>>> 8747cbf8

const [defaultBackground] = backgrounds;

export const parameters = {
    layout: 'fullscreen',
    backgrounds: {
        default: defaultBackground.name,
        values: backgrounds.map(({ name, value }) => ({ name, value }))
    }
};

export const decorators = [
    (story, context) => {
        const background = backgrounds.find(
            ({ value }) => value === context.globals?.backgrounds?.value
        ) ?? defaultBackground;
        const tale = story();
        if (typeof tale !== 'string') {
            throw new Error('Expected story to render as string');
        }
        return `<nimble-theme-provider theme="${background.theme}">${tale}</nimble-theme-provider>`;
    }
];<|MERGE_RESOLUTION|>--- conflicted
+++ resolved
@@ -1,39 +1,7 @@
 import '@ni/nimble-tokens/source/space-mono-font-face.css';
 import '@ni/nimble-tokens/source/source-sans-pro-font-face.css';
 import '../dist/esm/theme-provider';
-<<<<<<< HEAD
-import { NimbleTheme } from '../dist/esm/theme-provider/themes';
-
-const backgrounds = [
-    {
-        name: `"${NimbleTheme.Light}" theme on white`,
-        value: '#F4F4F4',
-        theme: NimbleTheme.Light
-    },
-    {
-        name: `"${NimbleTheme.Color}" theme on green`,
-        value: '#03B585',
-        theme: NimbleTheme.Color
-    },
-    {
-        name: `"${NimbleTheme.Color}" theme on dark green`,
-        value: '#044123',
-        theme: NimbleTheme.Color
-    },
-    {
-        name: `"${NimbleTheme.Dark}" theme on black`,
-        value: '#252526',
-        theme: NimbleTheme.Dark
-    },
-    {
-        name: `"${NimbleTheme.LegacyBlue}" theme on white`,
-        value: '#FFFFFF',
-        theme: NimbleTheme.LegacyBlue,
-    },
-];
-=======
 import { backgrounds } from '../dist/esm/tests/utilities/theme-test-helpers';
->>>>>>> 8747cbf8
 
 const [defaultBackground] = backgrounds;
 
