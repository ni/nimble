--- conflicted
+++ resolved
@@ -24,16 +24,11 @@
             }
         }
     },
-<<<<<<< HEAD
-    '@storybook/addon-a11y',
-    '@storybook/addon-interactions',
-    'storybook-addon-pseudo-states'
-=======
     getAbsolutePath('@storybook/addon-a11y'),
     getAbsolutePath('@storybook/addon-interactions'),
     getAbsolutePath('@chromatic-com/storybook'),
-    getAbsolutePath('@storybook/addon-webpack5-compiler-swc')
->>>>>>> 6310ab59
+    getAbsolutePath('@storybook/addon-webpack5-compiler-swc'),
+    getAbsolutePath('storybook-addon-pseudo-states'),
 ];
 export function webpackFinal(config) {
     config.module.rules.push({
