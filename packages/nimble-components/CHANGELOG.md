--- conflicted
+++ resolved
@@ -1,15 +1,9 @@
 # Change Log - @ni/nimble-components
 
-<<<<<<< HEAD
-This log was last generated on Thu, 25 Jan 2024 02:58:12 GMT and should not be manually modified.
+This log was last generated on Mon, 29 Jan 2024 11:31:46 GMT and should not be manually modified.
 
 <!-- Start content -->
 
-=======
-This log was last generated on Mon, 29 Jan 2024 11:31:46 GMT and should not be manually modified.
-
-<!-- Start content -->
-
 ## 21.0.5
 
 Mon, 29 Jan 2024 11:31:46 GMT
@@ -18,7 +12,6 @@
 
 - Add validator, tracker and batch updates in rich text components for mention configuration ([ni/nimble@ec2e0dd](https://github.com/ni/nimble/commit/ec2e0ddef1d910d44097ccb2a976ad2343dbac63))
 
->>>>>>> 68aaa0cb
 ## 21.0.4
 
 Thu, 25 Jan 2024 02:58:12 GMT
