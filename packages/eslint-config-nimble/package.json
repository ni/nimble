--- conflicted
+++ resolved
@@ -1,5 +1,4 @@
 {
-<<<<<<< HEAD
     "name": "@ni-private/eslint-config-nimble",
     "version": "1.0.0",
     "private": true,
@@ -7,8 +6,7 @@
     "description": "Shared ESLint configuration for FAST web component development",
     "repository": {
         "type": "git",
-        "url": "git+https://github.com/ni/nimble.git",
-        "directory": "packages/eslint-config-nimble"
+        "url": "git+https://github.com/ni/nimble.git"
     },
     "keywords": [
         "eslint",
@@ -37,42 +35,4 @@
         "eslint-plugin-jsdoc": "^60.7.1",
         "globals": "^14.0.0"
     }
-=======
-  "name": "@ni-private/eslint-config-nimble",
-  "version": "1.0.0",
-  "private": true,
-  "type": "commonjs",
-  "description": "Shared ESLint configuration for FAST web component development",
-  "repository": {
-    "type": "git",
-    "url": "git+https://github.com/ni/nimble.git"
-  },
-  "keywords": [
-    "eslint",
-    "eslintconfig",
-    "ni",
-    "nimble"
-  ],
-  "author": "National Instruments",
-  "license": "MIT",
-  "scripts": {
-    "lint": "eslint .",
-    "format": "eslint . --fix"
-  },
-  "files": ["javascript.js", "typescript.js", "components.js"],
-  "exports": {
-    "./javascript": "./javascript.js",
-    "./javascript.js": "./javascript.js",
-    "./typescript": "./typescript.js",
-    "./typescript.js": "./typescript.js",
-    "./components": "./components.js",
-    "./components.js": "./components.js"
-  },
-  "peerDependencies": {
-    "@ni/eslint-config-javascript": "^4.3.0",
-    "@ni/eslint-config-typescript": "^4.4.2",
-    "eslint": "^8.7.0",
-    "eslint-plugin-jsdoc": "^60.7.1"
-  }
->>>>>>> 005e395e
 }