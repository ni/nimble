{
  "name": "@ni-private/eslint-config-nimble",
  "version": "1.0.0",
  "private": true,
  "type": "commonjs",
  "description": "Shared ESLint configuration for FAST web component development",
  "repository": {
    "type": "git",
    "url": "git+https://github.com/ni/nimble.git",
    "directory": "packages/eslint-config-nimble"
  },
  "keywords": [
    "eslint",
    "eslintconfig",
    "ni",
    "nimble"
  ],
  "author": "National Instruments",
  "license": "MIT",
  "scripts": {
    "lint": "eslint .",
    "format": "eslint . --fix"
  },
  "files": ["javascript.js", "typescript.js", "components.js"],
  "exports": {
    "./javascript": "./javascript.js",
    "./javascript.js": "./javascript.js",
    "./typescript": "./typescript.js",
    "./typescript.js": "./typescript.js",
    "./components": "./components.js",
    "./components.js": "./components.js"
  },
  "peerDependencies": {
<<<<<<< HEAD
    "@ni/eslint-config-javascript": "^5.0.0",
    "@ni/eslint-config-typescript": "^5.0.0",
    "eslint": "^9.36.0",
    "eslint-plugin-jsdoc": "^51.3.4",
    "globals": "^14.0.0"
=======
    "@ni/eslint-config-javascript": "^4.3.0",
    "@ni/eslint-config-typescript": "^4.4.2",
    "eslint": "^8.7.0",
    "eslint-plugin-jsdoc": "^60.7.1"
>>>>>>> c02f7897
  }
}<|MERGE_RESOLUTION|>--- conflicted
+++ resolved
@@ -31,17 +31,10 @@
     "./components.js": "./components.js"
   },
   "peerDependencies": {
-<<<<<<< HEAD
     "@ni/eslint-config-javascript": "^5.0.0",
     "@ni/eslint-config-typescript": "^5.0.0",
     "eslint": "^9.36.0",
-    "eslint-plugin-jsdoc": "^51.3.4",
+    "eslint-plugin-jsdoc": "^60.7.1",
     "globals": "^14.0.0"
-=======
-    "@ni/eslint-config-javascript": "^4.3.0",
-    "@ni/eslint-config-typescript": "^4.4.2",
-    "eslint": "^8.7.0",
-    "eslint-plugin-jsdoc": "^60.7.1"
->>>>>>> c02f7897
   }
 }