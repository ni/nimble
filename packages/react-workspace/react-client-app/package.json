--- conflicted
+++ resolved
@@ -12,12 +12,8 @@
   },
   "dependencies": {
     "@ni/nimble-react": "^0.3.0",
-<<<<<<< HEAD
-    "@ni/spright-react": "^0.4.0",
     "@ni/ok-react": "^0.0.1",
-=======
     "@ni/spright-react": "^0.4.2",
->>>>>>> 3b0f6f6a
     "react": "^18",
     "react-dom": "^18"
   },
