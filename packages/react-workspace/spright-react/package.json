{
  "name": "@ni/spright-react",
  "version": "0.2.3",
  "description": "React components for NI Spright",
  "keywords": [
    "spright",
    "react"
  ],
  "scripts": {
    "build": "tsc -p ./tsconfig.json",
    "lint": "eslint .",
    "format": "eslint . --fix",
    "pack": "npm pack",
    "invoke-publish": "npm publish"
  },
  "repository": {
    "type": "git",
    "url": "git+https://github.com/ni/nimble.git",
    "directory": "packages/react-workspace/spright-react"
  },
  "publishConfig": {
    "access": "public"
  },
  "author": "National Instruments",
  "license": "MIT",
  "devDependencies": {
    "@ni-private/eslint-config-nimble": "*",
    "typescript": "~5.4.5"
  },
  "peerDependencies": {
<<<<<<< HEAD
    "@ni/fast-react-wrapper": "^10.1.1",
    "@ni/spright-components": "^5.5.0",
=======
    "@ni/fast-react-wrapper": "^10.1.0",
    "@ni/spright-components": "^5.5.3",
>>>>>>> 317799d2
    "react": "^16 || ^17 || ^18"
  }
}<|MERGE_RESOLUTION|>--- conflicted
+++ resolved
@@ -28,13 +28,8 @@
     "typescript": "~5.4.5"
   },
   "peerDependencies": {
-<<<<<<< HEAD
     "@ni/fast-react-wrapper": "^10.1.1",
-    "@ni/spright-components": "^5.5.0",
-=======
-    "@ni/fast-react-wrapper": "^10.1.0",
     "@ni/spright-components": "^5.5.3",
->>>>>>> 317799d2
     "react": "^16 || ^17 || ^18"
   }
 }