import { html, ViewTemplate } from '@microsoft/fast-element';
import { themeProviderTag } from '../../../nimble-components/src/theme-provider';
import { bodyFont } from '../../../nimble-components/src/theme-provider/design-tokens';
import type { Theme } from '../../../nimble-components/src/theme-provider/types';
import { listOptionTag } from '../../../nimble-components/src/list-option';
import { listOptionGroupTag } from '../../../nimble-components/src/list-option-group';
import {
    BackgroundState,
    backgroundStates,
    defaultBackgroundState
} from './states';

export const fastParameters = () => ({
    a11y: { disable: true },
    docs: {
        source: {
            code: null
        },
        transformSource: (source: string): string => source
    }
}) as const;

/**
 * Renders a ViewTemplate as elements in a DocumentFragment.
 * Bindings, such as event binding, will be active.
 */
export const renderViewTemplate = <TSource>(
    viewTemplate: ViewTemplate<TSource>,
    source: TSource
): DocumentFragment => {
    const template = document.createElement('template');
    const fragment = template.content;
    viewTemplate.render(source, fragment);
    return fragment;
};

/**
 *  Renders a FAST `html` template as a story.
 */
export const createStory = <TSource>(
    viewTemplate: ViewTemplate<TSource>
): ((source: TSource) => Element) => {
    return (source: TSource): Element => {
        const wrappedViewTemplate = html<TSource>`
            <div class="code-hide-top-container">${viewTemplate}</div>
        `;
        const fragment = renderViewTemplate(wrappedViewTemplate, source);
        const content = fragment.firstElementChild!;
        return content;
    };
};

const getGlobalTheme = (context: unknown): Theme => {
    type GlobalValue = string | undefined;
    // @ts-expect-error Accessing the global background defined in preview.js
    // eslint-disable-next-line @typescript-eslint/no-unsafe-member-access
    const globalValue = context?.globals?.backgrounds?.value as GlobalValue;
    const background = backgroundStates.find(({ value }) => value === globalValue)
        ?? defaultBackgroundState;
    return background.theme;
};

/**
 *  Renders a FAST `html` template as a story that responds to the
 *  background theme selection in Storybook.
 */
export const createUserSelectedThemeStory = <TSource>(
    viewTemplate: ViewTemplate<TSource>
): ((source: TSource, context: unknown) => Element) => {
    return (source: TSource, context: unknown): Element => {
        const wrappedViewTemplate = html<TSource>`
            <${themeProviderTag}
                theme="${getGlobalTheme(context)}"
                class="code-hide-top-container"
            >
                ${viewTemplate}
            </${themeProviderTag}>
        `;
        const fragment = renderViewTemplate(wrappedViewTemplate, source);
        const content = fragment.firstElementChild!;
        return content;
    };
};

/**
 * Renders a FAST `html` template with a a specific theme.
 * Useful when the template can't be tested multiple times in a single story
 * and instead the test is broken up across multiple stories.
 */
export const createFixedThemeStory = <TSource>(
    viewTemplate: ViewTemplate<TSource>,
    backgroundState: BackgroundState
): ((source: TSource) => Element) => {
    return (source: TSource): Element => {
        const wrappedViewTemplate = html<TSource>`
            <${themeProviderTag}
                theme="${backgroundState.theme}"
                class="code-hide-top-container"
            >
                <style>
                    body {
                        /* Override storybook's padding styling */
                        padding: 0px !important;
                    }
                </style>
                <div
                    style="
                        background-color: ${backgroundState.value};
                        min-height: 100vh;
                    "
                >
                    ${viewTemplate}
                </div>
            </${themeProviderTag}>
        `;
        const fragment = renderViewTemplate(wrappedViewTemplate, source);
        const content = fragment.firstElementChild!;
        return content;
    };
};

export const overrideWarning = (
    propertySummaryName: string,
    howToOverride: string
): string => `
<details>
<summary>Overriding ${propertySummaryName} Values</summary>
Overrides of properties are not recommended and are not theme-aware by default. If a needed value is not available, you should create an issue to discuss with the Nimble squad.

${howToOverride}
</details>`;

export interface IncubatingWarningConfig {
    componentName: string;
    statusLink: string;
}

export const incubatingWarning = (config: IncubatingWarningConfig): string => `
<style class="code-hide">
#incubating-warning {
    color: red;
    font: var(${bodyFont.cssCustomProperty});
    padding-bottom: 16px;
}
</style>
<div id="incubating-warning" class="code-hide">
WARNING - The ${config.componentName} is still incubating. It is not recommended for application use. 
See the <a href="${config.statusLink}">incubating component status</a>.
</div>`;

// On the Docs page, there is a div with a scale(1) transform that causes the dropdown to be
// confined to the div. We remove the transform to allow the dropdown to escape the div, but
// that also breaks zooming behavior, so we remove the zoom buttons on the docs page.
export const disableStorybookZoomTransform = `
<style class="code-hide">
    [scale] {
        transform: none !important;
    }
    button[title="Zoom in"],
    button[title="Zoom out"],
    button[title="Reset zoom"] {
        display: none;
    }
</style>
`;

export const apiCategory = {
    attributes: 'Attributes',
    events: 'Events',
    localizableLabels: 'Localizable Labels',
    methods: 'Methods',
    nonAttributeProperties: 'Properties',
    slots: 'Slots',
    styles: 'Styles'
} as const;

export const appearanceDescription = (options: {
    componentName: string
}): string => `This attribute affects the appearance of the ${options.componentName}.`;
export const iconDescription = 'Set `slot="start"` to include an icon before the text content.';
export const disabledDescription = (options: {
    componentName: string
}): string => `Styles the ${options.componentName} as disabled and prevents focus and user interaction.`;
export const slottedLabelDescription = (options: {
    componentName: string
}): string => `Label text to display adjacent to the ${options.componentName} describing its purpose to the user.`;
export const textContentDescription = (options: {
    componentName: string
}): string => `The text content of the ${options.componentName}.`;
export const placeholderDescription = (options: {
    componentName: string
}): string => `Placeholder text to display when no value has been entered in the ${options.componentName}.`;

export const errorTextDescription = 'A message to be displayed explaining why the value is invalid. Only visible when `error-visible` is set.';
export const errorVisibleDescription = 'When set to `true`, the `error-text` message will be displayed.';

export const dropdownPositionDescription = (options: {
    componentName: string
}): string => `Controls the position of the dropdown relative to the ${options.componentName}.`;
<<<<<<< HEAD
export const optionsDescription = `The \`${listOptionTag}\` items for the user to select from.`;
=======
export const optionsDescription = (options: {
    includeGrouping: boolean
}): string => `The \`${listOptionTag}\` items for the user to select from.${options.includeGrouping ? ` Each ${listOptionTag} can also be grouped using the \`${listOptionGroupTag}\` element.` : ''} `;
>>>>>>> 88cb45df

export const preventDismissDescription = (options: {
    componentName: string
}): string => `Prevents the \`Esc\` key from closing the ${options.componentName}.`;

export const checkValidityDescription = (options: {
    componentName: string
}): string => `Returns \`true\` if the configuration of the ${options.componentName} is valid, otherwise \`false\`.`;<|MERGE_RESOLUTION|>--- conflicted
+++ resolved
@@ -197,13 +197,9 @@
 export const dropdownPositionDescription = (options: {
     componentName: string
 }): string => `Controls the position of the dropdown relative to the ${options.componentName}.`;
-<<<<<<< HEAD
-export const optionsDescription = `The \`${listOptionTag}\` items for the user to select from.`;
-=======
 export const optionsDescription = (options: {
     includeGrouping: boolean
 }): string => `The \`${listOptionTag}\` items for the user to select from.${options.includeGrouping ? ` Each ${listOptionTag} can also be grouped using the \`${listOptionGroupTag}\` element.` : ''} `;
->>>>>>> 88cb45df
 
 export const preventDismissDescription = (options: {
     componentName: string
