import { Theme } from '../../../nimble-components/src/theme-provider/types';

export const backgroundStates = [
    {
        name: `"${Theme.light}" theme on white`,
        value: '#F4F4F4',
        theme: Theme.light
    },
    {
        name: `"${Theme.color}" theme on dark green`,
        value: '#044123',
        theme: Theme.color
    },
    {
        name: `"${Theme.dark}" theme on black`,
        value: '#252526',
        theme: Theme.dark
    }
] as const;
export const [defaultBackgroundState] = backgroundStates;
export type BackgroundState = (typeof backgroundStates)[number];

export const disabledStates = [
    ['', false],
    ['Disabled', true]
] as const;
export type DisabledState = (typeof disabledStates)[number];
export const disabledStateIsEnabled = disabledStates[0];

export const errorStates = [
    ['', false, ''],
    ['Error Message', true, 'This is not valid.'],
    ['Error No Message', true, '']
] as const;
export type ErrorState = (typeof errorStates)[number];
export const errorStatesNoError = errorStates[0];
export const errorStatesErrorWithMessage = errorStates[1];
export const errorStatesErrorNoMessage = errorStates[2];

export const readOnlyStates = [
    ['', false],
    ['Read-Only', true]
] as const;
export type ReadOnlyState = (typeof readOnlyStates)[number];

export const iconVisibleStates = [false, true] as const;
export type IconVisibleState = (typeof iconVisibleStates)[number];

export const placeholderStates = [
    ['With Placeholder', 'Custom placeholder'],
    ['', undefined]
] as const;
export type PlaceholderState = (typeof placeholderStates)[number];

export const requiredVisibleStates = [
    ['', false],
    ['Required', true]
] as const;
export type RequiredVisibleState = (typeof requiredVisibleStates)[number];

export const disabledReadOnlyStates = [
    ['', false, false, false],
    ['Appearance-Read-Only', false, false, true],
    ['Disabled', false, true, false],
    ['Disabled Appearance-Read-Only', false, true, true],
    ['Read-Only', true, false, false],
    ['Read-Only Appearance-Read-Only', true, false, true],
    ['Read-Only Disabled', true, true, false],
    ['Read-Only Disabled Appearance-Read-Only', true, true, true]
] as const;
export type DisabledReadOnlyState = (typeof disabledReadOnlyStates)[number];

export const disabledReadOnlyState = {
    none: disabledReadOnlyStates[0],
    appearanceReadOnly: disabledReadOnlyStates[1],
    disabled: disabledReadOnlyStates[2],
    disabledAppearanceReadOnly: disabledReadOnlyStates[3],
    readOnly: disabledReadOnlyStates[4],
    readOnlyAppearanceReadOnly: disabledReadOnlyStates[5],
    readOnlyDisabled: disabledReadOnlyStates[6],
<<<<<<< HEAD
    readOnlyDisabledAppearanceReadOnly: disabledReadOnlyStates[7],
    allReadOnlyAbsentStates: disabledReadOnlyStates.filter(x => x[1] === false)
} as const;
=======
    readOnlyDisabledAppearanceReadOnly: disabledReadOnlyStates[7]
} as const;

export const onlyDisabledAbsentStates = disabledReadOnlyStates.filter(
    (
        state: readonly [
            name: string,
            readOnly: boolean,
            disabled: boolean,
            appearanceReadonly: boolean
        ]
    ) => state[2] === false
);
export type OnlyDisabledAbsentState = (typeof onlyDisabledAbsentStates)[number];
>>>>>>> 3a0e4f63
<|MERGE_RESOLUTION|>--- conflicted
+++ resolved
@@ -78,12 +78,8 @@
     readOnly: disabledReadOnlyStates[4],
     readOnlyAppearanceReadOnly: disabledReadOnlyStates[5],
     readOnlyDisabled: disabledReadOnlyStates[6],
-<<<<<<< HEAD
     readOnlyDisabledAppearanceReadOnly: disabledReadOnlyStates[7],
     allReadOnlyAbsentStates: disabledReadOnlyStates.filter(x => x[1] === false)
-} as const;
-=======
-    readOnlyDisabledAppearanceReadOnly: disabledReadOnlyStates[7]
 } as const;
 
 export const onlyDisabledAbsentStates = disabledReadOnlyStates.filter(
@@ -96,5 +92,4 @@
         ]
     ) => state[2] === false
 );
-export type OnlyDisabledAbsentState = (typeof onlyDisabledAbsentStates)[number];
->>>>>>> 3a0e4f63
+export type OnlyDisabledAbsentState = (typeof onlyDisabledAbsentStates)[number];