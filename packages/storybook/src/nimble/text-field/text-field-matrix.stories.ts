--- conflicted
+++ resolved
@@ -135,21 +135,12 @@
 `;
 
 // prettier-ignore
-<<<<<<< HEAD
-const reducedStateComponent = (
-    [requiredVisibleName, requiredVisible]: RequiredVisibleState,
-    [readOnlyName, readonly]: ReadOnlyState,
-    [disabledName, disabled]: DisabledState,
-    [errorName, errorVisible, errorText]: ErrorState,
-    [appearanceName, appearance]: AppearanceState
-=======
 const requiredVisibleStatesComponent = (
     [requiredVisibleName, requiredVisible]: RequiredVisibleState,
     [appearanceName, appearance]: AppearanceState,
     [readOnlyName, readonly]: ReadOnlyState,
     [disabledName, disabled]: DisabledState,
     [errorName, errorVisible, errorText]: ErrorState
->>>>>>> a0662f1b
 ): ViewTemplate => html`
     <${textFieldTag}
         style="width: 350px; margin: 8px;"
@@ -529,21 +520,12 @@
 );
 
 export const textFieldRequiredVisibleThemeMatrix: StoryFn = createMatrixThemeStory(
-<<<<<<< HEAD
-    createMatrix(reducedStateComponent, [
-        requiredVisibleStates,
-        readOnlyStates,
-        disabledStates,
-        errorStates,
-        appearanceStates
-=======
     createMatrix(requiredVisibleStatesComponent, [
         requiredVisibleStates,
         appearanceStates,
         readOnlyStates,
         disabledStates,
         errorStates
->>>>>>> a0662f1b
     ])
 );
 
