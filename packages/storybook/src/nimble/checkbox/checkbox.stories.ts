--- conflicted
+++ resolved
@@ -37,11 +37,6 @@
             table: { category: apiCategory.slots }
         },
         checked: {
-<<<<<<< HEAD
-            description: 'Whether the checkbox is checked.',
-            table: { category: apiCategory.attributes }
-        },
-=======
             description: 'Whether the checkbox is initially checked. Setting this attribute after the checkbox initializes will not affect its visual state. Note that the `checked` property behaves differently than the `checked` attribute.',
             table: { category: apiCategory.attributes }
         },
@@ -50,17 +45,12 @@
             description: 'Whether the checkbox is checked. Setting this property affects the checkbox visual state and interactively changing the checkbox state affects this property. Note that the `checked` property behaves differently than the `checked` attribute.',
             table: { category: apiCategory.nonAttributeProperties }
         },
->>>>>>> 54232ae5
         indeterminate: {
             description: `Whether the checkbox is in the indeterminate (i.e. partially checked) state. Configured programmatically, not by attribute.
 
 <details>
 <summary>Usage details</summary>
-<<<<<<< HEAD
-The \`indeterminate\` state is not automatically changed when the user changes the \`checked\` state. Client applications that use \`indeterminate\` state are responsible for subscribing to the \`change\` event to respond to this situation.
-=======
 The \`indeterminate\` state is not automatically changed when the user interactively changes the checked state. Client applications that use \`indeterminate\` state are responsible for subscribing to the \`change\` event to respond to this situation.
->>>>>>> 54232ae5
 </details>`,
             table: { category: apiCategory.nonAttributeProperties }
         },
