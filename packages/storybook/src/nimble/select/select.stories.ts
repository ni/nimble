import { html, repeat, when } from '@microsoft/fast-element';
import { withActions } from '@storybook/addon-actions/decorator';
import type { HtmlRenderer, Meta, StoryObj } from '@storybook/html';
import { listOptionTag } from '../../../../nimble-components/src/list-option';
import { listOptionGroupTag } from '../../../../nimble-components/src/list-option-group';
import { selectTag } from '../../../../nimble-components/src/select';
import { FilterMode } from '../../../../nimble-components/src/select/types';
import { DropdownAppearance } from '../../../../nimble-components/src/patterns/dropdown/types';

import {
    apiCategory,
    appearanceDescription,
    createUserSelectedThemeStory,
    disableStorybookZoomTransform,
    disabledDescription,
    dropdownPositionDescription,
    errorTextDescription,
    errorVisibleDescription,
    optionsDescription
} from '../../utilities/storybook';
import { ExampleOptionsType } from './types';

interface SelectArgs {
    disabled: boolean;
    errorVisible: boolean;
    errorText: string;
    dropDownPosition: string;
    optionsType: ExampleOptionsType;
    appearance: string;
    filterMode: keyof typeof FilterMode;
<<<<<<< HEAD
    placeholder: boolean;
    grouped: boolean;
    clearable: boolean;
    loadingVisible: boolean;
=======
    clearable: boolean;
    value: string;
>>>>>>> 88cb45df
    change: undefined;
}

interface OptionArgs {
    label: string;
    value: string;
<<<<<<< HEAD
    disabled?: boolean;
=======
    selected?: boolean;
    disabled?: boolean;
    hidden?: boolean;
>>>>>>> 88cb45df
}

interface GroupedOptionArgs {
    label: string;
<<<<<<< HEAD
=======
    content?: undefined;
    hidden?: boolean;
>>>>>>> 88cb45df
    options: OptionArgs[];
}

const simpleOptions: readonly OptionArgs[] = [
    { label: 'Option 1', value: '1', disabled: false },
    { label: 'Option 2', value: '2', disabled: true },
    { label: 'Option 3', value: '3', disabled: false },
    { label: 'Option 4', value: '4', disabled: false },
    { label: 'Zürich', value: '5', disabled: false }
] as const;

const wideOptions: readonly OptionArgs[] = [
    {
        label: 'Option 1 that is too long to fit in the drop down width',
        value: '1',
        disabled: false
    },
    {
        label: 'Option 2 that is also too long but disabled',
        value: '2',
        disabled: true
    },
    { label: 'Short', value: '3', disabled: false }
] as const;

const manyOptions: OptionArgs[] = [];
for (let i = 0; i < 100; i++) {
    manyOptions.push({
        label: `Option ${i}`,
        value: `${i}`,
        disabled: false
    });
}

const getGroupedOptions = (): GroupedOptionArgs[] => {
    const groupedOptions: GroupedOptionArgs[] = [];
    for (let i = 0; i < manyOptions.length / 3; i++) {
        groupedOptions.push({
            label: `Group ${i + 1}`,
            options: manyOptions.slice(i * 3, (i + 1) * 3)
        });
    }

    return groupedOptions;
};

const optionSets = {
    [ExampleOptionsType.simpleOptions]: simpleOptions,
    [ExampleOptionsType.wideOptions]: wideOptions,
    [ExampleOptionsType.manyOptions]: manyOptions,
    [ExampleOptionsType.groupedOptions]: getGroupedOptions()
} as const;

const getGroupedOptions = (
    optionsType: ExampleOptionsType
): GroupedOptionArgs[] => {
    let optionsLength = 0;
    if (optionsType === ExampleOptionsType.simpleOptions) {
        optionsLength = simpleOptions.length;
    } else if (optionsType === ExampleOptionsType.wideOptions) {
        optionsLength = wideOptions.length;
    } else {
        optionsLength = manyOptions.length;
    }

    const groupedOptions: GroupedOptionArgs[] = [];
    for (let i = 0; i < optionsLength / 3; i++) {
        groupedOptions.push({
            label: `Group ${i + 1}`,
            options: optionSets[optionsType].slice(i * 3, (i + 1) * 3)
        });
    }

    return groupedOptions;
};

const filterModeDescription = `
Controls the filtering behavior of the select. The default of \`none\` results in a dropdown with no input for filtering. A non-'none' setting results in a search input placed at the top or the bottom of the dropdown when opened (depending on where the dropdown is shown relative to the component). The \`standard\` setting will perform a case-insensitive and diacritic-insensitive filtering of the available options anywhere within the text of each option. 

It is recommended that if the select has 15 or fewer options that you use the \`none\` setting for the \`filter-mode\`.
`;
<<<<<<< HEAD

const placeholderDescription = `
To display placeholder text within the select you must provide an option that has the \`disabled\`, \`selected\` and \`hidden\` attributes set. This option will not be available in the dropdown, and its contents will be used as the placeholder text. Note that giving the placeholder an initial \`selected\` state is only necessary to display the placeholder initially. If another option is selected initially the placeholder will be displayed upon clearing the current value.

Any select without a default selected option should provide placeholder text. Placeholder text should always follow the pattern "Select [thing(s)]", for example "Select country". Use sentence casing and don't include punctuation at the end of the prompt.
`;

const groupedDescription = `
To group options in a select, you can use the \`${listOptionGroupTag}\` element. This element should be placed within the \`${selectTag}\` and contain the \`${listOptionTag}\` elements that you want to group. Note that a \`${listOptionGroupTag}\` placed within another \`${listOptionGroupTag}\` is not supported. The \`label\` attribute of the \`${listOptionGroupTag}\` element will be used as the group label. Alternatively, text can be provided as content of the \`${listOptionGroupTag}\` element to serve as the group label. Text provided as content can be either plain text or as content of a \`<span\`> element.
`;

=======
>>>>>>> 88cb45df
const clearableDescription = `
When the \`clearable\` attribute is set, a clear button will be displayed in the select when a value is selected. Clicking the clear button will clear the selected value and display the placeholder text, if available, or will result in a blank display.
`;

const loadingVisibleDescription = `
When the \`loading-visible\` attribute is set, a loading spinner will be displayed in the dropdown of the select along with localizable text that defaults to "Loading". This is useful when the select is loading its options dynamically.
`;

const metadata: Meta<SelectArgs> = {
    title: 'Components/Select',
    decorators: [withActions<HtmlRenderer>],
    parameters: {
        actions: {
            handles: ['change']
        }
    }
};

export default metadata;

export const select: Meta<SelectArgs> = {
    title: 'Components/Select',
    decorators: [withActions<HtmlRenderer>],
    parameters: {
        actions: {
            handles: ['change']
        },
        toolbar: {
            zoom: { hidden: true }
        }
    },
    // prettier-ignore
    render: createUserSelectedThemeStory(html`
        ${disableStorybookZoomTransform}
        <${selectTag}
            ?error-visible="${x => x.errorVisible}"
            error-text="${x => x.errorText}"
            ?disabled="${x => x.disabled}"
            ?clearable="${x => x.clearable}"
            position="${x => x.dropDownPosition}"
            appearance="${x => x.appearance}"
            filter-mode="${x => (x.filterMode === 'none' ? undefined : x.filterMode)}"
            ?loading-visible="${x => x.loadingVisible}"
            style="width: 250px;"
        >
            ${when(x => x.optionsType === ExampleOptionsType.groupedOptions, html<SelectArgs>`
                ${repeat(_ => getGroupedOptions(), html<GroupedOptionArgs>`
                    <${listOptionGroupTag}
                        label="${x => x.label}"
                    >
                        ${repeat(x => x.options, html<OptionArgs>`
                            <${listOptionTag}
                                value="${x => x.value}"
                            >${x => x.label}</${listOptionTag}>
                        `, { positioning: true })}
                    </${listOptionGroupTag}>
                `)}
            `)}
<<<<<<< HEAD
            ${when(x => x.grouped, html<SelectArgs>`
                ${repeat(x => getGroupedOptions(x.optionsType), html<GroupedOptionArgs>`
                    <${listOptionGroupTag}
                        label="${x => x.label}"
                    >
                        ${repeat(x => x.options, html<OptionArgs>`
                            <${listOptionTag}
                                value="${x => x.value}"
                            >${x => x.label}</${listOptionTag}>
                        `, { positioning: true })}
                    </${listOptionGroupTag}>
                `)}
            `)}
            ${when(x => !x.grouped, html<SelectArgs>`
                ${repeat(x => optionSets[x.optionsType], html<OptionArgs>`
                    <${listOptionTag}
                        value="${x => x.value}"
=======
            ${when(x => x.optionsType !== ExampleOptionsType.groupedOptions, html<SelectArgs>`
                ${repeat(x => (optionSets[x.optionsType] as OptionArgs[]), html<OptionArgs>`
                    <${listOptionTag}
>>>>>>> 88cb45df
                        ?disabled="${x => x.disabled}"
                    >
                        ${x => x.label}
                    </${listOptionTag}>
                `)}
            `)}
        </${selectTag}>
    `),
    argTypes: {
        dropDownPosition: {
            name: 'position',
            options: ['above', 'below'],
            control: { type: 'select' },
            description: dropdownPositionDescription({
                componentName: 'select'
            }),
            table: { category: apiCategory.attributes }
        },
        appearance: {
            options: Object.values(DropdownAppearance),
            control: { type: 'radio' },
            description: appearanceDescription({ componentName: 'select' }),
            table: { category: apiCategory.attributes }
        },
        filterMode: {
            options: Object.keys(FilterMode),
            control: { type: 'radio' },
            name: 'filter-mode',
            description: filterModeDescription,
            table: { category: apiCategory.attributes }
        },
        disabled: {
            description: disabledDescription({ componentName: 'select' }),
            table: { category: apiCategory.attributes }
        },
        errorText: {
            name: 'error-text',
            description: errorTextDescription,
            table: { category: apiCategory.attributes }
        },
        errorVisible: {
            name: 'error-visible',
            description: errorVisibleDescription,
            table: { category: apiCategory.attributes }
        },
<<<<<<< HEAD
        placeholder: {
            name: 'placeholder',
            description: placeholderDescription
            // TODO: move this to a list-option story or create a table category to indicate there isn't a single 'placeholder' attribute
        },
        grouped: {
            name: 'grouped',
            description: groupedDescription
        },
=======
>>>>>>> 88cb45df
        clearable: {
            name: 'clearable',
            description: clearableDescription,
            table: { category: apiCategory.attributes }
        },
<<<<<<< HEAD
        loadingVisible: {
            name: 'loading-visible',
            description: loadingVisibleDescription,
            table: { category: apiCategory.attributes }
=======
        value: {
            name: 'value',
            description:
                'The current value of the select. Selecting a new option will update this value.',
            table: { category: apiCategory.nonAttributeProperties },
            control: false
>>>>>>> 88cb45df
        },
        optionsType: {
            name: 'default',
            description: optionsDescription({ includeGrouping: true }),
            options: Object.values(ExampleOptionsType),
            control: {
                type: 'radio',
                labels: {
                    [ExampleOptionsType.simpleOptions]: 'Simple options',
                    [ExampleOptionsType.manyOptions]: 'Many options',
                    [ExampleOptionsType.wideOptions]: 'Wide options',
                    [ExampleOptionsType.groupedOptions]: 'Grouped options'
                }
            },
            table: { category: apiCategory.slots }
        },
        change: {
            description: 'Emitted when the user changes the selected option.',
            table: { category: apiCategory.events },
            control: false
        }
    },
    args: {
        disabled: false,
        errorVisible: false,
        errorText: 'Value is invalid',
        filterMode: 'none',
        dropDownPosition: 'below',
        appearance: DropdownAppearance.underline,
        optionsType: ExampleOptionsType.simpleOptions,
<<<<<<< HEAD
        placeholder: false,
        grouped: false,
        clearable: false,
        loadingVisible: false
=======
        clearable: false
>>>>>>> 88cb45df
    }
};

export const placeholder: StoryObj<SelectArgs> = {
    // prettier-ignore
    render: createUserSelectedThemeStory(html`
        ${disableStorybookZoomTransform}
        <div style="height: 100px;">
            <${selectTag}
                style="width: 250px;"
                position="below"
            >
                <${listOptionTag}
                    disabled
                    selected
                    hidden>
                    Select an option
                </${listOptionTag}>
                <${listOptionTag}
                    value="1">
                    Option 1
                </${listOptionTag}>
                <${listOptionTag}
                    value="2">
                    Option 2
                </${listOptionTag}>
            </${selectTag}>
        </div>
    `)
};<|MERGE_RESOLUTION|>--- conflicted
+++ resolved
@@ -28,37 +28,24 @@
     optionsType: ExampleOptionsType;
     appearance: string;
     filterMode: keyof typeof FilterMode;
-<<<<<<< HEAD
-    placeholder: boolean;
-    grouped: boolean;
     clearable: boolean;
     loadingVisible: boolean;
-=======
-    clearable: boolean;
     value: string;
->>>>>>> 88cb45df
     change: undefined;
 }
 
 interface OptionArgs {
     label: string;
     value: string;
-<<<<<<< HEAD
-    disabled?: boolean;
-=======
     selected?: boolean;
     disabled?: boolean;
     hidden?: boolean;
->>>>>>> 88cb45df
 }
 
 interface GroupedOptionArgs {
     label: string;
-<<<<<<< HEAD
-=======
     content?: undefined;
     hidden?: boolean;
->>>>>>> 88cb45df
     options: OptionArgs[];
 }
 
@@ -112,48 +99,11 @@
     [ExampleOptionsType.groupedOptions]: getGroupedOptions()
 } as const;
 
-const getGroupedOptions = (
-    optionsType: ExampleOptionsType
-): GroupedOptionArgs[] => {
-    let optionsLength = 0;
-    if (optionsType === ExampleOptionsType.simpleOptions) {
-        optionsLength = simpleOptions.length;
-    } else if (optionsType === ExampleOptionsType.wideOptions) {
-        optionsLength = wideOptions.length;
-    } else {
-        optionsLength = manyOptions.length;
-    }
-
-    const groupedOptions: GroupedOptionArgs[] = [];
-    for (let i = 0; i < optionsLength / 3; i++) {
-        groupedOptions.push({
-            label: `Group ${i + 1}`,
-            options: optionSets[optionsType].slice(i * 3, (i + 1) * 3)
-        });
-    }
-
-    return groupedOptions;
-};
-
 const filterModeDescription = `
 Controls the filtering behavior of the select. The default of \`none\` results in a dropdown with no input for filtering. A non-'none' setting results in a search input placed at the top or the bottom of the dropdown when opened (depending on where the dropdown is shown relative to the component). The \`standard\` setting will perform a case-insensitive and diacritic-insensitive filtering of the available options anywhere within the text of each option. 
 
 It is recommended that if the select has 15 or fewer options that you use the \`none\` setting for the \`filter-mode\`.
 `;
-<<<<<<< HEAD
-
-const placeholderDescription = `
-To display placeholder text within the select you must provide an option that has the \`disabled\`, \`selected\` and \`hidden\` attributes set. This option will not be available in the dropdown, and its contents will be used as the placeholder text. Note that giving the placeholder an initial \`selected\` state is only necessary to display the placeholder initially. If another option is selected initially the placeholder will be displayed upon clearing the current value.
-
-Any select without a default selected option should provide placeholder text. Placeholder text should always follow the pattern "Select [thing(s)]", for example "Select country". Use sentence casing and don't include punctuation at the end of the prompt.
-`;
-
-const groupedDescription = `
-To group options in a select, you can use the \`${listOptionGroupTag}\` element. This element should be placed within the \`${selectTag}\` and contain the \`${listOptionTag}\` elements that you want to group. Note that a \`${listOptionGroupTag}\` placed within another \`${listOptionGroupTag}\` is not supported. The \`label\` attribute of the \`${listOptionGroupTag}\` element will be used as the group label. Alternatively, text can be provided as content of the \`${listOptionGroupTag}\` element to serve as the group label. Text provided as content can be either plain text or as content of a \`<span\`> element.
-`;
-
-=======
->>>>>>> 88cb45df
 const clearableDescription = `
 When the \`clearable\` attribute is set, a clear button will be displayed in the select when a value is selected. Clicking the clear button will clear the selected value and display the placeholder text, if available, or will result in a blank display.
 `;
@@ -212,29 +162,9 @@
                     </${listOptionGroupTag}>
                 `)}
             `)}
-<<<<<<< HEAD
-            ${when(x => x.grouped, html<SelectArgs>`
-                ${repeat(x => getGroupedOptions(x.optionsType), html<GroupedOptionArgs>`
-                    <${listOptionGroupTag}
-                        label="${x => x.label}"
-                    >
-                        ${repeat(x => x.options, html<OptionArgs>`
-                            <${listOptionTag}
-                                value="${x => x.value}"
-                            >${x => x.label}</${listOptionTag}>
-                        `, { positioning: true })}
-                    </${listOptionGroupTag}>
-                `)}
-            `)}
-            ${when(x => !x.grouped, html<SelectArgs>`
-                ${repeat(x => optionSets[x.optionsType], html<OptionArgs>`
-                    <${listOptionTag}
-                        value="${x => x.value}"
-=======
             ${when(x => x.optionsType !== ExampleOptionsType.groupedOptions, html<SelectArgs>`
                 ${repeat(x => (optionSets[x.optionsType] as OptionArgs[]), html<OptionArgs>`
                     <${listOptionTag}
->>>>>>> 88cb45df
                         ?disabled="${x => x.disabled}"
                     >
                         ${x => x.label}
@@ -280,36 +210,22 @@
             description: errorVisibleDescription,
             table: { category: apiCategory.attributes }
         },
-<<<<<<< HEAD
-        placeholder: {
-            name: 'placeholder',
-            description: placeholderDescription
-            // TODO: move this to a list-option story or create a table category to indicate there isn't a single 'placeholder' attribute
-        },
-        grouped: {
-            name: 'grouped',
-            description: groupedDescription
-        },
-=======
->>>>>>> 88cb45df
         clearable: {
             name: 'clearable',
             description: clearableDescription,
             table: { category: apiCategory.attributes }
         },
-<<<<<<< HEAD
         loadingVisible: {
             name: 'loading-visible',
             description: loadingVisibleDescription,
             table: { category: apiCategory.attributes }
-=======
+        },
         value: {
             name: 'value',
             description:
                 'The current value of the select. Selecting a new option will update this value.',
             table: { category: apiCategory.nonAttributeProperties },
             control: false
->>>>>>> 88cb45df
         },
         optionsType: {
             name: 'default',
@@ -340,14 +256,8 @@
         dropDownPosition: 'below',
         appearance: DropdownAppearance.underline,
         optionsType: ExampleOptionsType.simpleOptions,
-<<<<<<< HEAD
-        placeholder: false,
-        grouped: false,
         clearable: false,
         loadingVisible: false
-=======
-        clearable: false
->>>>>>> 88cb45df
     }
 };
 
