import { html, repeat, when } from '@microsoft/fast-element';
import { withActions } from '@storybook/addon-actions/decorator';
import type { HtmlRenderer, Meta, StoryObj } from '@storybook/html';
import { listOptionTag } from '../../../../nimble-components/src/list-option';
import { selectTag } from '../../../../nimble-components/src/select';
import { FilterMode } from '../../../../nimble-components/src/select/types';
import { ExampleOptionsType } from '../../../../nimble-components/src/select/tests/types';
import { DropdownAppearance } from '../../../../nimble-components/src/patterns/dropdown/types';

import {
    apiCategory,
    appearanceDescription,
    createUserSelectedThemeStory,
    disableStorybookZoomTransform,
    disabledDescription,
    dropdownPositionDescription,
    errorTextDescription,
    errorVisibleDescription,
    optionsDescription
} from '../../utilities/storybook';

interface SelectArgs {
    disabled: boolean;
    errorVisible: boolean;
    errorText: string;
    dropDownPosition: string;
    optionsType: ExampleOptionsType;
    appearance: string;
    filterMode: keyof typeof FilterMode;
    placeholder: boolean;
    clearable: boolean;
    change: undefined;
}

interface OptionArgs {
    label: string;
    value: string;
    disabled: boolean;
}

const simpleOptions: readonly OptionArgs[] = [
    { label: 'Option 1', value: '1', disabled: false },
    { label: 'Option 2', value: '2', disabled: true },
    { label: 'Option 3', value: '3', disabled: false },
    { label: 'Option 4', value: '4', disabled: false },
    { label: 'Zürich', value: '5', disabled: false }
] as const;

const wideOptions: readonly OptionArgs[] = [
    {
        label: 'Option 1 that is too long to fit in the drop down width',
        value: '1',
        disabled: false
    },
    {
        label: 'Option 2 that is also too long but disabled',
        value: '2',
        disabled: true
    },
    { label: 'Short', value: '3', disabled: false }
] as const;

const manyOptions: OptionArgs[] = [];
for (let i = 0; i < 100; i++) {
    manyOptions.push({
        label: `Option ${i}`,
        value: `${i}`,
        disabled: false
    });
}

const optionSets = {
    [ExampleOptionsType.simpleOptions]: simpleOptions,
    [ExampleOptionsType.wideOptions]: wideOptions,
    [ExampleOptionsType.manyOptions]: manyOptions
} as const;

const filterModeDescription = `
Controls the filtering behavior of the select. The default of \`none\` results in a dropdown with no input for filtering. A non-'none' setting results in a search input placed at the top or the bottom of the dropdown when opened (depending on where the dropdown is shown relative to the component). The \`standard\` setting will perform a case-insensitive and diacritic-insensitive filtering of the available options anywhere within the text of each option. 

It is recommended that if the select has 15 or fewer options that you use the \`none\` setting for the \`filter-mode\`.
`;

const placeholderDescription = `
To display placeholder text within the select you must provide an option that has the \`disabled\`, \`selected\` and \`hidden\` attributes set. This option will not be available in the dropdown, and its contents will be used as the placeholder text. Note that giving the placeholder an initial \`selected\` state is only necessary to display the placeholder initially. If another option is selected initially the placeholder will be displayed upon clearing the current value.

Any select without a default selected option should provide placeholder text. Placeholder text should always follow the pattern "Select [thing(s)]", for example "Select country". Use sentence casing and don't include punctuation at the end of the prompt.
`;

const clearableDescription = `
When the \`clearable\` attribute is set, a clear button will be displayed in the select when a value is selected. Clicking the clear button will clear the selected value and display the placeholder text, if available, or will result in a blank display.
`;

const metadata: Meta<SelectArgs> = {
    title: 'Components/Select',
    decorators: [withActions<HtmlRenderer>],
    parameters: {
        actions: {
            handles: ['change']
        },
        toolbar: {
            zoom: { hidden: true }
        }
    },
    // prettier-ignore
    render: createUserSelectedThemeStory(html`
        ${disableStorybookZoomTransform}
        <${selectTag}
            ?error-visible="${x => x.errorVisible}"
            error-text="${x => x.errorText}"
            ?disabled="${x => x.disabled}"
            ?clearable="${x => x.clearable}"
            position="${x => x.dropDownPosition}"
            appearance="${x => x.appearance}"
            filter-mode="${x => (x.filterMode === 'none' ? undefined : x.filterMode)}"
            style="width: 250px;"
        >
            ${when(x => x.placeholder, html`
                <${listOptionTag}
                    disabled
                    selected
                    hidden>
                    Select an option
                </${listOptionTag}?
            `)}
            ${repeat(x => optionSets[x.optionsType], html<OptionArgs>`
                <${listOptionTag}
                    value="${x => x.value}"
                    ?disabled="${x => x.disabled}"
                >
                    ${x => x.label}
                </${listOptionTag}>
            `)}
        </${selectTag}>
    `),
    argTypes: {
        dropDownPosition: {
            name: 'position',
            options: ['above', 'below'],
            control: { type: 'select' },
            description: dropdownPositionDescription({ componentName: 'select' }),
            table: { category: apiCategory.attributes }
        },
        appearance: {
            options: Object.values(DropdownAppearance),
            control: { type: 'radio' },
            description: appearanceDescription({ componentName: 'select' }),
            table: { category: apiCategory.attributes }
        },
        filterMode: {
            options: Object.keys(FilterMode),
            control: { type: 'radio' },
            name: 'filter-mode',
            description: filterModeDescription,
            table: { category: apiCategory.attributes }
        },
        disabled: {
            description: disabledDescription({ componentName: 'select' }),
            table: { category: apiCategory.attributes }
        },
        errorText: {
            name: 'error-text',
            description: errorTextDescription,
            table: { category: apiCategory.attributes }
        },
        errorVisible: {
            name: 'error-visible',
            description: errorVisibleDescription,
            table: { category: apiCategory.attributes }
        },
        placeholder: {
            name: 'placeholder',
            description: placeholderDescription,
<<<<<<< HEAD
=======
            // TODO: move this to a list-option story or create a table category to indicate there isn't a single 'placeholder' attribute
>>>>>>> 54232ae5
        },
        clearable: {
            name: 'clearable',
            description: clearableDescription,
            table: { category: apiCategory.attributes }
        },
        optionsType: {
            name: 'default',
            description: optionsDescription,
            options: Object.values(ExampleOptionsType),
            control: {
                type: 'radio',
                labels: {
                    [ExampleOptionsType.simpleOptions]: 'Simple options',
                    [ExampleOptionsType.manyOptions]: 'Many options',
                    [ExampleOptionsType.wideOptions]: 'Wide options'
                }
            },
            table: { category: apiCategory.slots }
        },
        change: {
            description: 'Emitted when the user changes the selected option.',
            table: { category: apiCategory.events },
            control: false
        }
    },
    args: {
        disabled: false,
        errorVisible: false,
        errorText: 'Value is invalid',
        filterMode: 'none',
        dropDownPosition: 'below',
        appearance: DropdownAppearance.underline,
        optionsType: ExampleOptionsType.simpleOptions,
        placeholder: false,
        clearable: false
    }
};

export default metadata;

export const underlineSelect: StoryObj<SelectArgs> = {
    args: { appearance: DropdownAppearance.underline }
};

export const outlineSelect: StoryObj<SelectArgs> = {
    args: { appearance: DropdownAppearance.outline }
};

export const blockSelect: StoryObj<SelectArgs> = {
    args: { appearance: DropdownAppearance.block }
};<|MERGE_RESOLUTION|>--- conflicted
+++ resolved
@@ -171,10 +171,7 @@
         placeholder: {
             name: 'placeholder',
             description: placeholderDescription,
-<<<<<<< HEAD
-=======
             // TODO: move this to a list-option story or create a table category to indicate there isn't a single 'placeholder' attribute
->>>>>>> 54232ae5
         },
         clearable: {
             name: 'clearable',
