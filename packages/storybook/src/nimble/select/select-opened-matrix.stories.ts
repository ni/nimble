--- conflicted
+++ resolved
@@ -50,14 +50,15 @@
 
 // prettier-ignore
 const component = ({
-<<<<<<< HEAD
-    positionState, filterMode, placeholder, grouped, optionsOutsideGroup, slottedLabel, manyOptions
+    positionState, filterMode, loadingVisible, placeholder, grouped, optionsOutsideGroup, slottedLabel, manyOptions
 }: SelectMatrixStoryOptions): ViewTemplate => html`
     <${selectTag} open 
         position="${() => positionState}"
         style="${() => (positionState === DropdownPosition.below ? 'margin-bottom: 120px;' : `margin-top: ${manyOptions ? 400 : 180}px;`)}"
+        style="${isChromatic() ? '--ni-private-spinner-animation-play-state:paused' : ''}"
+        style="width: 250px;"
         filter-mode="${() => filterMode}"
-        style="width: 250px;"
+        loading-visible="${() => loadingVisible}"
     >
         ${when(() => !manyOptions, html`
             ${when(() => grouped, html`
@@ -87,19 +88,6 @@
                 ${when(() => optionsOutsideGroup ?? false, html`
                     <${listOptionTag}>Option Not in Group</${listOptionTag}>
                 `)}
-=======
-    positionState, filterMode, loadingVisible, placeholder, grouped, optionsOutsideGroup, slottedLabel
-}: SelectMatrixStoryOptions): ViewTemplate => html`
-    <${selectTag} open 
-        position="${() => positionState[0]}" 
-        style="${() => positionState[1]} width: 250px; ${isChromatic() ? '--ni-private-spinner-animation-play-state:paused' : ''}"
-        filter-mode="${() => filterMode}"
-        loading-visible="${() => loadingVisible}">
-        ${when(() => grouped, html`
-            <${listOptionTag} value="1" ${placeholder ? 'selected disabled hidden' : ''} >Select an option</${listOptionTag}>
-            ${when(() => optionsOutsideGroup ?? false, html`
-                <${listOptionTag}>Option Not in Group</${listOptionTag}>
->>>>>>> e3eff22a
             `)}
             ${when(() => !grouped, html`
                 <${listOptionTag} value="1" ${placeholder ? 'selected disabled hidden' : ''} >Option 1</${listOptionTag}>
@@ -420,24 +408,101 @@
     darkThemeBlackBackground
 );
 
-<<<<<<< HEAD
+export const selectBelowOpenLoadingVisibleNoGroupsLightThemeWhiteBackground: StoryFn = createFixedThemeStory(
+    component({
+        positionState: DropdownPosition.below,
+        filterMode: FilterMode.standard,
+        loadingVisible: true
+    }),
+    lightThemeWhiteBackground
+);
+
+export const selectBelowOpenLoadingVisibleNoGroupsDarkGreenBackground: StoryFn = createFixedThemeStory(
+    component({
+        positionState: DropdownPosition.below,
+        filterMode: FilterMode.standard,
+        loadingVisible: true
+    }),
+    colorThemeDarkGreenBackground
+);
+
+export const selectBelowOpenLoadingVisibleNoGroupsDarkThemeBlackBackground: StoryFn = createFixedThemeStory(
+    component({
+        positionState: DropdownPosition.below,
+        filterMode: FilterMode.standard,
+        loadingVisible: true
+    }),
+    darkThemeBlackBackground
+);
+
+export const selectAboveOpenLoadingVisibleNoGroupsLightThemeWhiteBackground: StoryFn = createFixedThemeStory(
+    component({
+        positionState: DropdownPosition.above,
+        filterMode: FilterMode.standard,
+        loadingVisible: true
+    }),
+    lightThemeWhiteBackground
+);
+
+export const selectAboveOpenLoadingVisibleNoGroupsDarkGreenBackground: StoryFn = createFixedThemeStory(
+    component({
+        positionState: DropdownPosition.above,
+        filterMode: FilterMode.standard,
+        loadingVisible: true
+    }),
+    colorThemeDarkGreenBackground
+);
+
+export const selectAboveOpenLoadingVisibleNoGroupsDarkThemeBlackBackground: StoryFn = createFixedThemeStory(
+    component({
+        positionState: DropdownPosition.above,
+        filterMode: FilterMode.standard,
+        loadingVisible: true
+    }),
+    darkThemeBlackBackground
+);
+
+export const selectBelowLoadingVisibleNoMatchesLightThemeWhiteBackground: StoryFn = createFixedThemeStory(
+    component({
+        positionState: DropdownPosition.below,
+        filterMode: FilterMode.standard,
+        loadingVisible: true
+    }),
+    lightThemeWhiteBackground
+);
+
+selectBelowLoadingVisibleNoMatchesLightThemeWhiteBackground.play = noMatchesFilterPlayFunction;
+
+export const selectAboveLoadingVisibleNoMatchesLightThemeWhiteBackground: StoryFn = createFixedThemeStory(
+    component({
+        positionState: DropdownPosition.above,
+        filterMode: FilterMode.standard,
+        loadingVisible: true
+    }),
+    lightThemeWhiteBackground
+);
+
+selectAboveLoadingVisibleNoMatchesLightThemeWhiteBackground.play = noMatchesFilterPlayFunction;
+
 export const selectBelowOpenNoFilterManyOptions: StoryFn = createFixedThemeStory(
     component({
         positionState: DropdownPosition.below,
         filterMode: FilterMode.none,
         manyOptions: true
-=======
-export const selectBelowOpenLoadingVisibleNoGroupsLightThemeWhiteBackground: StoryFn = createFixedThemeStory(
-    component({
-        positionState: positionStates[0],
-        filterMode: FilterMode.standard,
-        loadingVisible: true
->>>>>>> e3eff22a
-    }),
-    lightThemeWhiteBackground
-);
-
-<<<<<<< HEAD
+    }),
+    lightThemeWhiteBackground
+);
+
+export const selectBelowOpenNoFilterLoadingVisibleManyOptions: StoryFn = createFixedThemeStory(
+    component({
+        positionState: DropdownPosition.below,
+        filterMode: FilterMode.none,
+        loadingVisible: true,
+        manyOptions: true
+    }),
+    lightThemeWhiteBackground
+);
+
 export const selectBelowOpenStandardFilterManyOptions: StoryFn = createFixedThemeStory(
     component({
         positionState: DropdownPosition.below,
@@ -447,6 +512,16 @@
     lightThemeWhiteBackground
 );
 
+export const selectBelowOpenStandardFilterLoadingVisibleManyOptions: StoryFn = createFixedThemeStory(
+    component({
+        positionState: DropdownPosition.below,
+        filterMode: FilterMode.standard,
+        loadingVisible: true,
+        manyOptions: true
+    }),
+    lightThemeWhiteBackground
+);
+
 export const selectBelowOpenStandardFilterGroupedManyOptions: StoryFn = createFixedThemeStory(
     component({
         positionState: DropdownPosition.below,
@@ -462,71 +537,29 @@
         positionState: DropdownPosition.above,
         filterMode: FilterMode.none,
         manyOptions: true
-=======
-export const selectBelowOpenLoadingVisibleNoGroupsDarkGreenBackground: StoryFn = createFixedThemeStory(
-    component({
-        positionState: positionStates[0],
-        filterMode: FilterMode.standard,
-        loadingVisible: true
-    }),
-    colorThemeDarkGreenBackground
-);
-
-export const selectBelowOpenLoadingVisibleNoGroupsDarkThemeBlackBackground: StoryFn = createFixedThemeStory(
-    component({
-        positionState: positionStates[0],
-        filterMode: FilterMode.standard,
-        loadingVisible: true
-    }),
-    darkThemeBlackBackground
-);
-
-export const selectAboveOpenLoadingVisibleNoGroupsLightThemeWhiteBackground: StoryFn = createFixedThemeStory(
-    component({
-        positionState: positionStates[1],
-        filterMode: FilterMode.standard,
-        loadingVisible: true
->>>>>>> e3eff22a
-    }),
-    lightThemeWhiteBackground
-);
-
-<<<<<<< HEAD
+    }),
+    lightThemeWhiteBackground
+);
+
 export const selectAboveOpenStandardFilterManyOptions: StoryFn = createFixedThemeStory(
     component({
         positionState: DropdownPosition.above,
         filterMode: FilterMode.standard,
         manyOptions: true
-=======
-export const selectAboveOpenLoadingVisibleNoGroupsDarkGreenBackground: StoryFn = createFixedThemeStory(
-    component({
-        positionState: positionStates[1],
-        filterMode: FilterMode.standard,
-        loadingVisible: true
-    }),
-    colorThemeDarkGreenBackground
-);
-
-export const selectAboveOpenLoadingVisibleNoGroupsDarkThemeBlackBackground: StoryFn = createFixedThemeStory(
-    component({
-        positionState: positionStates[1],
-        filterMode: FilterMode.standard,
-        loadingVisible: true
-    }),
-    darkThemeBlackBackground
-);
-
-export const selectBelowLoadingVisibleNoMatchesLightThemeWhiteBackground: StoryFn = createFixedThemeStory(
-    component({
-        positionState: positionStates[0],
-        filterMode: FilterMode.standard,
-        loadingVisible: true
->>>>>>> e3eff22a
-    }),
-    lightThemeWhiteBackground
-);
-
-<<<<<<< HEAD
+    }),
+    lightThemeWhiteBackground
+);
+
+export const selectAboveOpenStandardFilterLoadingVisibleManyOptions: StoryFn = createFixedThemeStory(
+    component({
+        positionState: DropdownPosition.above,
+        filterMode: FilterMode.standard,
+        loadingVisible: true,
+        manyOptions: true
+    }),
+    lightThemeWhiteBackground
+);
+
 export const selectAboveOpenStandardFilterGroupedManyOptions: StoryFn = createFixedThemeStory(
     component({
         positionState: DropdownPosition.above,
@@ -535,18 +568,4 @@
         manyOptions: true
     }),
     lightThemeWhiteBackground
-);
-=======
-selectBelowLoadingVisibleNoMatchesLightThemeWhiteBackground.play = noMatchesFilterPlayFunction;
-
-export const selectAboveLoadingVisibleNoMatchesLightThemeWhiteBackground: StoryFn = createFixedThemeStory(
-    component({
-        positionState: positionStates[1],
-        filterMode: FilterMode.standard,
-        loadingVisible: true
-    }),
-    lightThemeWhiteBackground
-);
-
-selectAboveLoadingVisibleNoMatchesLightThemeWhiteBackground.play = noMatchesFilterPlayFunction;
->>>>>>> e3eff22a
+);