import { html } from '@microsoft/fast-element';
import { Orientation } from '@microsoft/fast-web-utilities';
import { withActions } from '@storybook/addon-actions/decorator';
import type { HtmlRenderer, Meta, StoryObj } from '@storybook/html';
import { radioTag } from '../../../../nimble-components/src/radio';
import { radioGroupTag } from '../../../../nimble-components/src/radio-group';
import { apiCategory, createUserSelectedThemeStory, disabledDescription, slottedLabelDescription } from '../../utilities/storybook';

interface RadioGroupArgs {
    label: string;
    orientation: Orientation;
    disabled: boolean;
    name: string;
    value: string;
    buttons: undefined;
    change: undefined;
}

interface RadioArgs {
    label: string;
    value: string;
    disabled: boolean;
    name: string;
}

const metadata: Meta<RadioGroupArgs> = {
    title: 'Components/Radio Group',
};

export default metadata;

const nameDescription = 'Radio buttons whose values are mutually exclusive should set the same `name` attribute. Setting the name on the group sets it on all child radio buttons. When using radio buttons in an Angular form, you must explicitly set either `name` or `formControlName` on each radio button. In that scenario, setting `name` on the group is ineffective.';

export const radioGroup: StoryObj<RadioGroupArgs> = {
    decorators: [withActions<HtmlRenderer>],
    parameters: {
        actions: {
            handles: ['change']
        }
    },
    render: createUserSelectedThemeStory(html`
        <${radioGroupTag}
            orientation="${x => x.orientation}"
            ?disabled="${x => x.disabled}"
            name="${x => x.name}"
            value="${x => x.value}"
        >
            <label slot="label">${x => x.label}</label>
            <${radioTag} value="apple">Apple</${radioTag}>
            <${radioTag} value="mango">Mango</${radioTag}>
            <${radioTag} value="orange">Orange</${radioTag}>
        </${radioGroupTag}>
    `),
    args: {
        label: 'Fruit',
        orientation: Orientation.horizontal,
        disabled: false,
        name: 'fruit',
        value: 'none'
    },
    argTypes: {
        value: {
            options: ['none', 'apple', 'mango', 'orange'],
            control: {
                type: 'radio'
            },
            description: 'The currently selected radio button. Each button should specify its unique value using its `value` attribute.',
            table: { category: apiCategory.attributes }
        },
        label: {
            description:
<<<<<<< HEAD
                'You must provide a `label` element with `slot="label"` as content of the `nimble-radio-group`.',
=======
                'A `label` element containing text that describes the group of options.',
>>>>>>> 54232ae5
            table: { category: apiCategory.slots }
        },
        orientation: {
            options: Object.values(Orientation),
            control: {
                type: 'radio'
            },
            description: 'The orientation of the radio buttons.',
            table: { category: apiCategory.attributes }
        },
        disabled: {
            description: disabledDescription({ componentName: 'radio group' }),
            table: { category: apiCategory.attributes }
        },
        name: {
            description: nameDescription,
            table: { category: apiCategory.attributes }
        },
        buttons: {
            name: 'default',
<<<<<<< HEAD
            description: `Add radio buttons by slotting ${radioTag} elements as child content in the default slot.`,
=======
            description: `The \`${radioTag}\` elements to display in the group.`,
>>>>>>> 54232ae5
            control: false,
            table: { category: apiCategory.slots }
        },
        change: {
            description: 'Event emitted when the user selects a new value in the radio group.',
            table: { category: apiCategory.events },
            control: false
        }
    }
};

export const radio: StoryObj<RadioArgs> = {
    render: createUserSelectedThemeStory(html`
        <${radioTag} value="${x => x.value}" ?disabled="${x => x.disabled}">${x => x.label}</${radioTag}>
    `),
    args: {
        disabled: false,
        name: 'fruit',
        label: 'Apple',
        value: 'none'
    },
    argTypes: {
        value: {
            control: false,
            description: 'The value of the radio button. Used by the radio group `value` attribute to determine the selected radio button.',
            table: { category: apiCategory.attributes }
        },
        label: {
<<<<<<< HEAD
            description: slottedLabelDescription({ componentName: 'radio' }),
            table: { category: apiCategory.slots }
        },
        disabled: {
            description: disabledDescription({ componentName: 'radio' }),
=======
            description: slottedLabelDescription({ componentName: 'radio button' }),
            table: { category: apiCategory.slots }
        },
        disabled: {
            description: disabledDescription({ componentName: 'radio button' }),
>>>>>>> 54232ae5
            table: { category: apiCategory.attributes }
        },
        name: {
            description: nameDescription,
            table: { category: apiCategory.attributes }
        },
    }
};<|MERGE_RESOLUTION|>--- conflicted
+++ resolved
@@ -69,11 +69,7 @@
         },
         label: {
             description:
-<<<<<<< HEAD
-                'You must provide a `label` element with `slot="label"` as content of the `nimble-radio-group`.',
-=======
                 'A `label` element containing text that describes the group of options.',
->>>>>>> 54232ae5
             table: { category: apiCategory.slots }
         },
         orientation: {
@@ -94,11 +90,7 @@
         },
         buttons: {
             name: 'default',
-<<<<<<< HEAD
-            description: `Add radio buttons by slotting ${radioTag} elements as child content in the default slot.`,
-=======
             description: `The \`${radioTag}\` elements to display in the group.`,
->>>>>>> 54232ae5
             control: false,
             table: { category: apiCategory.slots }
         },
@@ -127,19 +119,11 @@
             table: { category: apiCategory.attributes }
         },
         label: {
-<<<<<<< HEAD
-            description: slottedLabelDescription({ componentName: 'radio' }),
-            table: { category: apiCategory.slots }
-        },
-        disabled: {
-            description: disabledDescription({ componentName: 'radio' }),
-=======
             description: slottedLabelDescription({ componentName: 'radio button' }),
             table: { category: apiCategory.slots }
         },
         disabled: {
             description: disabledDescription({ componentName: 'radio button' }),
->>>>>>> 54232ae5
             table: { category: apiCategory.attributes }
         },
         name: {
