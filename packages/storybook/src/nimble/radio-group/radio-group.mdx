--- conflicted
+++ resolved
@@ -27,11 +27,8 @@
 
 ### Angular Usage
 
-<<<<<<< HEAD
-=======
 When using radio buttons in an Angular form, you must explicitly set either `name` or `formControlName` on each radio button. In that scenario, setting `name` on the group is ineffective.
 
->>>>>>> 54232ae5
 The Angular control value accessor for the radio button group ignores the value of `callSetDisabledState` configured on the form module.
 Instead, it always uses the default value of `'always'`.
 
