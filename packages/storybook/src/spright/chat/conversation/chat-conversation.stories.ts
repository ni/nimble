<<<<<<< HEAD
import type { Meta, StoryObj } from '@storybook/html-vite';
import { html } from '@ni/fast-element';
=======
import type { Meta, StoryObj } from '@storybook/html';
import { html, ref, when } from '@ni/fast-element';
>>>>>>> 55a4ce35
import { buttonTag } from '@ni/nimble-components/dist/esm/button';
import { menuButtonTag } from '@ni/nimble-components/dist/esm/menu-button';
import { menuTag } from '@ni/nimble-components/dist/esm/menu';
import { menuItemTag } from '@ni/nimble-components/dist/esm/menu-item';
import { toggleButtonTag } from '@ni/nimble-components/dist/esm/toggle-button';
import {
    ChatConversation,
    chatConversationTag
} from '@ni/spright-components/dist/esm/chat/conversation';
import {
    ChatInput,
    chatInputTag
} from '@ni/spright-components/dist/esm/chat/input';
import type { ChatInputSendEventDetail } from '@ni/spright-components/dist/esm/chat/input/types';
import { ChatMessageType } from '@ni/spright-components/dist/esm/chat/message/types';
import { chatMessageTag } from '@ni/spright-components/dist/esm/chat/message';
import { richTextViewerTag } from '@ni/nimble-components/dist/esm/rich-text/viewer';
import { spinnerTag } from '@ni/nimble-components/dist/esm/spinner';
import { iconCopyTextTag } from '@ni/nimble-components/dist/esm/icons/copy-text';
import { iconThumbUpTag } from '@ni/nimble-components/dist/esm/icons/thumb-up';
import { iconThumbDownTag } from '@ni/nimble-components/dist/esm/icons/thumb-down';
import { iconArrowRotateRightTag } from '@ni/nimble-components/dist/esm/icons/arrow-rotate-right';
import { iconThreeDotsLineTag } from '@ni/nimble-components/dist/esm/icons/three-dots-line';
import { SpinnerAppearance } from '@ni/nimble-components/dist/esm/spinner/types';
import {
    apiCategory,
    createUserSelectedThemeStory
} from '../../../utilities/storybook';
import { imgBlobUrl, markdownExample } from './story-helpers';
import { loremIpsum } from '../../../utilities/lorem-ipsum';
import { isChromatic } from '../../../utilities/isChromatic';

interface ChatConversationArgs {
    content: string;
    input: boolean;
    conversationRef: ChatConversation;
    inputRef: ChatInput;
    sendMessage: (
        event: CustomEvent<ChatInputSendEventDetail>,
        conversationRef: ChatConversation,
        inputRef: ChatInput
    ) => void;
}

const metadata: Meta<ChatConversationArgs> = {
    title: 'Spright/Chat Conversation'
};

export const chatConversation: StoryObj<ChatConversationArgs> = {
    parameters: {
        actions: {}
    },
    // prettier-ignore
    render: createUserSelectedThemeStory(html`
        <style class='code-hide'>
            ${chatConversationTag} {
                max-height: 600px;
            }
        </style>
        <${chatConversationTag} ${ref('conversationRef')}>
            <${chatMessageTag} message-type="${() => ChatMessageType.system}">
                To start, press any key.
            </${chatMessageTag}>
            <${chatMessageTag} message-type="${() => ChatMessageType.outbound}">
                Where is the Any key?
            </${chatMessageTag}>
            <${chatMessageTag} message-type="${() => ChatMessageType.outbound}">
                <${richTextViewerTag} markdown="${() => markdownExample}"></${richTextViewerTag}>
            </${chatMessageTag}>
            <${chatMessageTag} message-type="${() => ChatMessageType.system}">
                <${spinnerTag}
                    style="${isChromatic() ? '--ni-private-spinner-animation-play-state:paused' : ''}"
                    appearance="${() => SpinnerAppearance.accent}"
                ></${spinnerTag}>
            </${chatMessageTag}>
            <${chatMessageTag} message-type="${() => ChatMessageType.inbound}">
                <${buttonTag} slot='footer-actions' appearance='ghost' title='Copy' content-hidden>
                    <${iconCopyTextTag} slot='start'></${iconCopyTextTag}>
                    Copy
                </${buttonTag}>
                <${toggleButtonTag} slot='footer-actions' appearance='ghost' title='Like' content-hidden>
                    <${iconThumbUpTag} slot='start'></${iconThumbUpTag}>
                    Like
                </${toggleButtonTag}>
                <${toggleButtonTag} slot='footer-actions' appearance='ghost' title='Dislike' content-hidden>
                    <${iconThumbDownTag} slot='start'></${iconThumbDownTag}>
                    Dislike
                </${toggleButtonTag}>
                <${buttonTag} slot='footer-actions' appearance='ghost' title='Regenerate' content-hidden>
                    <${iconArrowRotateRightTag} slot='start'></${iconArrowRotateRightTag}>
                    Regenerate
                </${buttonTag}>
                <${menuButtonTag} slot='footer-actions' appearance='ghost' title='More Options' content-hidden>
                    <${iconThreeDotsLineTag} slot='start'></${iconThreeDotsLineTag}>
                    More Options
                    <${menuTag} slot="menu">
                        <${menuItemTag}>Embiggen</${menuItemTag}>
                        <${menuItemTag}>Cromulent</${menuItemTag}>
                    </${menuTag}>
                </${menuButtonTag}>
                <img width="100" height="100" :src=${() => imgBlobUrl}>
                <div>${loremIpsum}</div>
                <${buttonTag} slot='end' appearance='block'>
                    Order a tab
                </${buttonTag}>
                <${buttonTag} slot='end' appearance='block'>
                    Check core temperature
                </${buttonTag}>
            </${chatMessageTag}>
            ${when(x => x.input, html<ChatConversationArgs, ChatInput>`
                <${chatInputTag} slot='input' placeholder='Type a message' send-button-label='Send' ${ref('inputRef')}
                    @send="${(x2, c2) => x2.sendMessage(c2.event as CustomEvent<ChatInputSendEventDetail>, x2.conversationRef, x2.inputRef)}"
                ></${chatInputTag}>
            `)}
        </${chatConversationTag}>
    `),
    argTypes: {
        content: {
            name: 'default',
            description:
                'The messages to display in the chat conversation. The DOM order of the messages controls their screen order within the conversation (earlier DOM order implies older message).',
            table: { category: apiCategory.slots }
        },
        input: {
            description: `A slot to optionally include a \`${chatInputTag}\` which will be displayed below the messages.`,
            table: { category: apiCategory.slots }
        },
        sendMessage: {
            table: { disable: true }
        }
    },
    args: {
        input: true,
        sendMessage: (event, conversationRef, inputRef) => {
            inputRef.resetInput();
            const message = document.createElement(chatMessageTag);
            message.messageType = ChatMessageType.outbound;
            const span = document.createElement('span');
            span.textContent = event.detail.text;
            // Preserves new lines and trailing spaces that the user entered
            span.style.whiteSpace = 'pre-wrap';
            message.appendChild(span);
            conversationRef.appendChild(message);
            message.scrollIntoView({
                behavior: 'smooth',
                block: 'nearest',
                inline: 'start'
            });
        }
    }
};

export default metadata;<|MERGE_RESOLUTION|>--- conflicted
+++ resolved
@@ -1,10 +1,5 @@
-<<<<<<< HEAD
 import type { Meta, StoryObj } from '@storybook/html-vite';
-import { html } from '@ni/fast-element';
-=======
-import type { Meta, StoryObj } from '@storybook/html';
 import { html, ref, when } from '@ni/fast-element';
->>>>>>> 55a4ce35
 import { buttonTag } from '@ni/nimble-components/dist/esm/button';
 import { menuButtonTag } from '@ni/nimble-components/dist/esm/menu-button';
 import { menuTag } from '@ni/nimble-components/dist/esm/menu';
