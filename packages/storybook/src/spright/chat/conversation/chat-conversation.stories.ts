import type { Meta, StoryObj } from '@storybook/html';
import { html } from '@microsoft/fast-element';
import { buttonTag } from '../../../../../nimble-components/src/button';
import { chatConversationTag } from '../../../../../spright-components/src/chat/conversation';
import { ChatMessageType } from '../../../../../spright-components/src/chat/message/types';
import { chatMessageTag } from '../../../../../spright-components/src/chat/message';
import { richTextViewerTag } from '../../../../../nimble-components/src/rich-text/viewer';
import { spinnerTag } from '../../../../../nimble-components/src/spinner';
import { iconCopyTextTag } from '../../../../../nimble-components/src/icons/copy-text';
import { iconThumbUpTag } from '../../../../../nimble-components/src/icons/thumb-up';
import { iconThumbDownTag } from '../../../../../nimble-components/src/icons/thumb-down';
import { iconArrowRotateRightTag } from '../../../../../nimble-components/src/icons/arrow-rotate-right';
import { iconThreeDotsLineTag } from '../../../../../nimble-components/src/icons/three-dots-line';
import { iconStar8PointTag } from '../../../../../nimble-components/src/icons/star-8-point';
import { iconPencilTag } from '../../../../../nimble-components/src/icons/pencil';
import { iconInfoTag } from '../../../../../nimble-components/src/icons/info';
import {
    apiCategory,
    createUserSelectedThemeStory
} from '../../../utilities/storybook';
import { imgBlobUrl, markdownExample } from './story-helpers';
import { ButtonAppearance } from '../../../../../nimble-components/src/menu-button/types';
import { SpinnerAppearance } from '../../../../../nimble-components/src/spinner/types';

// eslint-disable-next-line @typescript-eslint/no-empty-interface
interface ChatConversationArgs {}

const metadata: Meta<ChatConversationArgs> = {
    title: 'Spright/Chat Conversation'
};

export const chatConversation: StoryObj<ChatConversationArgs> = {
    parameters: {
        actions: {}
    },
    render: createUserSelectedThemeStory(html`
        <${chatConversationTag}>
            <${chatMessageTag} message-type="${() => ChatMessageType.inbound}">
                To start, press any key.
            </${chatMessageTag}>
            <${chatMessageTag} message-type="${() => ChatMessageType.outbound}">
                Where is the Any key?
            </${chatMessageTag}>
            <${chatMessageTag} message-type="${() => ChatMessageType.outbound}">
<<<<<<< HEAD
                <${buttonTag} slot='left' appearance='ghost' ContentHidden='true'>
                    <${iconStar8PointTag} slot='start' />
                    Copy
                </${buttonTag}>
                <${buttonTag} slot='left' appearance='ghost' ContentHidden='true'>
                    <${iconCopyTextTag} slot='start' />
                    Copy
                </${buttonTag}>
                <${buttonTag} slot='left' appearance='ghost' ContentHidden='true'>
                    <${iconPencilTag} slot='start' />
                    Copy
                </${buttonTag}>
                <${richTextViewerTag} :markdown="${() => markdownExample}"></${richTextViewerTag}>
=======
                <${richTextViewerTag} markdown="${() => markdownExample}"></${richTextViewerTag}>
>>>>>>> 7c26dc3c
            </${chatMessageTag}>
            <${chatMessageTag} message-type="${() => ChatMessageType.system}">
                <${spinnerTag} appearance="${() => SpinnerAppearance.accent}"></${spinnerTag}>
            </${chatMessageTag}>
            <${chatMessageTag} message-type="${() => ChatMessageType.inbound}">
                <${buttonTag} slot='top-left' appearance='ghost' ContentHidden='true'>
                    <${iconStar8PointTag} slot='start' />
                    Copy
                </${buttonTag}>
                <${buttonTag} slot='top-right' appearance='ghost' ContentHidden='true'>
                    <${iconInfoTag} slot='start' />
                    Copy
                </${buttonTag}>
                <${buttonTag} slot='bottom-left' appearance='ghost' ContentHidden='true'>
                    <${iconCopyTextTag} slot='start' />
                    Copy
                </${buttonTag}>
                <${buttonTag} slot='bottom-left' appearance='ghost' ContentHidden='true'>
                    <${iconThumbUpTag} slot='start' />
                    Like
                </${buttonTag}>
                <${buttonTag} slot='bottom-left' appearance='ghost'>
                    <${iconThumbDownTag} slot='start' ContentHidden='true'/>
                    Dislike
                </${buttonTag}>
                <${buttonTag} slot='bottom-left' appearance='ghost' ContentHidden='true'>
                    <${iconArrowRotateRightTag} slot='start' ContentHidden='true'/>
                    Refresh
                </${buttonTag}>
                <${buttonTag} slot='bottom-left' appearance='ghost'>
                    <${iconThreeDotsLineTag} slot='start' ContentHidden='true'/>
                    Refresh
                </${buttonTag}>
                <img width="100" height="100" :src=${() => imgBlobUrl}>
            </${chatMessageTag}>
            <${chatMessageTag} message-type="${() => ChatMessageType.system}">
                <${buttonTag} appearance="${() => ButtonAppearance.block}">
                    Order a tab
                </${buttonTag}>
                <${buttonTag} appearance="${() => ButtonAppearance.block}">
                    Check core temperature
                </${buttonTag}>
            </${chatMessageTag}>
        </${chatConversationTag}>
    `),
    argTypes: {
        content: {
            name: 'default',
            description:
                'The messages to display in the chat conversation. The DOM order of the messages controls their screen order within the conversation (earlier DOM order implies older message)',
            table: { category: apiCategory.slots }
        }
    }
};

export default metadata;<|MERGE_RESOLUTION|>--- conflicted
+++ resolved
@@ -42,7 +42,6 @@
                 Where is the Any key?
             </${chatMessageTag}>
             <${chatMessageTag} message-type="${() => ChatMessageType.outbound}">
-<<<<<<< HEAD
                 <${buttonTag} slot='left' appearance='ghost' ContentHidden='true'>
                     <${iconStar8PointTag} slot='start' />
                     Copy
@@ -55,10 +54,7 @@
                     <${iconPencilTag} slot='start' />
                     Copy
                 </${buttonTag}>
-                <${richTextViewerTag} :markdown="${() => markdownExample}"></${richTextViewerTag}>
-=======
                 <${richTextViewerTag} markdown="${() => markdownExample}"></${richTextViewerTag}>
->>>>>>> 7c26dc3c
             </${chatMessageTag}>
             <${chatMessageTag} message-type="${() => ChatMessageType.system}">
                 <${spinnerTag} appearance="${() => SpinnerAppearance.accent}"></${spinnerTag}>
