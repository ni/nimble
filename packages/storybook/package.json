{
  "name": "@ni-private/storybook",
  "version": "1.0.0",
  "private": true,
  "type": "module",
  "description": "Storybook for the Nimble repo",
  "scripts": {
    "build": "storybook build -o dist/storybook --webpack-stats-json",
    "start": "storybook dev --quiet -p 6006",
    "lint": "eslint .",
    "format": "eslint . --fix"
  },
  "devDependencies": {
    "@chromatic-com/storybook": "^4.1.3",
    "@ni-private/eslint-config-nimble": "*",
    "@ni/fast-element": "^10.0.0",
    "@ni/fast-foundation": "^10.1.1",
    "@ni/fast-web-utilities": "^10.0.0",
    "@ni/nimble-components": "*",
    "@ni/nimble-react": "*",
    "@ni/nimble-tokens": "*",
    "@ni/ok-components": "*",
    "@ni/ok-react": "*",
    "@ni/spright-components": "*",
    "@ni/spright-react": "*",
    "@storybook/addon-a11y": "^10.1.0",
    "@storybook/addon-docs": "^10.1.0",
    "@storybook/addon-links": "^10.1.0",
    "@storybook/builder-vite": "^10.1.0",
    "@storybook/cli": "^10.1.0",
    "@storybook/html-vite": "^10.1.0",
    "js-beautify": "^1.15.1",
    "react-syntax-highlighter": "^16.1.0",
    "remark-gfm": "^4.0.0",
    "rollup": "^4.12.0",
    "storybook": "^10.1.0",
    "storybook-addon-pseudo-states": "^10.1.0",
    "typescript": "~5.4.5",
    "vite": "^7.0.0"
  },
  "peerDependencies": {
    "@types/react": "^18",
    "apache-arrow": "21.1.0",
    "eslint-import-resolver-typescript": "^4.4.4",
<<<<<<< HEAD
    "eslint-plugin-storybook": "^9.1.10",
    "flatbuffers": "25.2.10",
    "globals": "^14.0.0"
=======
    "eslint-plugin-storybook": "^10.1.0",
    "flatbuffers": "25.2.10"
>>>>>>> 005e395e
  }
}<|MERGE_RESOLUTION|>--- conflicted
+++ resolved
@@ -42,13 +42,8 @@
     "@types/react": "^18",
     "apache-arrow": "21.1.0",
     "eslint-import-resolver-typescript": "^4.4.4",
-<<<<<<< HEAD
-    "eslint-plugin-storybook": "^9.1.10",
+    "eslint-plugin-storybook": "^10.1.0",
     "flatbuffers": "25.2.10",
     "globals": "^14.0.0"
-=======
-    "eslint-plugin-storybook": "^10.1.0",
-    "flatbuffers": "25.2.10"
->>>>>>> 005e395e
   }
 }