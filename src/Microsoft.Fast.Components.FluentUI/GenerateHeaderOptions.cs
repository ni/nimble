﻿namespace Microsoft.Fast.Components.FluentUI;

<<<<<<< HEAD
namespace Microsoft.Fast.Components.FluentUI;

=======
>>>>>>> 5c2d4cae
public enum GenerateHeaderOptions
{
    None,
    Default,
    Sticky
}

internal static class GenerateHeaderExtensions
{
    private static readonly Dictionary<GenerateHeaderOptions, string> _generateHeaderValues =
        Enum.GetValues<GenerateHeaderOptions>().ToDictionary(id => id, id => Enum.GetName(id)!.ToLowerInvariant());

    public static string? ToAttributeValue(this GenerateHeaderOptions? value) => value == null ? null : _generateHeaderValues[value.Value];
}<|MERGE_RESOLUTION|>--- conflicted
+++ resolved
@@ -1,10 +1,5 @@
-﻿namespace Microsoft.Fast.Components.FluentUI;
-
-<<<<<<< HEAD
 namespace Microsoft.Fast.Components.FluentUI;
 
-=======
->>>>>>> 5c2d4cae
 public enum GenerateHeaderOptions
 {
     None,
