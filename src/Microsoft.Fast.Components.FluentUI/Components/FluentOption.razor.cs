using Microsoft.AspNetCore.Components;

namespace Microsoft.Fast.Components.FluentUI;

<<<<<<< HEAD

public partial class FluentOption<TValue> : ComponentBase
=======
public partial class FluentOption : ComponentBase
>>>>>>> 5c2d4cae
{
    internal FluentOptionContext? Context { get; private set; }

    [Parameter]
    public bool? Disabled { get; set; }

    /// <summary>
    /// Gets or sets the value of this option.
    /// </summary>
    [Parameter]
<<<<<<< HEAD
    public TValue? Value { get; set; }
=======
    public string? Value { get; set; }
>>>>>>> 5c2d4cae

    /// <summary>
    /// Gets or sets the name of the parent container component.
    /// </summary>
    [Parameter] public string? Name { get; set; }

    [Parameter]
    public bool? Selected { get; set; }

    [Parameter(CaptureUnmatchedValues = true)]
    public IDictionary<string, object>? AdditionalAttributes { get; set; }

    [Parameter]
    public RenderFragment? ChildContent { get; set; }

    [CascadingParameter] private FluentOptionContext? CascadedContext { get; set; }

    /// <inheritdoc />
    protected override void OnParametersSet()
    {
        Context = string.IsNullOrEmpty(Name) ? CascadedContext : CascadedContext?.FindContextInAncestors(Name);

        if (Context == null)
        {
<<<<<<< HEAD
            throw new InvalidOperationException($"{GetType()} must have an ancestor of type FluentSelect, FluentListbox or FluentCombobox " +
=======
            throw new InvalidOperationException($"{GetType()} must have an ancestor {typeof(FluentSelect)}, {typeof(FluentListbox)} or {typeof(FluentCombobox)} " +
>>>>>>> 5c2d4cae
                $"with a matching 'Name' property, if specified.");
        }
    }
}<|MERGE_RESOLUTION|>--- conflicted
+++ resolved
@@ -2,12 +2,7 @@
 
 namespace Microsoft.Fast.Components.FluentUI;
 
-<<<<<<< HEAD
-
 public partial class FluentOption<TValue> : ComponentBase
-=======
-public partial class FluentOption : ComponentBase
->>>>>>> 5c2d4cae
 {
     internal FluentOptionContext? Context { get; private set; }
 
@@ -18,11 +13,8 @@
     /// Gets or sets the value of this option.
     /// </summary>
     [Parameter]
-<<<<<<< HEAD
     public TValue? Value { get; set; }
-=======
-    public string? Value { get; set; }
->>>>>>> 5c2d4cae
+
 
     /// <summary>
     /// Gets or sets the name of the parent container component.
@@ -47,11 +39,8 @@
 
         if (Context == null)
         {
-<<<<<<< HEAD
             throw new InvalidOperationException($"{GetType()} must have an ancestor of type FluentSelect, FluentListbox or FluentCombobox " +
-=======
-            throw new InvalidOperationException($"{GetType()} must have an ancestor {typeof(FluentSelect)}, {typeof(FluentListbox)} or {typeof(FluentCombobox)} " +
->>>>>>> 5c2d4cae
+
                 $"with a matching 'Name' property, if specified.");
         }
     }
