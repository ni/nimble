using System;
using System.Collections.Generic;
using System.Diagnostics.CodeAnalysis;

using Microsoft.AspNetCore.Components;

namespace Microsoft.Fast.Components.FluentUI;

public partial class FluentSelect
{
<<<<<<< HEAD
    public partial class FluentSelect<TValue> : FluentInputBase<TValue>
    {
        private readonly string _defaultSelectName = Guid.NewGuid().ToString("N");
        private FluentOptionContext? _context;

        /// <summary>
        /// Gets or sets the name of the Select.
        /// </summary>
        [Parameter]
        public string? Name { get; set; }

        [Parameter]
        public bool? Disabled { get; set; }

        [Parameter]
        public Appearance? Appearance { get; set; }

        [Parameter]
        public Position? Position { get; set; }

        /// <summary>
        /// Gets or sets the child content to be rendering inside the <see cref="FluentSelect"/>.
        /// </summary>
        [Parameter]
        public RenderFragment? ChildContent { get; set; }

        [Parameter]
        public IList<Option<TValue>>? Items { get; set; }

        [CascadingParameter]
        private FluentOptionContext? CascadedContext { get; set; }

        /// <inheritdoc/>
        protected override void OnParametersSet()
        {
            var selectName = !string.IsNullOrEmpty(Name) ? Name : _defaultSelectName;
            var fieldClass = string.Empty;
            var changeEventCallback = EventCallback.Factory.CreateBinder<string?>(this, __value => CurrentValueAsString = __value, CurrentValueAsString);
            _context = new FluentOptionContext(CascadedContext, selectName, CurrentValue, fieldClass, changeEventCallback);
        }

        protected override bool TryParseValueFromString(string? value, out TValue result, [NotNullWhen(false)] out string? validationErrorMessage)
            => this.TryParseSelectableValueFromString(value, out result, out validationErrorMessage);
=======
    private readonly string _defaultSelectName = Guid.NewGuid().ToString("N");
    private FluentOptionContext? _context;

    /// <summary>
    /// Gets or sets the name of the Select.
    /// </summary>
    [Parameter]
    public string? Name { get; set; }

    [Parameter]
    public bool? Disabled { get; set; }

    [Parameter]
    public Appearance? Appearance { get; set; }

    [Parameter]
    public Position? Position { get; set; }

    /// <summary>
    /// Gets or sets the child content to be rendering inside the <see cref="FluentSelect"/>.
    /// </summary>
    [Parameter]
    public RenderFragment? ChildContent { get; set; }

    [CascadingParameter]
    private FluentOptionContext? CascadedContext { get; set; }

    /// <inheritdoc/>
    protected override void OnParametersSet()
    {
        var selectName = !string.IsNullOrEmpty(Name) ? Name : _defaultSelectName;
        var fieldClass = string.Empty;
        var changeEventCallback = EventCallback.Factory.CreateBinder<string?>(this, __value => CurrentValueAsString = __value, CurrentValueAsString);
        _context = new FluentOptionContext(CascadedContext, selectName, CurrentValue, fieldClass, changeEventCallback);
    }

    protected override bool TryParseValueFromString(string? value, out string? result, [NotNullWhen(false)] out string? validationErrorMessage)
    {
        result = value;
        validationErrorMessage = null;
        return true;
>>>>>>> 6bb17dfd
    }
}<|MERGE_RESOLUTION|>--- conflicted
+++ resolved
@@ -1,58 +1,11 @@
-using System;
-using System.Collections.Generic;
 using System.Diagnostics.CodeAnalysis;
 
 using Microsoft.AspNetCore.Components;
 
 namespace Microsoft.Fast.Components.FluentUI;
 
-public partial class FluentSelect
+public partial class FluentSelect<TValue> : FluentInputBase<TValue>
 {
-<<<<<<< HEAD
-    public partial class FluentSelect<TValue> : FluentInputBase<TValue>
-    {
-        private readonly string _defaultSelectName = Guid.NewGuid().ToString("N");
-        private FluentOptionContext? _context;
-
-        /// <summary>
-        /// Gets or sets the name of the Select.
-        /// </summary>
-        [Parameter]
-        public string? Name { get; set; }
-
-        [Parameter]
-        public bool? Disabled { get; set; }
-
-        [Parameter]
-        public Appearance? Appearance { get; set; }
-
-        [Parameter]
-        public Position? Position { get; set; }
-
-        /// <summary>
-        /// Gets or sets the child content to be rendering inside the <see cref="FluentSelect"/>.
-        /// </summary>
-        [Parameter]
-        public RenderFragment? ChildContent { get; set; }
-
-        [Parameter]
-        public IList<Option<TValue>>? Items { get; set; }
-
-        [CascadingParameter]
-        private FluentOptionContext? CascadedContext { get; set; }
-
-        /// <inheritdoc/>
-        protected override void OnParametersSet()
-        {
-            var selectName = !string.IsNullOrEmpty(Name) ? Name : _defaultSelectName;
-            var fieldClass = string.Empty;
-            var changeEventCallback = EventCallback.Factory.CreateBinder<string?>(this, __value => CurrentValueAsString = __value, CurrentValueAsString);
-            _context = new FluentOptionContext(CascadedContext, selectName, CurrentValue, fieldClass, changeEventCallback);
-        }
-
-        protected override bool TryParseValueFromString(string? value, out TValue result, [NotNullWhen(false)] out string? validationErrorMessage)
-            => this.TryParseSelectableValueFromString(value, out result, out validationErrorMessage);
-=======
     private readonly string _defaultSelectName = Guid.NewGuid().ToString("N");
     private FluentOptionContext? _context;
 
@@ -72,10 +25,13 @@
     public Position? Position { get; set; }
 
     /// <summary>
-    /// Gets or sets the child content to be rendering inside the <see cref="FluentSelect"/>.
+    /// Gets or sets the child content to be rendering inside the <see cref="FluentSelect{TValue}"/>.
     /// </summary>
     [Parameter]
     public RenderFragment? ChildContent { get; set; }
+
+    [Parameter]
+    public IList<Option<TValue>>? Items { get; set; }
 
     [CascadingParameter]
     private FluentOptionContext? CascadedContext { get; set; }
@@ -89,11 +45,6 @@
         _context = new FluentOptionContext(CascadedContext, selectName, CurrentValue, fieldClass, changeEventCallback);
     }
 
-    protected override bool TryParseValueFromString(string? value, out string? result, [NotNullWhen(false)] out string? validationErrorMessage)
-    {
-        result = value;
-        validationErrorMessage = null;
-        return true;
->>>>>>> 6bb17dfd
-    }
+    protected override bool TryParseValueFromString(string? value, out TValue result, [NotNullWhen(false)] out string? validationErrorMessage)
+        => this.TryParseSelectableValueFromString(value, out result, out validationErrorMessage);
 }