using System.Diagnostics.CodeAnalysis;

using Microsoft.AspNetCore.Components;

namespace Microsoft.Fast.Components.FluentUI;

<<<<<<< HEAD
public partial class FluentCombobox<TValue> : FluentInputBase<TValue>
=======
public partial class FluentCombobox
>>>>>>> 5c2d4cae
{
    private readonly string _defaultSelectName = Guid.NewGuid().ToString("N");
    private FluentOptionContext? _context;

    /// <summary>
    /// Gets or sets the name of the Select.
    /// </summary>
    [Parameter]
    public string? Name { get; set; }

    [Parameter]
    public Appearance? Appearance { get; set; }

    [Parameter]
    public bool? Disabled { get; set; }

    [Parameter]
    public bool? Required { get; set; }

    [Parameter]
    public Autocomplete? Autocomplete { get; set; }

    [Parameter]
    public Position? Position { get; set; }

    /// <summary>
<<<<<<< HEAD
    /// Gets or sets the child content to be rendering inside the <see cref="FluentCombobox{TValue}"/>.
=======
    /// Gets or sets the child content to be rendering inside the <see cref="FluentCombobox"/>.
>>>>>>> 5c2d4cae
    /// </summary>
    [Parameter]
    public RenderFragment? ChildContent { get; set; }

<<<<<<< HEAD
    [Parameter]
    public IEnumerable<Option<TValue>>? Items { get; set; }


=======
>>>>>>> 5c2d4cae
    [CascadingParameter]
    private FluentOptionContext? CascadedContext { get; set; }

    /// <inheritdoc/>
    protected override void OnParametersSet()
<<<<<<< HEAD
    {
        var selectName = !string.IsNullOrEmpty(Name) ? Name : _defaultSelectName;
        var fieldClass = string.Empty;
        var changeEventCallback = EventCallback.Factory.CreateBinder<string?>(this, __value => CurrentValueAsString = __value, CurrentValueAsString);
        _context = new FluentOptionContext(CascadedContext, selectName, CurrentValue, fieldClass, changeEventCallback);
=======
    {
        var selectName = !string.IsNullOrEmpty(Name) ? Name : _defaultSelectName;
        var fieldClass = string.Empty;
        var changeEventCallback = EventCallback.Factory.CreateBinder<string?>(this, __value => CurrentValueAsString = __value, CurrentValueAsString);
        _context = new FluentOptionContext(CascadedContext, selectName, CurrentValue, fieldClass, changeEventCallback);
    }

    protected override bool TryParseValueFromString(string? value, out string? result, [NotNullWhen(false)] out string? validationErrorMessage)
    {
        result = value;
        validationErrorMessage = null;
        return true;
>>>>>>> 5c2d4cae
    }

    protected override bool TryParseValueFromString(string? value, out TValue result, [NotNullWhen(false)] out string? validationErrorMessage)
        => this.TryParseSelectableValueFromString(value, out result!, out validationErrorMessage);
}<|MERGE_RESOLUTION|>--- conflicted
+++ resolved
@@ -4,11 +4,7 @@
 
 namespace Microsoft.Fast.Components.FluentUI;
 
-<<<<<<< HEAD
 public partial class FluentCombobox<TValue> : FluentInputBase<TValue>
-=======
-public partial class FluentCombobox
->>>>>>> 5c2d4cae
 {
     private readonly string _defaultSelectName = Guid.NewGuid().ToString("N");
     private FluentOptionContext? _context;
@@ -35,34 +31,20 @@
     public Position? Position { get; set; }
 
     /// <summary>
-<<<<<<< HEAD
+
     /// Gets or sets the child content to be rendering inside the <see cref="FluentCombobox{TValue}"/>.
-=======
-    /// Gets or sets the child content to be rendering inside the <see cref="FluentCombobox"/>.
->>>>>>> 5c2d4cae
     /// </summary>
     [Parameter]
     public RenderFragment? ChildContent { get; set; }
 
-<<<<<<< HEAD
     [Parameter]
     public IEnumerable<Option<TValue>>? Items { get; set; }
 
-
-=======
->>>>>>> 5c2d4cae
     [CascadingParameter]
     private FluentOptionContext? CascadedContext { get; set; }
 
     /// <inheritdoc/>
     protected override void OnParametersSet()
-<<<<<<< HEAD
-    {
-        var selectName = !string.IsNullOrEmpty(Name) ? Name : _defaultSelectName;
-        var fieldClass = string.Empty;
-        var changeEventCallback = EventCallback.Factory.CreateBinder<string?>(this, __value => CurrentValueAsString = __value, CurrentValueAsString);
-        _context = new FluentOptionContext(CascadedContext, selectName, CurrentValue, fieldClass, changeEventCallback);
-=======
     {
         var selectName = !string.IsNullOrEmpty(Name) ? Name : _defaultSelectName;
         var fieldClass = string.Empty;
@@ -70,14 +52,6 @@
         _context = new FluentOptionContext(CascadedContext, selectName, CurrentValue, fieldClass, changeEventCallback);
     }
 
-    protected override bool TryParseValueFromString(string? value, out string? result, [NotNullWhen(false)] out string? validationErrorMessage)
-    {
-        result = value;
-        validationErrorMessage = null;
-        return true;
->>>>>>> 5c2d4cae
-    }
-
     protected override bool TryParseValueFromString(string? value, out TValue result, [NotNullWhen(false)] out string? validationErrorMessage)
         => this.TryParseSelectableValueFromString(value, out result!, out validationErrorMessage);
 }