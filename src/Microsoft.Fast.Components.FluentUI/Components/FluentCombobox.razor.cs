--- conflicted
+++ resolved
@@ -3,10 +3,7 @@
 using Microsoft.AspNetCore.Components;
 
 namespace Microsoft.Fast.Components.FluentUI;
-<<<<<<< HEAD
-=======
 
->>>>>>> 9f307f7f
 public partial class FluentCombobox
 {
     private readonly string _defaultSelectName = Guid.NewGuid().ToString("N");
